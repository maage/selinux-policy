--- conflicted
+++ resolved
@@ -21,12 +21,8 @@
 
 ########################################
 ## <summary>
-<<<<<<< HEAD
-##	Execute chronyd server in the chronyd  domain.
-=======
 ##	Execute chronyd server in the
 ##	chronyd domain.
->>>>>>> 662a00bc
 ## </summary>
 ## <param name="domain">
 ##	<summary>
@@ -104,20 +100,14 @@
 
 ########################################
 ## <summary>
-<<<<<<< HEAD
 ##	Read chronyd keys files.
-=======
-##	Connect to chronyd using a unix
-##	domain stream socket.
->>>>>>> 662a00bc
-## </summary>
-## <param name="domain">
-##	<summary>
-##	Domain allowed access.
-##	</summary>
-## </param>
-#
-<<<<<<< HEAD
+## </summary>
+## <param name="domain">
+##	<summary>
+##	Domain allowed access.
+##	</summary>
+## </param>
+#
 interface(`chronyd_read_keys',`
 	gen_require(`
 		type chronyd_keys_t;
@@ -165,7 +155,18 @@
 	allow $1 chronyd_unit_file_t:service manage_service_perms;
 
 	ps_process_pattern($1, chronyd_t)
-=======
+
+#######################################
+## <summary>
+##  Connect to chronyd using a unix
+##  domain stream socket.
+## </summary>
+## <param name="domain">
+##  <summary>
+##  Domain allowed access.
+##  </summary>
+## </param>
+#
 interface(`chronyd_stream_connect',`
 	gen_require(`
 		type chronyd_t, chronyd_var_run_t;
@@ -173,72 +174,26 @@
 
 	files_search_pids($1)
 	stream_connect_pattern($1, chronyd_var_run_t, chronyd_var_run_t, chronyd_t)
->>>>>>> 662a00bc
-')
-
-########################################
-## <summary>
-<<<<<<< HEAD
-##	Connect to chronyd over a unix stream socket.
-=======
+')
+
+########################################
+## <summary>
 ##	Send to chronyd using a unix domain
 ##	datagram socket.
->>>>>>> 662a00bc
-## </summary>
-## <param name="domain">
-##	<summary>
-##	Domain allowed access.
-##	</summary>
-## </param>
-#
-<<<<<<< HEAD
-interface(`chronyd_stream_connect',`
-=======
+## </summary>
+## <param name="domain">
+##	<summary>
+##	Domain allowed access.
+##	</summary>
+## </param>
+#
 interface(`chronyd_dgram_send',`
->>>>>>> 662a00bc
 	gen_require(`
 		type chronyd_t, chronyd_var_run_t;
 	')
 
 	files_search_pids($1)
-<<<<<<< HEAD
-	stream_connect_pattern($1, chronyd_var_run_t, chronyd_var_run_t, chronyd_t)
-=======
 	dgram_send_pattern($1, chronyd_var_run_t, chronyd_var_run_t, chronyd_t)
->>>>>>> 662a00bc
-')
-
-########################################
-## <summary>
-<<<<<<< HEAD
-##	Send to chronyd over a unix domain
-##	datagram socket.
-=======
-##	Read chronyd key files.
->>>>>>> 662a00bc
-## </summary>
-## <param name="domain">
-##	<summary>
-##	Domain allowed access.
-##	</summary>
-## </param>
-#
-<<<<<<< HEAD
-interface(`chronyd_dgram_send',`
-	gen_require(`
-		type chronyd_t;
-	')
-
-	allow $1 chronyd_t:unix_dgram_socket sendto;
-=======
-interface(`chronyd_read_key_files',`
-	gen_require(`
-		type chronyd_keys_t;
-	')
-
-	files_search_etc($1)
-	read_files_pattern($1, chronyd_keys_t, chronyd_keys_t)
->>>>>>> 662a00bc
 ')
 
 ####################################
@@ -268,15 +223,11 @@
 	allow $1 chronyd_t:process signal_perms;
 	ps_process_pattern($1, chronyd_t)
 
-<<<<<<< HEAD
 	tunable_policy(`deny_ptrace',`',`
 		allow $1 chronyd_t:process ptrace;
 	')
 
 	init_labeled_script_domtrans($1, chronyd_initrc_exec_t)
-=======
-	chronyd_initrc_domtrans($1)
->>>>>>> 662a00bc
 	domain_system_change_exemption($1)
 	role_transition $2 chronyd_initrc_exec_t system_r;
 	allow $2 system_r;
@@ -292,13 +243,10 @@
 
 	files_list_pids($1)
 	admin_pattern($1, chronyd_var_run_t)
-<<<<<<< HEAD
 
 	admin_pattern($1, chronyd_tmpfs_t)
 
 	admin_pattern($1, chronyd_unit_file_t)
 	chronyd_systemctl($1)
 	allow $1 chronyd_unit_file_t:service all_service_perms;
-=======
->>>>>>> 662a00bc
 ')