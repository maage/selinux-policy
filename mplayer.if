## <summary>Mplayer media player and encoder.</summary>

########################################
## <summary>
##	Role access for mplayer
## </summary>
## <param name="role">
##	<summary>
##	Role allowed access
##	</summary>
## </param>
## <param name="domain">
##	<summary>
##	User domain for the role
##	</summary>
## </param>
#
interface(`mplayer_role',`
	gen_require(`
		attribute_role mencoder_roles, mplayer_roles;
		type mencoder_t, mencoder_exec_t, mplayer_home_t;
		type mplayer_t, mplayer_exec_t, mplayer_tmpfs_t;
	')

	########################################
	#
	# Declarations
	#

	roleattribute $1 mencoder_roles;
	roleattribute $1 mplayer_roles;

	########################################
	#
	# Policy
	#

	domtrans_pattern($2, mencoder_exec_t, mencoder_t)
	domtrans_pattern($2, mplayer_exec_t, mplayer_t)

	allow $2 { mplayer_t mencoder_t }:process { ptrace signal_perms };
	ps_process_pattern($2, { mplayer_t mencoder_t })

	allow $2 mplayer_home_t:dir { manage_dir_perms relabel_dir_perms };
	allow $2 mplayer_home_t:file { manage_file_perms relabel_file_perms };
	allow $2 mplayer_home_t:lnk_file { manage_lnk_file_perms relabel_lnk_file_perms };
	userdom_user_home_dir_filetrans($2, mplayer_home_t, dir, ".mplayer")

	allow $2 mplayer_tmpfs_t:file { manage_file_perms relabel_file_perms };
	allow $2 mplayer_tmpfs_t:lnk_file { manage_lnk_file_perms relabel_lnk_file_perms };
	allow $2 mplayer_tmpfs_t:fifo_file { manage_fifo_file_perms relabel_fifo_file_perms };
	allow $2 mplayer_tmpfs_t:sock_file { manage_sock_file_perms relabel_sock_file_perms };
')

########################################
## <summary>
##	Run mplayer in mplayer domain.
## </summary>
## <param name="domain">
##	<summary>
##	Domain allowed to transition.
##	</summary>
## </param>
#
interface(`mplayer_domtrans',`
	gen_require(`
		type mplayer_t, mplayer_exec_t;
	')

	corecmd_search_bin($1)
	domtrans_pattern($1, mplayer_exec_t, mplayer_t)
')

########################################
## <summary>
##	Execute mplayer in the caller domain.
## </summary>
## <param name="domain">
##	<summary>
##	Domain allowed access.
##	</summary>
## </param>
#
#
interface(`mplayer_exec',`
	gen_require(`
		type mplayer_exec_t;
	')

	corecmd_search_bin($1)
	can_exec($1, mplayer_exec_t)
')

########################################
## <summary>
##	Read mplayer user home content files.
## </summary>
## <param name="domain">
##	<summary>
##	Domain allowed access.
##	</summary>
## </param>
#
interface(`mplayer_read_user_home_files',`
	gen_require(`
		type mplayer_home_t;
	')

	userdom_search_user_home_dirs($1)
	read_files_pattern($1, mplayer_home_t, mplayer_home_t)
')

########################################
## <summary>
##	Create, read, write, and delete
##	generic mplayer home content.
## </summary>
## <param name="domain">
##	<summary>
##	Domain allowed access.
##	</summary>
## </param>
#
interface(`mplayer_manage_generic_home_content',`
	gen_require(`
		type mplayer_home_t;
	')

	userdom_search_user_home_dirs($1)
<<<<<<< HEAD
=======
	allow $1 mplayer_home_t:dir manage_dir_perms;
	allow $1 mplayer_home_t:file manage_file_perms;
	allow $1 mplayer_home_t:lnk_file manage_lnk_file_perms;
>>>>>>> 662a00bc
')

########################################
## <summary>
<<<<<<< HEAD
##	Manage mplayer per user homedir
=======
##	Create specified objects in user home
##	directories with the generic mplayer
##	home type.
>>>>>>> 662a00bc
## </summary>
## <param name="domain">
##	<summary>
##	Domain allowed access.
##	</summary>
## </param>
<<<<<<< HEAD
#
interface(`mplayer_manage_user_home_dirs',`
	gen_require(`
		type mplayer_home_t;
	')

	manage_dirs_pattern($1, mplayer_home_t, mplayer_home_t)
	userdom_search_user_home_dirs($1)
')

########################################
## <summary>
##	Manage mplayer per user homedir
## </summary>
## <param name="domain">
##	<summary>
##	Domain allowed access.
##	</summary>
## </param>
#
interface(`mplayer_manage_user_home_files',`
	gen_require(`
		type mplayer_home_t;
	')

	manage_files_pattern($1, mplayer_home_t, mplayer_home_t)
	manage_lnk_files_pattern($1, mplayer_home_t, mplayer_home_t)
	userdom_search_user_home_dirs($1)
')

########################################
## <summary>
##	Transition to mplayer named content
## </summary>
## <param name="domain">
##	<summary>
##      Domain allowed access.
##	</summary>
## </param>
#
interface(`mplayer_filetrans_home_content',`
=======
## <param name="object_class">
##	<summary>
##	Class of the object being created.
##	</summary>
## </param>
## <param name="name" optional="true">
##	<summary>
##	The name of the object being created.
##	</summary>
## </param>
#
interface(`mplayer_home_filetrans_mplayer_home',`
>>>>>>> 662a00bc
	gen_require(`
		type mplayer_home_t;
	')

<<<<<<< HEAD
	userdom_user_home_dir_filetrans($1, mplayer_home_t, file, ".mplayer")
')

########################################
## <summary>
##	Execute mplayer_exec_t 
##	in the specified domain.
## </summary>
## <desc>
##	<p>
##	Execute a mplayer_exec_t
##	in the specified domain.  
##	</p>
##	<p>
##	No interprocess communication (signals, pipes,
##	etc.) is provided by this interface since
##	the domains are not owned by this module.
##	</p>
## </desc>
## <param name="domain">
##	<summary>
##	Domain allowed access.
##	</summary>
## </param>
## <param name="target_domain">
##	<summary>
##	The type of the new process.
##	</summary>
## </param>
#
interface(`mplayer_exec_domtrans',`
	gen_require(`
		type mplayer_exec_t;
	')

	allow $2 mplayer_exec_t:file entrypoint;
	domtrans_pattern($1, mplayer_exec_t, $2)
=======
	userdom_user_home_dir_filetrans($1, mplayer_home_t, $2, $3)
>>>>>>> 662a00bc
')<|MERGE_RESOLUTION|>--- conflicted
+++ resolved
@@ -127,30 +127,50 @@
 	')
 
 	userdom_search_user_home_dirs($1)
-<<<<<<< HEAD
-=======
 	allow $1 mplayer_home_t:dir manage_dir_perms;
 	allow $1 mplayer_home_t:file manage_file_perms;
 	allow $1 mplayer_home_t:lnk_file manage_lnk_file_perms;
->>>>>>> 662a00bc
-')
-
-########################################
-## <summary>
-<<<<<<< HEAD
-##	Manage mplayer per user homedir
-=======
+')
+
+########################################
+## <summary>
 ##	Create specified objects in user home
 ##	directories with the generic mplayer
 ##	home type.
->>>>>>> 662a00bc
-## </summary>
-## <param name="domain">
-##	<summary>
-##	Domain allowed access.
-##	</summary>
-## </param>
-<<<<<<< HEAD
+## </summary>
+## <param name="domain">
+##	<summary>
+##	Domain allowed access.
+##	</summary>
+## </param>
+## <param name="object_class">
+##	<summary>
+##	Class of the object being created.
+##	</summary>
+## </param>
+## <param name="name" optional="true">
+##	<summary>
+##	The name of the object being created.
+##	</summary>
+## </param>
+#
+interface(`mplayer_home_filetrans_mplayer_home',`
+	gen_require(`
+		type mplayer_home_t;
+	')
+
+	userdom_user_home_dir_filetrans($1, mplayer_home_t, $2, $3)
+')
+
+########################################
+## <summary>
+##	Manage mplayer per user homedir
+## </summary>
+## <param name="domain">
+##	<summary>
+##	Domain allowed access.
+##	</summary>
+## </param>
 #
 interface(`mplayer_manage_user_home_dirs',`
 	gen_require(`
@@ -192,25 +212,10 @@
 ## </param>
 #
 interface(`mplayer_filetrans_home_content',`
-=======
-## <param name="object_class">
-##	<summary>
-##	Class of the object being created.
-##	</summary>
-## </param>
-## <param name="name" optional="true">
-##	<summary>
-##	The name of the object being created.
-##	</summary>
-## </param>
-#
-interface(`mplayer_home_filetrans_mplayer_home',`
->>>>>>> 662a00bc
-	gen_require(`
-		type mplayer_home_t;
-	')
-
-<<<<<<< HEAD
+	gen_require(`
+		type mplayer_home_t;
+	')
+
 	userdom_user_home_dir_filetrans($1, mplayer_home_t, file, ".mplayer")
 ')
 
@@ -248,7 +253,4 @@
 
 	allow $2 mplayer_exec_t:file entrypoint;
 	domtrans_pattern($1, mplayer_exec_t, $2)
-=======
-	userdom_user_home_dir_filetrans($1, mplayer_home_t, $2, $3)
->>>>>>> 662a00bc
 ')