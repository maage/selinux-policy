## <summary>Concurrent versions system.</summary>

######################################
## <summary>
##  Dontaudit Attempts to list the CVS data and metadata.
## </summary>
## <param name="domain">
##  <summary>
##	Domain to not audit.
##  </summary>
## </param>
#
interface(`cvs_dontaudit_list_data',`
    gen_require(`
        type cvs_data_t;
    ')

    dontaudit $1 cvs_data_t:dir list_dir_perms;
')

########################################
## <summary>
##	Read CVS data and metadata content.
## </summary>
## <param name="domain">
##	<summary>
##	Domain allowed access.
##	</summary>
## </param>
#
interface(`cvs_read_data',`
	gen_require(`
		type cvs_data_t;
	')

	list_dirs_pattern($1, cvs_data_t, cvs_data_t)
	read_files_pattern($1, cvs_data_t, cvs_data_t)
	read_lnk_files_pattern($1, cvs_data_t, cvs_data_t)
')

########################################
## <summary>
##	Execute cvs in the caller domain.
## </summary>
## <param name="domain">
##	<summary>
##	Domain allowed access.
##	</summary>
## </param>
#
interface(`cvs_exec',`
	gen_require(`
		type cvs_exec_t;
	')

	corecmd_search_bin($1)
	can_exec($1, cvs_exec_t)
')

########################################
## <summary>
##	All of the rules required to
##	administrate an cvs environment
## </summary>
## <param name="domain">
##	<summary>
##	Domain allowed access.
##	</summary>
## </param>
## <param name="role">
##	<summary>
##	Role allowed access.
##	</summary>
## </param>
## <rolecap/>
#
interface(`cvs_admin',`
	gen_require(`
		type cvs_t, cvs_tmp_t, cvs_initrc_exec_t;
		type cvs_data_t, cvs_var_run_t;
	')

	allow $1 cvs_t:process signal_perms;
	ps_process_pattern($1, cvs_t)

<<<<<<< HEAD
	tunable_policy(`deny_ptrace',`',`
		allow $1 cvs_t:process ptrace;
	')

	# Allow cvs_t to restart the apache service
=======
>>>>>>> 662a00bc
	init_labeled_script_domtrans($1, cvs_initrc_exec_t)
	domain_system_change_exemption($1)
	role_transition $2 cvs_initrc_exec_t system_r;
	allow $2 system_r;

	files_list_tmp($1)
	admin_pattern($1, cvs_tmp_t)

	files_search_usr($1)
	admin_pattern($1, cvs_data_t)

	files_list_pids($1)
	admin_pattern($1, cvs_var_run_t)
')<|MERGE_RESOLUTION|>--- conflicted
+++ resolved
@@ -83,14 +83,11 @@
 	allow $1 cvs_t:process signal_perms;
 	ps_process_pattern($1, cvs_t)
 
-<<<<<<< HEAD
 	tunable_policy(`deny_ptrace',`',`
 		allow $1 cvs_t:process ptrace;
 	')
 
 	# Allow cvs_t to restart the apache service
-=======
->>>>>>> 662a00bc
 	init_labeled_script_domtrans($1, cvs_initrc_exec_t)
 	domain_system_change_exemption($1)
 	role_transition $2 cvs_initrc_exec_t system_r;
