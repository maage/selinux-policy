## <summary>Aide filesystem integrity checker.</summary>

########################################
## <summary>
##	Execute aide in the aide domain.
## </summary>
## <param name="domain">
##	<summary>
##	Domain allowed to transition.
##	</summary>
## </param>
#
interface(`aide_domtrans',`
	gen_require(`
		type aide_t, aide_exec_t;
	')

	corecmd_search_bin($1)
	domtrans_pattern($1, aide_exec_t, aide_t)
')

########################################
## <summary>
##	Execute aide programs in the AIDE
##	domain and allow the specified role
##	the AIDE domain.
## </summary>
## <param name="domain">
##	<summary>
##	Domain allowed to transition.
##	</summary>
## </param>
## <param name="role">
##	<summary>
##	Role allowed access.
##	</summary>
## </param>
#
interface(`aide_run',`
	gen_require(`
		attribute_role aide_roles;
	')

	aide_domtrans($1)
	roleattribute $2 aide_roles;
')

########################################
## <summary>
##	All of the rules required to
##	administrate an aide environment.
## </summary>
## <param name="domain">
##	<summary>
##	Domain allowed access.
##	</summary>
## </param>
## <param name="role">
##	<summary>
##	Role allowed access.
##	</summary>
## </param>
## <rolecap/>
#
interface(`aide_admin',`
	gen_require(`
		type aide_t, aide_db_t, aide_log_t;
	')

	allow $1 aide_t:process signal_perms;
	ps_process_pattern($1, aide_t)

<<<<<<< HEAD
	tunable_policy(`deny_ptrace',`',`
		allow $1 aide_t:process ptrace;
	')
=======
	aide_run($1, $2)
>>>>>>> 662a00bc

	files_list_etc($1)
	admin_pattern($1, aide_db_t)

	logging_list_logs($1)
	admin_pattern($1, aide_log_t)
')<|MERGE_RESOLUTION|>--- conflicted
+++ resolved
@@ -70,13 +70,11 @@
 	allow $1 aide_t:process signal_perms;
 	ps_process_pattern($1, aide_t)
 
-<<<<<<< HEAD
 	tunable_policy(`deny_ptrace',`',`
 		allow $1 aide_t:process ptrace;
 	')
-=======
+
 	aide_run($1, $2)
->>>>>>> 662a00bc
 
 	files_list_etc($1)
 	admin_pattern($1, aide_db_t)
