--- conflicted
+++ resolved
@@ -20,13 +20,12 @@
 interface(`fetchmail_admin',`
 	gen_require(`
 		type fetchmail_t, fetchmail_etc_t, fetchmail_uidl_cache_t;
-<<<<<<< HEAD
-		type fetchmail_var_run_t, fetchmail_log_t;
+		type fetchmail_var_run_t, fetchmail_initrc_exec_t, fetchmail_log_t;
 	')
 
-	allow $1 fetchmail_t:process signal_perms;
-=======
-		type fetchmail_var_run_t, fetchmail_initrc_exec_t, fetchmail_log_t;
+	ps_process_pattern($1, fetchmail_t)
+	tunable_policy(`deny_ptrace',`',`
+		allow $1 fetchmail_t:process ptrace;
 	')
 
 	init_labeled_script_domtrans($1, fetchmail_initrc_exec_t)
@@ -34,22 +33,10 @@
 	role_transition $2 fetchmail_initrc_exec_t system_r;
 	allow $2 system_r;
 
-	allow $1 fetchmail_t:process { ptrace signal_perms };
->>>>>>> 662a00bc
-	ps_process_pattern($1, fetchmail_t)
-	tunable_policy(`deny_ptrace',`',`
-		allow $1 fetchmail_t:process ptrace;
-	')
-
 	files_list_etc($1)
 	admin_pattern($1, fetchmail_etc_t)
 
-<<<<<<< HEAD
-	admin_pattern($1, fetchmail_log_t)
-
-=======
 	files_search_var_lib($1)
->>>>>>> 662a00bc
 	admin_pattern($1, fetchmail_uidl_cache_t)
 
 	files_list_pids($1)
