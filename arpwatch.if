--- conflicted
+++ resolved
@@ -119,7 +119,6 @@
 
 ########################################
 ## <summary>
-<<<<<<< HEAD
 ##	Execute arpwatch server in the arpwatch domain.
 ## </summary>
 ## <param name="domain">
@@ -143,12 +142,8 @@
 
 ########################################
 ## <summary>
-##	All of the rules required to administrate 
-##	an arpwatch environment
-=======
 ##	All of the rules required to
 ##	administrate an arpwatch environment.
->>>>>>> 662a00bc
 ## </summary>
 ## <param name="domain">
 ##	<summary>
@@ -166,17 +161,10 @@
 	gen_require(`
 		type arpwatch_t, arpwatch_tmp_t, arpwatch_initrc_exec_t;
 		type arpwatch_data_t, arpwatch_var_run_t;
-<<<<<<< HEAD
-		type arpwatch_initrc_exec_t;
 		type arpwatch_unit_file_t;
 	')
 
 	allow $1 arpwatch_t:process signal_perms;
-=======
-	')
-
-	allow $1 arpwatch_t:process { ptrace signal_perms };
->>>>>>> 662a00bc
 	ps_process_pattern($1, arpwatch_t)
 
 	tunable_policy(`deny_ptrace',`',`
