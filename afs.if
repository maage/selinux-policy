--- conflicted
+++ resolved
@@ -100,17 +100,12 @@
 		type afs_logfile_t, afs_cache_t, afs_files_t;
 	')
 
-<<<<<<< HEAD
 	allow $1 afs_t:process signal_perms;
 	ps_process_pattern($1, afs_t)
 
 	tunable_policy(`deny_ptrace',`',`
 		allow $1 afs_t:process ptrace;
 	')
-=======
-	allow $1 afs_domain:process { ptrace signal_perms };
-	ps_process_pattern($1, afs_domain)
->>>>>>> 662a00bc
 
 	afs_initrc_domtrans($1)
 	domain_system_change_exemption($1)
