## <summary>An ident daemon with IP masq/NAT support and the ability to specify responses.</summary>

########################################
## <summary>
##	Role access for oident.
## </summary>
## <param name="role">
##	<summary>
##	Role allowed access.
##	</summary>
## </param>
## <param name="domain">
##	<summary>
##	User domain for the role.
##	</summary>
## </param>
#
interface(`oident_role',`
	refpolicywarn(`$0($*) has been deprecated')
')

########################################
## <summary>
##	Read oidentd user home content.
## </summary>
## <param name="domain">
##	<summary>
##	Domain allowed access.
##	</summary>
## </param>
#
interface(`oident_read_user_content', `
	gen_require(`
		type oidentd_home_t;
	')

	userdom_search_user_home_dirs($1)
	allow $1 oidentd_home_t:file read_file_perms;
')

########################################
## <summary>
##	Create, read, write, and delete
##	oidentd user home content.
## </summary>
## <param name="domain">
##	<summary>
##	Domain allowed access.
##	</summary>
## </param>
#
interface(`oident_manage_user_content', `
	gen_require(`
		type oidentd_home_t;
	')

	userdom_search_user_home_dirs($1)
	allow $1 oidentd_home_t:file manage_file_perms;
')

########################################
## <summary>
##	Relabel oidentd user home content.
## </summary>
## <param name="domain">
##	<summary>
##	Domain allowed access.
##	</summary>
## </param>
#
interface(`oident_relabel_user_content', `
	gen_require(`
		type oidentd_home_t;
	')

	userdom_search_user_home_dirs($1)
<<<<<<< HEAD
=======
	allow $1 oidentd_home_t:file relabel_file_perms;
>>>>>>> 662a00bc
')

########################################
## <summary>
<<<<<<< HEAD
##	All of the rules required to administrate 
##	an oident environment
=======
##	Create objects in user home
##	directories with the oidentd home type.
## </summary>
## <param name="domain">
##	<summary>
##	Domain allowed access.
##	</summary>
## </param>
## <param name="object_class">
##	<summary>
##	Class of the object being created.
##	</summary>
## </param>
## <param name="name" optional="true">
##	<summary>
##	The name of the object being created.
##	</summary>
## </param>
#
interface(`oident_home_filetrans_oidentd_home',`
	gen_require(`
		type oidentd_home_t;
	')

	userdom_user_home_dir_filetrans($1, oidentd_home_t, $2, $3)
')

########################################
## <summary>
##	All of the rules required to
##	administrate an oident environment.
>>>>>>> 662a00bc
## </summary>
## <param name="domain">
##	<summary>
##	Domain allowed access.
##	</summary>
## </param>
## <param name="role">
##	<summary>
##	Role allowed access.
##	</summary>
## </param>
## <rolecap/>
#
interface(`oident_admin',`
	gen_require(`
		type oidentd_t, oidentd_initrc_exec_t, oidentd_config_t;
	')

<<<<<<< HEAD
	allow $1 oidentd_t:process signal_perms;
	ps_process_pattern($1, oidentd_t)
	tunable_policy(`deny_ptrace',`',`
		allow $1 oidentd_t:process ptrace;
	')
=======
	allow $1 oidentd_t:process { ptrace signal_perms };
	ps_process_pattern($1, oidentd_t)
>>>>>>> 662a00bc

	init_labeled_script_domtrans($1, oidentd_initrc_exec_t)
	domain_system_change_exemption($1)
	role_transition $2 oidentd_initrc_exec_t system_r;
	allow $2 system_r;

	files_list_etc($1)
	admin_pattern($1, oidentd_config_t)
')<|MERGE_RESOLUTION|>--- conflicted
+++ resolved
@@ -74,18 +74,11 @@
 	')
 
 	userdom_search_user_home_dirs($1)
-<<<<<<< HEAD
-=======
 	allow $1 oidentd_home_t:file relabel_file_perms;
->>>>>>> 662a00bc
 ')
 
 ########################################
 ## <summary>
-<<<<<<< HEAD
-##	All of the rules required to administrate 
-##	an oident environment
-=======
 ##	Create objects in user home
 ##	directories with the oidentd home type.
 ## </summary>
@@ -117,7 +110,6 @@
 ## <summary>
 ##	All of the rules required to
 ##	administrate an oident environment.
->>>>>>> 662a00bc
 ## </summary>
 ## <param name="domain">
 ##	<summary>
@@ -136,16 +128,45 @@
 		type oidentd_t, oidentd_initrc_exec_t, oidentd_config_t;
 	')
 
-<<<<<<< HEAD
+	allow $1 oidentd_t:process { ptrace signal_perms };
+	ps_process_pattern($1, oidentd_t)
+
+	init_labeled_script_domtrans($1, oidentd_initrc_exec_t)
+	domain_system_change_exemption($1)
+	role_transition $2 oidentd_initrc_exec_t system_r;
+	allow $2 system_r;
+
+	files_list_etc($1)
+	admin_pattern($1, oidentd_config_t)
+')
+
+########################################
+## <summary>
+##	All of the rules required to administrate 
+##	an oident environment
+## </summary>
+## <param name="domain">
+##	<summary>
+##	Domain allowed access.
+##	</summary>
+## </param>
+## <param name="role">
+##	<summary>
+##	Role allowed access.
+##	</summary>
+## </param>
+## <rolecap/>
+#
+interface(`oident_admin',`
+	gen_require(`
+		type oidentd_t, oidentd_initrc_exec_t, oidentd_config_t;
+	')
+
 	allow $1 oidentd_t:process signal_perms;
 	ps_process_pattern($1, oidentd_t)
 	tunable_policy(`deny_ptrace',`',`
 		allow $1 oidentd_t:process ptrace;
 	')
-=======
-	allow $1 oidentd_t:process { ptrace signal_perms };
-	ps_process_pattern($1, oidentd_t)
->>>>>>> 662a00bc
 
 	init_labeled_script_domtrans($1, oidentd_initrc_exec_t)
 	domain_system_change_exemption($1)
