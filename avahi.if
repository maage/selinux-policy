--- conflicted
+++ resolved
@@ -135,7 +135,6 @@
 
 ########################################
 ## <summary>
-<<<<<<< HEAD
 ##	Execute avahi server in the avahi domain.
 ## </summary>
 ## <param name="domain">
@@ -159,12 +158,8 @@
 
 ########################################
 ## <summary>
-##	All of the rules required to administrate
-##	an avahi environment
-=======
 ##	All of the rules required to
 ##	administrate an avahi environment.
->>>>>>> 662a00bc
 ## </summary>
 ## <param name="domain">
 ##	<summary>
@@ -181,11 +176,8 @@
 interface(`avahi_admin',`
 	gen_require(`
 		type avahi_t, avahi_var_run_t, avahi_initrc_exec_t;
-<<<<<<< HEAD
 		type avahi_unit_file_t;
-=======
 		type avahi_var_lib_t;
->>>>>>> 662a00bc
 	')
 
 	allow $1 avahi_t:process signal_perms;
@@ -203,12 +195,10 @@
 	files_search_pids($1)
 	admin_pattern($1, avahi_var_run_t)
 
-<<<<<<< HEAD
+	files_search_var_lib($1)
+	admin_pattern($1, avahi_var_lib_t)
+
 	avahi_systemctl($1)
 	admin_pattern($1, avahi_unit_file_t)
 	allow $1 avahi_unit_file_t:service all_service_perms;
-=======
-	files_search_var_lib($1)
-	admin_pattern($1, avahi_var_lib_t)
->>>>>>> 662a00bc
 ')