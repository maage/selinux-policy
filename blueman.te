policy_module(blueman, 1.0.4)

########################################
#
# Declarations
#

type blueman_t;
type blueman_exec_t;
init_daemon_domain(blueman_t, blueman_exec_t)

type blueman_var_lib_t;
files_type(blueman_var_lib_t)

type blueman_var_run_t;
files_pid_file(blueman_var_run_t)

########################################
#
# Local policy
#

allow blueman_t self:capability { net_admin sys_nice };
<<<<<<< HEAD
allow blueman_t self:process { execmem signal_perms setsched };

=======
allow blueman_t self:process { signal_perms setsched };
>>>>>>> 0ce5a5ba
allow blueman_t self:fifo_file rw_fifo_file_perms;

manage_dirs_pattern(blueman_t, blueman_var_lib_t, blueman_var_lib_t)
manage_files_pattern(blueman_t, blueman_var_lib_t, blueman_var_lib_t)
files_var_lib_filetrans(blueman_t, blueman_var_lib_t, dir)

manage_dirs_pattern(blueman_t, blueman_var_run_t, blueman_var_run_t)
manage_files_pattern(blueman_t, blueman_var_run_t, blueman_var_run_t)
files_pid_filetrans(blueman_t, blueman_var_run_t, { dir file })

kernel_read_net_sysctls(blueman_t)
kernel_read_system_state(blueman_t)
kernel_request_load_module(blueman_t)

corecmd_exec_bin(blueman_t)

dev_read_rand(blueman_t)
dev_read_urand(blueman_t)
dev_rw_wireless(blueman_t)

domain_use_interactive_fds(blueman_t)

files_list_tmp(blueman_t)
files_read_usr_files(blueman_t)
files_list_tmp(blueman_t)

auth_use_nsswitch(blueman_t)

logging_send_syslog_msg(blueman_t)

sysnet_domtrans_ifconfig(blueman_t)
sysnet_dns_name_resolve(blueman_t)

sysnet_domtrans_ifconfig(blueman_t)

optional_policy(`
	avahi_domtrans(blueman_t)
')

optional_policy(`
	dbus_system_domain(blueman_t, blueman_exec_t)
')

optional_policy(`
	dnsmasq_domtrans(blueman_t)
	dnsmasq_read_pid_files(blueman_t)
')

optional_policy(`
	gnome_search_gconf(blueman_t)
')

optional_policy(`
	iptables_domtrans(blueman_t)
')

optional_policy(`
	xserver_read_state_xdm(blueman_t)
')<|MERGE_RESOLUTION|>--- conflicted
+++ resolved
@@ -21,12 +21,8 @@
 #
 
 allow blueman_t self:capability { net_admin sys_nice };
-<<<<<<< HEAD
 allow blueman_t self:process { execmem signal_perms setsched };
 
-=======
-allow blueman_t self:process { signal_perms setsched };
->>>>>>> 0ce5a5ba
 allow blueman_t self:fifo_file rw_fifo_file_perms;
 
 manage_dirs_pattern(blueman_t, blueman_var_lib_t, blueman_var_lib_t)
