## <summary>Berkeley Internet name domain DNS server.</summary>

########################################
## <summary>
##	Execute bind server in the bind domain.
## </summary>
## <param name="domain">
##	<summary>
##	Domain allowed to transition.
##	</summary>
## </param>
#
interface(`bind_initrc_domtrans',`
	gen_require(`
		type named_initrc_exec_t;
	')

	init_labeled_script_domtrans($1, named_initrc_exec_t)
')

########################################
## <summary>
##	Execute bind server in the bind domain.
## </summary>
## <param name="domain">
##	<summary>
##	Domain allowed to transition.
##	</summary>
## </param>
#
interface(`bind_systemctl',`
	gen_require(`
		type named_unit_file_t;
		type named_t;
	')

	systemd_exec_systemctl($1)
	allow $1 named_unit_file_t:file read_file_perms;
	allow $1 named_unit_file_t:service manage_service_perms;

	ps_process_pattern($1, named_t)
')

########################################
## <summary>
##	Execute ndc in the ndc domain.
## </summary>
## <param name="domain">
##	<summary>
##	Domain allowed to transition.
##	</summary>
## </param>
#
interface(`bind_domtrans_ndc',`
	gen_require(`
		type ndc_t, ndc_exec_t;
	')

	corecmd_search_bin($1)
	domtrans_pattern($1, ndc_exec_t, ndc_t)
')

########################################
## <summary>
##	Send generic signals to bind.
## </summary>
## <param name="domain">
##	<summary>
##	Domain allowed access.
##	</summary>
## </param>
#
interface(`bind_signal',`
	gen_require(`
		type named_t;
	')

	allow $1 named_t:process signal;
')

########################################
## <summary>
##	Send null signals to bind.
## </summary>
## <param name="domain">
##	<summary>
##	Domain allowed access.
##	</summary>
## </param>
#
interface(`bind_signull',`
	gen_require(`
		type named_t;
	')

	allow $1 named_t:process signull;
')

########################################
## <summary>
##	Send kill signals to bind.
## </summary>
## <param name="domain">
##	<summary>
##	Domain allowed access.
##	</summary>
## </param>
#
interface(`bind_kill',`
	gen_require(`
		type named_t;
	')

	allow $1 named_t:process sigkill;
')

########################################
## <summary>
##	Execute ndc in the ndc domain, and
##	allow the specified role the ndc domain.
## </summary>
## <param name="domain">
##	<summary>
##	Domain allowed to transition.
##	</summary>
## </param>
## <param name="role">
##	<summary>
##	Role allowed access.
##	</summary>
## </param>
## <rolecap/>
#
interface(`bind_run_ndc',`
	gen_require(`
		attribute_role ndc_roles;
	')

	bind_domtrans_ndc($1)
	roleattribute $2 ndc_roles;
')

########################################
## <summary>
##	Execute bind in the named domain.
## </summary>
## <param name="domain">
##	<summary>
##	Domain allowed to transition.
##	</summary>
## </param>
#
interface(`bind_domtrans',`
	gen_require(`
		type named_t, named_exec_t;
	')

	corecmd_search_bin($1)
	domtrans_pattern($1, named_exec_t, named_t)
')

########################################
## <summary>
##	Read dnssec key files.
## </summary>
## <param name="domain">
##	<summary>
##	Domain allowed access.
##	</summary>
## </param>
#
interface(`bind_read_dnssec_keys',`
	gen_require(`
		type named_conf_t, named_zone_t, dnssec_t;
	')

	read_files_pattern($1, { named_conf_t named_zone_t }, dnssec_t)
')

########################################
## <summary>
##	Read bind named configuration files.
## </summary>
## <param name="domain">
##	<summary>
##	Domain allowed access.
##	</summary>
## </param>
#
interface(`bind_read_config',`
	gen_require(`
		type named_conf_t;
	')

	allow $1 named_conf_t:dir  list_dir_perms;
	read_files_pattern($1, named_conf_t, named_conf_t)
')

########################################
## <summary>
##	Write bind named configuration files.
## </summary>
## <param name="domain">
##	<summary>
##	Domain allowed access.
##	</summary>
## </param>
#
interface(`bind_write_config',`
	gen_require(`
		type named_conf_t;
	')

	write_files_pattern($1, named_conf_t, named_conf_t)
	allow $1 named_conf_t:file setattr_file_perms;
')

########################################
## <summary>
##	Create, read, write, and delete
##	bind configuration directories.
## </summary>
## <param name="domain">
##	<summary>
##	Domain allowed access.
##	</summary>
## </param>
#
interface(`bind_manage_config_dirs',`
	gen_require(`
		type named_conf_t;
	')

	manage_dirs_pattern($1, named_conf_t, named_conf_t)
')

########################################
## <summary>
<<<<<<< HEAD
##	Create, read, write, and delete
##	BIND configuration files.
## </summary>
## <param name="domain">
##	<summary>
##	Domain allowed access.
##	</summary>
## </param>
#
interface(`bind_manage_config',`
	gen_require(`
		type named_conf_t;
	')

	manage_files_pattern($1, named_conf_t, named_conf_t)
')

########################################
## <summary>
##	Search the BIND cache directory.
=======
##	Search bind cache directories.
>>>>>>> 662a00bc
## </summary>
## <param name="domain">
##	<summary>
##	Domain allowed access.
##	</summary>
## </param>
#
interface(`bind_search_cache',`
	gen_require(`
		type named_conf_t, named_cache_t, named_zone_t;
	')

	files_search_var($1)
	allow $1 named_conf_t:dir search_dir_perms;
	allow $1 named_zone_t:dir search_dir_perms;
	allow $1 named_cache_t:dir search_dir_perms;
')

########################################
## <summary>
##	Create, read, write, and delete
##	bind cache files.
## </summary>
## <param name="domain">
##	<summary>
##	Domain allowed access.
##	</summary>
## </param>
#
interface(`bind_manage_cache',`
	gen_require(`
		type named_cache_t, named_zone_t;
	')

	files_search_var($1)
	allow $1 named_zone_t:dir search_dir_perms;
	manage_files_pattern($1, named_cache_t, named_cache_t)
	manage_lnk_files_pattern($1, named_cache_t, named_cache_t)
')

########################################
## <summary>
##	Set attributes of bind pid directories.
## </summary>
## <param name="domain">
##	<summary>
##	Domain allowed access.
##	</summary>
## </param>
#
interface(`bind_setattr_pid_dirs',`
	gen_require(`
		type named_var_run_t;
	')

	allow $1 named_var_run_t:dir setattr_dir_perms;
')

########################################
## <summary>
##	Set attributes of bind zone directories.
## </summary>
## <param name="domain">
##	<summary>
##	Domain allowed access.
##	</summary>
## </param>
#
interface(`bind_setattr_zone_dirs',`
	gen_require(`
		type named_zone_t;
	')

	allow $1 named_zone_t:dir setattr_dir_perms;
')

########################################
## <summary>
##	Read bind zone files.
## </summary>
## <param name="domain">
##	<summary>
##	Domain allowed access.
##	</summary>
## </param>
#
interface(`bind_read_zone',`
	gen_require(`
		type named_zone_t;
	')

	files_search_var($1)
	read_files_pattern($1, named_zone_t, named_zone_t)
')

########################################
## <summary>
<<<<<<< HEAD
##	Read BIND zone files.
## </summary>
## <param name="domain">
##	<summary>
##	Domain allowed access.
##	</summary>
## </param>
#
interface(`bind_read_log',`
	gen_require(`
		type named_zone_t;
		type named_log_t;
	')

	files_search_var($1)
	allow $1 named_zone_t:dir search_dir_perms;
	read_files_pattern($1, named_log_t, named_log_t)
')

########################################
## <summary>
##	Manage BIND zone files.
=======
##	Create, read, write, and delete
##	bind zone files.
>>>>>>> 662a00bc
## </summary>
## <param name="domain">
##	<summary>
##	Domain allowed access.
##	</summary>
## </param>
#
interface(`bind_manage_zone',`
	gen_require(`
		type named_zone_t;
	')

	files_search_var($1)
	manage_files_pattern($1, named_zone_t, named_zone_t)
')

########################################
## <summary>
##	Send and receive datagrams to and from named.  (Deprecated)
## </summary>
## <param name="domain">
##	<summary>
##	Domain allowed access.
##	</summary>
## </param>
#
interface(`bind_udp_chat_named',`
	refpolicywarn(`$0($*) has been deprecated.')
')

########################################
## <summary>
##	All of the rules required to
##	administrate an bind environment.
## </summary>
## <param name="domain">
##	<summary>
##	Domain allowed access.
##	</summary>
## </param>
## <param name="role">
##	<summary>
##	Role allowed access.
##	</summary>
## </param>
## <rolecap/>
#
interface(`bind_admin',`
	gen_require(`
		type named_t, named_tmp_t, named_log_t;
<<<<<<< HEAD
		type named_conf_t, named_var_run_t, named_cache_t;
		type named_zone_t, named_initrc_exec_t;
		type dnssec_t, ndc_t, named_keytab_t;
		type named_unit_file_t;
	')

	allow $1 named_t:process signal_perms;
	ps_process_pattern($1, named_t)

	tunable_policy(`deny_ptrace',`',`
		allow $1 named_t:process ptrace;
	')

	allow $1 ndc_t:process signal_perms;
	ps_process_pattern($1, ndc_t)

	tunable_policy(`deny_ptrace',`',`
		allow $1 ndc_t:process ptrace;
	')

	bind_run_ndc($1, $2)
=======
		type named_cache_t, named_zone_t, named_initrc_exec_t;
		type dnssec_t, ndc_t, named_conf_t, named_var_run_t;
	')

	allow $1 { named_t ndc_t }:process { ptrace signal_perms };
	ps_process_pattern($1, { named_t ndc_t })
>>>>>>> 662a00bc

	init_labeled_script_domtrans($1, named_initrc_exec_t)
	domain_system_change_exemption($1)
	role_transition $2 named_initrc_exec_t system_r;
	allow $2 system_r;

	files_list_tmp($1)
	admin_pattern($1, named_tmp_t)

	logging_list_logs($1)
	admin_pattern($1, named_log_t)

	files_list_etc($1)
	admin_pattern($1, named_conf_t)

<<<<<<< HEAD
	admin_pattern($1, named_cache_t)
	admin_pattern($1, named_zone_t)
	admin_pattern($1, dnssec_t)

	admin_pattern($1, named_keytab_t)
=======
	files_list_var($1)
	admin_pattern($1, { dnssec_t named_cache_t named_zone_t })
>>>>>>> 662a00bc

	files_list_pids($1)
	admin_pattern($1, named_var_run_t)

<<<<<<< HEAD
	admin_pattern($1, named_unit_file_t)
	bind_systemctl($1)
	allow $1 named_unit_file_t:service all_service_perms;
=======
	bind_run_ndc($1, $2)
>>>>>>> 662a00bc
')<|MERGE_RESOLUTION|>--- conflicted
+++ resolved
@@ -236,7 +236,6 @@
 
 ########################################
 ## <summary>
-<<<<<<< HEAD
 ##	Create, read, write, and delete
 ##	BIND configuration files.
 ## </summary>
@@ -256,10 +255,7 @@
 
 ########################################
 ## <summary>
-##	Search the BIND cache directory.
-=======
 ##	Search bind cache directories.
->>>>>>> 662a00bc
 ## </summary>
 ## <param name="domain">
 ##	<summary>
@@ -357,7 +353,6 @@
 
 ########################################
 ## <summary>
-<<<<<<< HEAD
 ##	Read BIND zone files.
 ## </summary>
 ## <param name="domain">
@@ -379,11 +374,8 @@
 
 ########################################
 ## <summary>
-##	Manage BIND zone files.
-=======
 ##	Create, read, write, and delete
 ##	bind zone files.
->>>>>>> 662a00bc
 ## </summary>
 ## <param name="domain">
 ##	<summary>
@@ -434,7 +426,6 @@
 interface(`bind_admin',`
 	gen_require(`
 		type named_t, named_tmp_t, named_log_t;
-<<<<<<< HEAD
 		type named_conf_t, named_var_run_t, named_cache_t;
 		type named_zone_t, named_initrc_exec_t;
 		type dnssec_t, ndc_t, named_keytab_t;
@@ -448,22 +439,7 @@
 		allow $1 named_t:process ptrace;
 	')
 
-	allow $1 ndc_t:process signal_perms;
-	ps_process_pattern($1, ndc_t)
-
-	tunable_policy(`deny_ptrace',`',`
-		allow $1 ndc_t:process ptrace;
-	')
-
 	bind_run_ndc($1, $2)
-=======
-		type named_cache_t, named_zone_t, named_initrc_exec_t;
-		type dnssec_t, ndc_t, named_conf_t, named_var_run_t;
-	')
-
-	allow $1 { named_t ndc_t }:process { ptrace signal_perms };
-	ps_process_pattern($1, { named_t ndc_t })
->>>>>>> 662a00bc
 
 	init_labeled_script_domtrans($1, named_initrc_exec_t)
 	domain_system_change_exemption($1)
@@ -479,25 +455,15 @@
 	files_list_etc($1)
 	admin_pattern($1, named_conf_t)
 
-<<<<<<< HEAD
-	admin_pattern($1, named_cache_t)
-	admin_pattern($1, named_zone_t)
-	admin_pattern($1, dnssec_t)
-
 	admin_pattern($1, named_keytab_t)
-=======
+
 	files_list_var($1)
 	admin_pattern($1, { dnssec_t named_cache_t named_zone_t })
->>>>>>> 662a00bc
 
 	files_list_pids($1)
 	admin_pattern($1, named_var_run_t)
 
-<<<<<<< HEAD
 	admin_pattern($1, named_unit_file_t)
 	bind_systemctl($1)
 	allow $1 named_unit_file_t:service all_service_perms;
-=======
-	bind_run_ndc($1, $2)
->>>>>>> 662a00bc
 ')