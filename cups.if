## <summary>Common UNIX printing system.</summary>

########################################
## <summary>
##	Create a domain which can be
##	started by cupsd.
## </summary>
## <param name="domain">
##	<summary>
##	Domain allowed to transition.
##	</summary>
## </param>
## <param name="entry_point">
##	<summary>
##	Type of the program to be used as an entry point to this domain.
##	</summary>
## </param>
## <param name="entry_file">
##  <summary>
##  Domain allowed access.
##  </summary>
## </param>
#
interface(`cups_backend',`
	gen_require(`
		type cupsd_t;
	')

	domain_type($1)
	domain_entry_file($1, $2)
	role system_r types $1;

	domtrans_pattern(cupsd_t, $2, $1)
	allow cupsd_t $1:process signal;
	allow $1 cupsd_t:unix_stream_socket connected_stream_socket_perms;

	cups_read_config($1)
	cups_append_log($1)
')

########################################
## <summary>
##	Execute cups in the cups domain.
## </summary>
## <param name="domain">
##	<summary>
##	Domain allowed to transition.
##	</summary>
## </param>
#
interface(`cups_domtrans',`
	gen_require(`
		type cupsd_t, cupsd_exec_t;
	')

	corecmd_search_bin($1)
	domtrans_pattern($1, cupsd_exec_t, cupsd_t)
')

########################################
## <summary>
##	Connect to cupsd over an unix
##	domain stream socket.
## </summary>
## <param name="domain">
##	<summary>
##	Domain allowed access.
##	</summary>
## </param>
#
interface(`cups_stream_connect',`
	gen_require(`
		type cupsd_t, cupsd_var_run_t;
	')

	files_search_pids($1)
	stream_connect_pattern($1, cupsd_var_run_t, cupsd_var_run_t, cupsd_t)
')

########################################
## <summary>
##	Connect to cups over TCP.  (Deprecated)
## </summary>
## <param name="domain">
##	<summary>
##	Domain allowed access.
##	</summary>
## </param>
#
interface(`cups_tcp_connect',`
	refpolicywarn(`$0($*) has been deprecated.')
')

########################################
## <summary>
##	Send and receive messages from
##	cups over dbus.
## </summary>
## <param name="domain">
##	<summary>
##	Domain allowed access.
##	</summary>
## </param>
#
interface(`cups_dbus_chat',`
	gen_require(`
		type cupsd_t;
		class dbus send_msg;
	')

	allow $1 cupsd_t:dbus send_msg;
	allow cupsd_t $1:dbus send_msg;
')

########################################
## <summary>
##	Read cups PID files.
## </summary>
## <param name="domain">
##	<summary>
##	Domain allowed access.
##	</summary>
## </param>
#
interface(`cups_read_pid_files',`
	gen_require(`
		type cupsd_var_run_t;
	')

	files_search_pids($1)
	allow $1 cupsd_var_run_t:file read_file_perms;
')

########################################
## <summary>
##	Execute cups_config in the
##	cups config domain.
## </summary>
## <param name="domain">
##	<summary>
##	Domain allowed to transition.
##	</summary>
## </param>
#
interface(`cups_domtrans_config',`
	gen_require(`
		type cupsd_config_t, cupsd_config_exec_t;
	')

	corecmd_search_bin($1)
	domtrans_pattern($1, cupsd_config_exec_t, cupsd_config_t)
')

########################################
## <summary>
##	Send generic signals to the cups
##	configuration daemon.
## </summary>
## <param name="domain">
##	<summary>
##	Domain allowed access.
##	</summary>
## </param>
#
interface(`cups_signal_config',`
	gen_require(`
		type cupsd_config_t;
	')

	allow $1 cupsd_config_t:process signal;
')

########################################
## <summary>
##	Send and receive messages from
##	cupsd_config over dbus.
## </summary>
## <param name="domain">
##	<summary>
##	Domain allowed access.
##	</summary>
## </param>
#
interface(`cups_dbus_chat_config',`
	gen_require(`
		type cupsd_config_t;
		class dbus send_msg;
	')

	allow $1 cupsd_config_t:dbus send_msg;
	allow cupsd_config_t $1:dbus send_msg;
')

########################################
## <summary>
##	Read cups configuration files.
## </summary>
## <param name="domain">
##	<summary>
##	Domain allowed access.
##	</summary>
## </param>
## <rolecap/>
#
interface(`cups_read_config',`
	gen_require(`
		type cupsd_etc_t, cupsd_rw_etc_t;
		type hplip_etc_t;
	')

	files_search_etc($1)
<<<<<<< HEAD
	read_files_pattern($1, cupsd_etc_t, cupsd_etc_t)
	read_files_pattern($1, hplip_etc_t, hplip_etc_t)
	read_files_pattern($1, cupsd_etc_t, cupsd_rw_etc_t)
=======
	read_files_pattern($1, cupsd_etc_t, { cupsd_etc_t cupsd_rw_etc_t })
>>>>>>> 662a00bc
')

########################################
## <summary>
##	Read cups-writable configuration files.
## </summary>
## <param name="domain">
##	<summary>
##	Domain allowed access.
##	</summary>
## </param>
## <rolecap/>
#
interface(`cups_read_rw_config',`
	gen_require(`
		type cupsd_etc_t, cupsd_rw_etc_t;
	')

	files_search_etc($1)
	read_files_pattern($1, cupsd_etc_t, cupsd_rw_etc_t)
')

########################################
## <summary>
##	Read cups log files.
## </summary>
## <param name="domain">
##	<summary>
##	Domain allowed access.
##	</summary>
## </param>
## <rolecap/>
#
interface(`cups_read_log',`
	gen_require(`
		type cupsd_log_t;
	')

	logging_search_logs($1)
	allow $1 cupsd_log_t:file read_file_perms;
')

########################################
## <summary>
##	Append cups log files.
## </summary>
## <param name="domain">
##	<summary>
##	Domain allowed access.
##	</summary>
## </param>
#
interface(`cups_append_log',`
	gen_require(`
		type cupsd_log_t;
	')

	logging_search_logs($1)
	append_files_pattern($1, cupsd_log_t, cupsd_log_t)
')

########################################
## <summary>
##	Write cups log files.
## </summary>
## <param name="domain">
##	<summary>
##	Domain allowed access.
##	</summary>
## </param>
#
interface(`cups_write_log',`
	gen_require(`
		type cupsd_log_t;
	')

	logging_search_logs($1)
	allow $1 cupsd_log_t:file write_file_perms;
')

########################################
## <summary>
##	Connect to ptal over an unix
##	domain stream socket.
## </summary>
## <param name="domain">
##	<summary>
##	Domain allowed access.
##	</summary>
## </param>
#
interface(`cups_stream_connect_ptal',`
	gen_require(`
		type ptal_t, ptal_var_run_t;
	')

	files_search_pids($1)
	stream_connect_pattern($1, ptal_var_run_t, ptal_var_run_t, ptal_t)
')

########################################
## <summary>
<<<<<<< HEAD
##	Execute cupsd server in the cupsd domain.
## </summary>
## <param name="domain">
##	<summary>
##	Domain allowed to transition.
##	</summary>
## </param>
#
interface(`cupsd_systemctl',`
	gen_require(`
		type cupsd_t;
		type cupsd_unit_file_t;
	')

	systemd_exec_systemctl($1)
	allow $1 cupsd_unit_file_t:file read_file_perms;
	allow $1 cupsd_unit_file_t:service manage_service_perms;

	ps_process_pattern($1, cupsd_t)
')

########################################
## <summary>
##	All of the rules required to administrate 
##	an cups environment
=======
##	All of the rules required to
##	administrate an cups environment.
>>>>>>> 662a00bc
## </summary>
## <param name="domain">
##	<summary>
##	Domain allowed access.
##	</summary>
## </param>
## <param name="role">
##	<summary>
##	Role allowed access.
##	</summary>
## </param>
## <rolecap/>
#
interface(`cups_admin',`
	gen_require(`
		type cupsd_t, cupsd_tmp_t, cupsd_lpd_tmp_t;
<<<<<<< HEAD
		type cupsd_etc_t, cupsd_log_t, hplip_etc_t;
		type cupsd_config_var_run_t, cupsd_lpd_var_run_t, cupsd_initrc_exec_t;
		type cupsd_var_run_t, ptal_etc_t, hplip_var_run_t;
		type ptal_var_run_t;
		type cupsd_unit_file_t;
	')

	allow $1 cupsd_t:process signal_perms;
	ps_process_pattern($1, cupsd_t)
=======
		type cupsd_etc_t, cupsd_log_t, cupsd_spool_t;
		type cupsd_config_var_run_t, cupsd_lpd_var_run_t;
		type cupsd_var_run_t, ptal_etc_t, cupsd_rw_etc_t;
		type ptal_var_run_t, hplip_var_run_t, cupsd_initrc_exec_t;
		type cupsd_config_t, cupsd_lpd_t, cups_pdf_t;
		type hplip_t, ptal_t;
	')

	allow $1 { cupsd_t cupsd_config_t cupsd_lpd_t }:process { ptrace signal_perms };
	allow $1 { cups_pdf_t hplip_t ptal_t }:process { ptrace signal_perms };
	ps_process_pattern($1, { cupsd_t cupsd_config_t cupsd_lpd_t })
	ps_process_pattern($1, { cups_pdf_t hplip_t ptal_t })
>>>>>>> 662a00bc

	tunable_policy(`deny_ptrace',`',`
		allow $1 cupsd_t:process ptrace;
	')

	init_labeled_script_domtrans($1, cupsd_initrc_exec_t)
	domain_system_change_exemption($1)
	role_transition $2 cupsd_initrc_exec_t system_r;
	allow $2 system_r;

	files_list_etc($1)
	admin_pattern($1, { cupsd_etc_t cupsd_rw_etc_t ptal_etc_t })

	logging_list_logs($1)
	admin_pattern($1, cupsd_log_t)

<<<<<<< HEAD
	admin_pattern($1, cupsd_lpd_tmp_t)

	admin_pattern($1, cupsd_lpd_var_run_t)

	admin_pattern($1, cupsd_tmp_t)
=======
	files_list_spool($1)
	admin_pattern($1, cupsd_spool_t)

>>>>>>> 662a00bc
	files_list_tmp($1)
	admin_pattern($1, { cupsd_tmp_t  cupsd_lpd_tmp_t })

	files_list_pids($1)
<<<<<<< HEAD

	admin_pattern($1, hplip_etc_t)

	admin_pattern($1, hplip_var_run_t)

	admin_pattern($1, ptal_etc_t)

	admin_pattern($1, ptal_var_run_t)

	cupsd_systemctl($1)
	admin_pattern($1, cupsd_unit_file_t)
	allow $1 cupsd_unit_file_t:service all_service_perms;
')

########################################
## <summary>
##	Transition to cups named content
## </summary>
## <param name="domain">
##	<summary>
##      Domain allowed access.
##	</summary>
## </param>
#
interface(`cups_filetrans_named_content',`
	gen_require(`
		type cupsd_rw_etc_t;
		type cupsd_etc_t;
	')

	filetrans_pattern($1, cupsd_etc_t, cupsd_rw_etc_t, file, "classes.conf")
	filetrans_pattern($1, cupsd_etc_t, cupsd_rw_etc_t, file, "printers.conf")
	filetrans_pattern($1, cupsd_etc_t, cupsd_rw_etc_t, file, "printers.conf.O")
	filetrans_pattern($1, cupsd_etc_t, cupsd_rw_etc_t, file, "cupsd.conf")
	filetrans_pattern($1, cupsd_etc_t, cupsd_rw_etc_t, file, "cupsd.conf.default")
	filetrans_pattern($1, cupsd_etc_t, cupsd_rw_etc_t, file, "lpoptions")
	filetrans_pattern($1, cupsd_etc_t, cupsd_rw_etc_t, file, "subscriptions.conf")
	filetrans_pattern($1, cupsd_etc_t, cupsd_rw_etc_t, file, "subscriptions.conf.O")
	filetrans_pattern($1, cupsd_etc_t, cupsd_rw_etc_t, file, "subscriptions.conf.N")
	filetrans_pattern($1, cupsd_etc_t, cupsd_rw_etc_t, file, "ppds.dat")
	files_etc_filetrans($1, cupsd_rw_etc_t, file, "ppds.dat")
	files_etc_filetrans($1, cupsd_rw_etc_t, dir, "inf")
	files_usr_filetrans($1, cupsd_rw_etc_t, dir, "inf")
	corecmd_bin_filetrans($1, cupsd_rw_etc_t, dir, "inf")
=======
	admin_pattern($1, { cupsd_config_var_run_t cupsd_var_run_t hplip_var_run_t })
	admin_pattern($1, { ptal_var_run_t cupsd_lpd_var_run_t })
>>>>>>> 662a00bc
')<|MERGE_RESOLUTION|>--- conflicted
+++ resolved
@@ -209,13 +209,9 @@
 	')
 
 	files_search_etc($1)
-<<<<<<< HEAD
 	read_files_pattern($1, cupsd_etc_t, cupsd_etc_t)
 	read_files_pattern($1, hplip_etc_t, hplip_etc_t)
 	read_files_pattern($1, cupsd_etc_t, cupsd_rw_etc_t)
-=======
-	read_files_pattern($1, cupsd_etc_t, { cupsd_etc_t cupsd_rw_etc_t })
->>>>>>> 662a00bc
 ')
 
 ########################################
@@ -318,7 +314,6 @@
 
 ########################################
 ## <summary>
-<<<<<<< HEAD
 ##	Execute cupsd server in the cupsd domain.
 ## </summary>
 ## <param name="domain">
@@ -342,12 +337,8 @@
 
 ########################################
 ## <summary>
-##	All of the rules required to administrate 
-##	an cups environment
-=======
 ##	All of the rules required to
 ##	administrate an cups environment.
->>>>>>> 662a00bc
 ## </summary>
 ## <param name="domain">
 ##	<summary>
@@ -364,33 +355,22 @@
 interface(`cups_admin',`
 	gen_require(`
 		type cupsd_t, cupsd_tmp_t, cupsd_lpd_tmp_t;
-<<<<<<< HEAD
-		type cupsd_etc_t, cupsd_log_t, hplip_etc_t;
-		type cupsd_config_var_run_t, cupsd_lpd_var_run_t, cupsd_initrc_exec_t;
-		type cupsd_var_run_t, ptal_etc_t, hplip_var_run_t;
-		type ptal_var_run_t;
-		type cupsd_unit_file_t;
-	')
-
-	allow $1 cupsd_t:process signal_perms;
-	ps_process_pattern($1, cupsd_t)
-=======
 		type cupsd_etc_t, cupsd_log_t, cupsd_spool_t;
 		type cupsd_config_var_run_t, cupsd_lpd_var_run_t;
 		type cupsd_var_run_t, ptal_etc_t, cupsd_rw_etc_t;
 		type ptal_var_run_t, hplip_var_run_t, cupsd_initrc_exec_t;
 		type cupsd_config_t, cupsd_lpd_t, cups_pdf_t;
 		type hplip_t, ptal_t;
-	')
-
-	allow $1 { cupsd_t cupsd_config_t cupsd_lpd_t }:process { ptrace signal_perms };
-	allow $1 { cups_pdf_t hplip_t ptal_t }:process { ptrace signal_perms };
+		type cupsd_unit_file_t;
+	')
+
+	allow $1 { cupsd_t cupsd_config_t cupsd_lpd_t }:process { signal_perms };
+	allow $1 { cups_pdf_t hplip_t ptal_t }:process { signal_perms };
 	ps_process_pattern($1, { cupsd_t cupsd_config_t cupsd_lpd_t })
 	ps_process_pattern($1, { cups_pdf_t hplip_t ptal_t })
->>>>>>> 662a00bc
 
 	tunable_policy(`deny_ptrace',`',`
-		allow $1 cupsd_t:process ptrace;
+		allow $1 { cupsd_t cupsd_config_t cupsd_lpd_t }:process ptrace;
 	')
 
 	init_labeled_script_domtrans($1, cupsd_initrc_exec_t)
@@ -404,30 +384,13 @@
 	logging_list_logs($1)
 	admin_pattern($1, cupsd_log_t)
 
-<<<<<<< HEAD
-	admin_pattern($1, cupsd_lpd_tmp_t)
-
-	admin_pattern($1, cupsd_lpd_var_run_t)
-
-	admin_pattern($1, cupsd_tmp_t)
-=======
 	files_list_spool($1)
 	admin_pattern($1, cupsd_spool_t)
 
->>>>>>> 662a00bc
 	files_list_tmp($1)
 	admin_pattern($1, { cupsd_tmp_t  cupsd_lpd_tmp_t })
-
-	files_list_pids($1)
-<<<<<<< HEAD
-
-	admin_pattern($1, hplip_etc_t)
-
-	admin_pattern($1, hplip_var_run_t)
-
-	admin_pattern($1, ptal_etc_t)
-
-	admin_pattern($1, ptal_var_run_t)
+	admin_pattern($1, { cupsd_config_var_run_t cupsd_var_run_t hplip_var_run_t })
+	admin_pattern($1, { ptal_var_run_t cupsd_lpd_var_run_t })
 
 	cupsd_systemctl($1)
 	admin_pattern($1, cupsd_unit_file_t)
@@ -464,8 +427,4 @@
 	files_etc_filetrans($1, cupsd_rw_etc_t, dir, "inf")
 	files_usr_filetrans($1, cupsd_rw_etc_t, dir, "inf")
 	corecmd_bin_filetrans($1, cupsd_rw_etc_t, dir, "inf")
-=======
-	admin_pattern($1, { cupsd_config_var_run_t cupsd_var_run_t hplip_var_run_t })
-	admin_pattern($1, { ptal_var_run_t cupsd_lpd_var_run_t })
->>>>>>> 662a00bc
 ')