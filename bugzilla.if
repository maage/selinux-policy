--- conflicted
+++ resolved
@@ -48,15 +48,6 @@
 ##	Domain allowed access.
 ##	</summary>
 ## </param>
-<<<<<<< HEAD
-=======
-## <param name="role">
-##	<summary>
-##	Role allowed access.
-##	</summary>
-## </param>
-## <rolecap/>
->>>>>>> 662a00bc
 #
 interface(`bugzilla_admin',`
 	gen_require(`
@@ -68,7 +59,6 @@
 	allow $1 httpd_bugzilla_script_t:process signal_perms;
 	ps_process_pattern($1, httpd_bugzilla_script_t)
 
-<<<<<<< HEAD
 	tunable_policy(`deny_ptrace',`',`
 		allow $1 httpd_bugzilla_script_t:process ptrace;
 	')
@@ -78,10 +68,6 @@
 
 	files_list_var_lib(httpd_bugzilla_script_t)
 
-	apache_list_sys_content($1)
-=======
-	files_search_usr($1)
->>>>>>> 662a00bc
 	admin_pattern($1, httpd_bugzilla_script_exec_t)
 	admin_pattern($1, httpd_bugzilla_script_t)
 	admin_pattern($1, httpd_bugzilla_content_t)
@@ -92,5 +78,7 @@
 	files_search_var_lib($1)
 	admin_pattern($1, httpd_bugzilla_rw_content_t)
 
-	apache_list_sys_content($1)
+	optional_policy(`
+		apache_list_sys_content($1)
+	')
 ')