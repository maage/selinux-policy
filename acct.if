## <summary>Berkeley process accounting.</summary>

########################################
## <summary>
##	Transition to the accounting
##	management domain.
## </summary>
## <param name="domain">
##	<summary>
##	Domain allowed to transition.
##	</summary>
## </param>
#
interface(`acct_domtrans',`
	gen_require(`
		type acct_t, acct_exec_t;
	')

	corecmd_search_bin($1)
	domtrans_pattern($1, acct_exec_t, acct_t)
')

########################################
## <summary>
##	Execute accounting management tools
##	in the caller domain.
## </summary>
## <param name="domain">
##	<summary>
##	Domain allowed access.
##	</summary>
## </param>
#
interface(`acct_exec',`
	gen_require(`
		type acct_exec_t;
	')

	corecmd_search_bin($1)
	can_exec($1, acct_exec_t)
')

########################################
## <summary>
##	Execute accounting management data
##	in the caller domain.
## </summary>
## <param name="domain">
##	<summary>
##	Domain allowed access.
##	</summary>
## </param>
#
interface(`acct_exec_data',`
	gen_require(`
		type acct_data_t;
	')

	files_search_var($1)
	can_exec($1, acct_data_t)
')

########################################
## <summary>
##	Create, read, write, and delete
##	process accounting data.
## </summary>
## <param name="domain">
##	<summary>
##	Domain allowed access.
##	</summary>
## </param>
#
interface(`acct_manage_data',`
	gen_require(`
		type acct_data_t;
	')

	files_search_var($1)
	manage_files_pattern($1, acct_data_t, acct_data_t)
	manage_lnk_files_pattern($1, acct_data_t, acct_data_t)
')

########################################
## <summary>
<<<<<<< HEAD
##	Dontaudit Attempts to list acct_data directory
## </summary>
## <param name="domain">
##	<summary>
##	Domain to not audit.
##	</summary>
## </param>
#
interface(`acct_dontaudit_list_data',`
	gen_require(`
		type acct_data_t;
	')

	dontaudit $1 acct_data_t:dir list_dir_perms;	
=======
##	All of the rules required to
##	administrate an acct environment.
## </summary>
## <param name="domain">
##	<summary>
##	Domain allowed access.
##	</summary>
## </param>
## <param name="role">
##	<summary>
##	Role allowed access.
##	</summary>
## </param>
## <rolecap/>
#
interface(`acct_admin',`
	gen_require(`
		type acct_t, acct_initrc_exec_t, acct_data_t;
	')

	allow $1 acct_t:process { ptrace signal_perms };
	ps_process_pattern($1, acct_t)

	init_labeled_script_domtrans($1, acct_initrc_exec_t)
	domain_system_change_exemption($1)
	role_transition $2 acct_initrc_exec_t system_r;
	allow $2 system_r;

	logging_search_logs($1)
	admin_pattern($1, acct_data_t)
>>>>>>> 662a00bc
')<|MERGE_RESOLUTION|>--- conflicted
+++ resolved
@@ -83,7 +83,6 @@
 
 ########################################
 ## <summary>
-<<<<<<< HEAD
 ##	Dontaudit Attempts to list acct_data directory
 ## </summary>
 ## <param name="domain">
@@ -98,7 +97,9 @@
 	')
 
 	dontaudit $1 acct_data_t:dir list_dir_perms;	
-=======
+
+#######################################
+## <summary>
 ##	All of the rules required to
 ##	administrate an acct environment.
 ## </summary>
@@ -119,8 +120,12 @@
 		type acct_t, acct_initrc_exec_t, acct_data_t;
 	')
 
-	allow $1 acct_t:process { ptrace signal_perms };
+	allow $1 acct_t:process { signal_perms };
 	ps_process_pattern($1, acct_t)
+
+    tunable_policy(`deny_ptrace',`',`
+		allow $1 acct_t:process ptrace;
+    ')
 
 	init_labeled_script_domtrans($1, acct_initrc_exec_t)
 	domain_system_change_exemption($1)
@@ -129,5 +134,4 @@
 
 	logging_search_logs($1)
 	admin_pattern($1, acct_data_t)
->>>>>>> 662a00bc
 ')