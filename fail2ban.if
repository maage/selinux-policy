--- conflicted
+++ resolved
@@ -19,57 +19,57 @@
 	domtrans_pattern($1, fail2ban_exec_t, fail2ban_t)
 ')
 
-########################################
-## <summary>
-##	Execute the fail2ban client in
-##	the fail2ban client domain.
-## </summary>
-## <param name="domain">
-##	<summary>
-##	Domain allowed to transition.
-##	</summary>
+#######################################
+## <summary>
+##  Execute the fail2ban client in
+##  the fail2ban client domain.
+## </summary>
+## <param name="domain">
+##  <summary>
+##  Domain allowed to transition.
+##  </summary>
 ## </param>
 #
 interface(`fail2ban_domtrans_client',`
-	gen_require(`
-		type fail2ban_client_t, fail2ban_client_exec_t;
-	')
-
-	corecmd_search_bin($1)
-	domtrans_pattern($1, fail2ban_client_exec_t, fail2ban_client_t)
-')
-
-########################################
-## <summary>
-##	Execute fail2ban client in the
-##	fail2ban client domain, and allow
-##	the specified role the fail2ban
-##	client domain.
-## </summary>
-## <param name="domain">
-##	<summary>
-##	Domain allowed to transition.
-##	</summary>
+    gen_require(`
+        type fail2ban_client_t, fail2ban_client_exec_t;
+    ')
+
+    corecmd_search_bin($1)
+    domtrans_pattern($1, fail2ban_client_exec_t, fail2ban_client_t)
+')
+
+#######################################
+## <summary>
+##  Execute fail2ban client in the
+##  fail2ban client domain, and allow
+##  the specified role the fail2ban
+##  client domain.
+## </summary>
+## <param name="domain">
+##  <summary>
+##  Domain allowed to transition.
+##  </summary>
 ## </param>
 ## <param name="role">
-##	<summary>
-##	Role allowed access.
-##	</summary>
+##  <summary>
+##  Role allowed access.
+##  </summary>
 ## </param>
 #
 interface(`fail2ban_run_client',`
-	gen_require(`
-		attribute_role fail2ban_client_roles;
-	')
-
-	fail2ban_domtrans_client($1)
-	roleattribute $2 fail2ban_client_roles;
+    gen_require(`
+        attribute_role fail2ban_client_roles;
+    ')
+
+    fail2ban_domtrans_client($1)
+    roleattribute $2 fail2ban_client_roles;
 ')
 
 #####################################
 ## <summary>
-##	Connect to fail2ban over a
-##	unix domain stream socket.
+##	Connect to fail2ban over a unix domain
+##	stream socket.
 ## </summary>
 ## <param name="domain">
 ##	<summary>
@@ -102,59 +102,12 @@
 	')
 
 	files_search_tmp($1)
-<<<<<<< HEAD
 	allow $1 fail2ban_tmp_t:file rw_inherited_file_perms;
-=======
-	allow $1 fail2ban_tmp_t:file { read write };
->>>>>>> 662a00bc
-')
-
-########################################
-## <summary>
-<<<<<<< HEAD
+')
+
+########################################
+## <summary>
 ##	Read and write to an fail2ba unix stream socket.
-=======
-##	Do not audit attempts to use
-##	fail2ban file descriptors.
-## </summary>
-## <param name="domain">
-##	<summary>
-##	Domain to not audit.
-##	</summary>
-## </param>
-#
-interface(`fail2ban_dontaudit_use_fds',`
-	gen_require(`
-		type fail2ban_t;
-	')
-
-	dontaudit $1 fail2ban_t:fd use;
-')
-
-########################################
-## <summary>
-##	Do not audit attempts to read and
-##	write fail2ban unix stream sockets
-## </summary>
-## <param name="domain">
-##	<summary>
-##	Domain to not audit.
-##	</summary>
-## </param>
-#
-interface(`fail2ban_dontaudit_rw_stream_sockets',`
-	gen_require(`
-		type fail2ban_t;
-	')
-
-	dontaudit $1 fail2ban_t:unix_stream_socket { read write };
-')
-
-########################################
-## <summary>
-##	Read and write fail2ban unix
-##	stream sockets.
->>>>>>> 662a00bc
 ## </summary>
 ## <param name="domain">
 ##	<summary>
@@ -191,7 +144,7 @@
 
 ########################################
 ## <summary>
-##	Read fail2ban log files.
+##	Allow the specified domain to read fail2ban's log files.
 ## </summary>
 ## <param name="domain">
 ##	<summary>
@@ -206,12 +159,14 @@
 	')
 
 	logging_search_logs($1)
+	allow $1 fail2ban_log_t:dir list_dir_perms;
 	allow $1 fail2ban_log_t:file read_file_perms;
 ')
 
 ########################################
 ## <summary>
-##	Append fail2ban log files.
+##	Allow the specified domain to append
+##	fail2ban log files.
 ## </summary>
 ## <param name="domain">
 ## 	<summary>
@@ -225,12 +180,13 @@
 	')
 
 	logging_search_logs($1)
+	allow $1 fail2ban_log_t:dir list_dir_perms;
 	allow $1 fail2ban_log_t:file append_file_perms;
 ')
 
 ########################################
 ## <summary>
-##	Read fail2ban pid files.
+##	Read fail2ban PID files.
 ## </summary>
 ## <param name="domain">
 ##	<summary>
@@ -249,7 +205,6 @@
 
 ########################################
 ## <summary>
-<<<<<<< HEAD
 ##	dontaudit read and write an leaked file descriptors
 ## </summary>
 ## <param name="domain">
@@ -272,10 +227,6 @@
 ## <summary>
 ##	All of the rules required to administrate 
 ##	an fail2ban environment
-=======
-##	All of the rules required to
-##	administrate an fail2ban environment.
->>>>>>> 662a00bc
 ## </summary>
 ## <param name="domain">
 ##	<summary>
@@ -284,14 +235,13 @@
 ## </param>
 ## <param name="role">
 ##	<summary>
-##	Role allowed access.
+##	The role to be allowed to manage the fail2ban domain.
 ##	</summary>
 ## </param>
 ## <rolecap/>
 #
 interface(`fail2ban_admin',`
 	gen_require(`
-<<<<<<< HEAD
 		type fail2ban_t, fail2ban_log_t, fail2ban_initrc_exec_t;
 		type fail2ban_var_run_t, fail2ban_var_lib_t, fail2ban_tmp_t;
 		type fail2ban_client_t;
@@ -299,18 +249,10 @@
 
 	allow $1 { fail2ban_t fail2ban_client_t }:process signal_perms;
 	ps_process_pattern($1, { fail2ban_t fail2ban_client_t })
+
 	tunable_policy(`deny_ptrace',`',`
 		allow $1 { fail2ban_t fail2ban_client_t }:process ptrace;
 	')
-=======
-		type fail2ban_t, fail2ban_log_t, fail2ban_tmp_t;
-		type fail2ban_var_run_t, fail2ban_initrc_exec_t;
-		type fail2ban_var_lib_t, fail2ban_client_t;
-	')
-
-	allow $1 { fail2ban_t fail2ban_client_t }:process { ptrace signal_perms };
-	ps_process_pattern($1, { fail2ban_t fail2ban_client_t })
->>>>>>> 662a00bc
 
 	init_labeled_script_domtrans($1, fail2ban_initrc_exec_t)
 	domain_system_change_exemption($1)
@@ -323,19 +265,11 @@
 	files_list_pids($1)
 	admin_pattern($1, fail2ban_var_run_t)
 
-<<<<<<< HEAD
 	files_list_var_lib($1)
 	admin_pattern($1, fail2ban_var_lib_t)
 
 	files_list_tmp($1)
 	admin_pattern($1, fail2ban_tmp_t)
-=======
-	files_search_var_lib($1)
-	admin_pattern($1, fail2ban_var_lib_t)
-
-	files_search_tmp($1)
-	admin_pattern($1, fail2ban_tmp_t)
 
 	fail2ban_run_client($1, $2)
->>>>>>> 662a00bc
 ')