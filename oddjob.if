## <summary>D-BUS service which runs odd jobs on behalf of client applications.</summary>

########################################
## <summary>
##	Execute a domain transition to run oddjob.
## </summary>
## <param name="domain">
## <summary>
##	Domain allowed to transition.
## </summary>
## </param>
#
interface(`oddjob_domtrans',`
	gen_require(`
		type oddjob_t, oddjob_exec_t;
	')

	corecmd_search_bin($1)
	domtrans_pattern($1, oddjob_exec_t, oddjob_t)
')

#####################################
## <summary>
##	Do not audit attempts to read and write 
##	oddjob fifo file.
## </summary>
## <param name="domain">
##	<summary>
##	Domain to not audit.
##	</summary>
## </param>
#
interface(`oddjob_dontaudit_rw_fifo_file',`
	gen_require(`
		type oddjob_t;
	')

	dontaudit $1 oddjob_t:fifo_file rw_inherited_fifo_file_perms;
')

########################################
## <summary>
##	Make the specified program domain
##	accessable from the oddjob.
## </summary>
## <param name="domain">
##	<summary>
##	The type of the process to transition to.
##	</summary>
## </param>
## <param name="entrypoint">
##	<summary>
##	The type of the file used as an entrypoint to this domain.
##	</summary>
## </param>
#
interface(`oddjob_system_entry',`
	gen_require(`
		type oddjob_t;
	')

	domtrans_pattern(oddjob_t, $2, $1)
	domain_user_exemption_target($1)
')

########################################
## <summary>
##	Send and receive messages from
##	oddjob over dbus.
## </summary>
## <param name="domain">
##	<summary>
##	Domain allowed access.
##	</summary>
## </param>
#
interface(`oddjob_dbus_chat',`
	gen_require(`
		type oddjob_t;
		class dbus send_msg;
	')

	allow $1 oddjob_t:dbus send_msg;
	allow oddjob_t $1:dbus send_msg;
')

######################################
## <summary>
##	Send a SIGCHLD signal to oddjob.
## </summary>
## <param name="domain">
##	<summary>
##	Domain allowed access.
##	</summary>
## </param>
#
interface(`oddjob_sigchld',`
	gen_require(`
		type oddjob_t;
	')

	allow $1 oddjob_t:process sigchld;
')

########################################
## <summary>
##	Execute a domain transition to
##	run oddjob mkhomedir.
## </summary>
## <param name="domain">
##	<summary>
##	Domain allowed to transition.
##	</summary>
## </param>
#
interface(`oddjob_domtrans_mkhomedir',`
	gen_require(`
		type oddjob_mkhomedir_t, oddjob_mkhomedir_exec_t;
	')

	corecmd_search_bin($1)
	domtrans_pattern($1, oddjob_mkhomedir_exec_t, oddjob_mkhomedir_t)
')

########################################
## <summary>
##	Execute oddjob mkhomedir in the
##	oddjob mkhomedir domain and allow
##	the specified role the oddjob
##	mkhomedir domain.
## </summary>
## <param name="domain">
##	<summary>
##	Domain allowed to transition.
##	</summary>
## </param>
## <param name="role">
##	<summary>
##	Role allowed access.
##	</summary>
## </param>
## <rolecap/>
#
interface(`oddjob_run_mkhomedir',`
	gen_require(`
		attribute_role oddjob_mkhomedir_roles;
	')

	oddjob_domtrans_mkhomedir($1)
<<<<<<< HEAD
	role $2 types oddjob_mkhomedir_t;
')

########################################
## <summary>
##	Create a domain which can be started by init,
##	with a range transition.
## </summary>
## <param name="domain">
##	<summary>
##	Type to be used as a domain.
##	</summary>
## </param>
## <param name="entry_point">
##	<summary>
##	Type of the program to be used as an entry point to this domain.
##	</summary>
## </param>
## <param name="range">
##	<summary>
##	Range for the domain.
##	</summary>
## </param>
#
interface(`oddjob_ranged_domain',`
=======
	roleattribute $2 oddjob_mkhomedir_roles;
')

#####################################
## <summary>
##	Do not audit attempts to read and write 
##	oddjob fifo files.
## </summary>
## <param name="domain">
##	<summary>
##	Domain to not audit.
##	</summary>
## </param>
#
interface(`oddjob_dontaudit_rw_fifo_files',`
>>>>>>> 662a00bc
	gen_require(`
		type oddjob_t;
	')

<<<<<<< HEAD
	oddjob_system_entry($1, $2)

	ifdef(`enable_mcs',`
		range_transition oddjob_t $2:process $3;
	')

	ifdef(`enable_mls',`
		range_transition oddjob_t $2:process $3;
		mls_rangetrans_target($1)
	')
=======
	dontaudit $1 oddjob_t:fifo_file rw_fifo_file_perms;
')

######################################
## <summary>
##	Send child terminated signals to oddjob.
## </summary>
## <param name="domain">
##	<summary>
##	Domain allowed access.
##	</summary>
## </param>
#
interface(`oddjob_sigchld',`
	gen_require(`
		type oddjob_t;
	')

	allow $1 oddjob_t:process sigchld;
>>>>>>> 662a00bc
')<|MERGE_RESOLUTION|>--- conflicted
+++ resolved
@@ -147,8 +147,44 @@
 	')
 
 	oddjob_domtrans_mkhomedir($1)
-<<<<<<< HEAD
-	role $2 types oddjob_mkhomedir_t;
+	roleattribute $2 oddjob_mkhomedir_roles;
+')
+
+#####################################
+## <summary>
+##	Do not audit attempts to read and write 
+##	oddjob fifo files.
+## </summary>
+## <param name="domain">
+##	<summary>
+##	Domain to not audit.
+##	</summary>
+## </param>
+#
+interface(`oddjob_dontaudit_rw_fifo_files',`
+	gen_require(`
+		type oddjob_t;
+	')
+
+	dontaudit $1 oddjob_t:fifo_file rw_fifo_file_perms;
+')
+
+######################################
+## <summary>
+##	Send child terminated signals to oddjob.
+## </summary>
+## <param name="domain">
+##	<summary>
+##	Domain allowed access.
+##	</summary>
+## </param>
+#
+interface(`oddjob_sigchld',`
+	gen_require(`
+		type oddjob_t;
+	')
+
+	allow $1 oddjob_t:process sigchld;
 ')
 
 ########################################
@@ -173,28 +209,10 @@
 ## </param>
 #
 interface(`oddjob_ranged_domain',`
-=======
-	roleattribute $2 oddjob_mkhomedir_roles;
-')
-
-#####################################
-## <summary>
-##	Do not audit attempts to read and write 
-##	oddjob fifo files.
-## </summary>
-## <param name="domain">
-##	<summary>
-##	Domain to not audit.
-##	</summary>
-## </param>
-#
-interface(`oddjob_dontaudit_rw_fifo_files',`
->>>>>>> 662a00bc
-	gen_require(`
-		type oddjob_t;
-	')
-
-<<<<<<< HEAD
+	gen_require(`
+		type oddjob_t;
+	')
+
 	oddjob_system_entry($1, $2)
 
 	ifdef(`enable_mcs',`
@@ -205,25 +223,4 @@
 		range_transition oddjob_t $2:process $3;
 		mls_rangetrans_target($1)
 	')
-=======
-	dontaudit $1 oddjob_t:fifo_file rw_fifo_file_perms;
-')
-
-######################################
-## <summary>
-##	Send child terminated signals to oddjob.
-## </summary>
-## <param name="domain">
-##	<summary>
-##	Domain allowed access.
-##	</summary>
-## </param>
-#
-interface(`oddjob_sigchld',`
-	gen_require(`
-		type oddjob_t;
-	')
-
-	allow $1 oddjob_t:process sigchld;
->>>>>>> 662a00bc
 ')