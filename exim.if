## <summary>Mail transfer agent.</summary>

########################################
## <summary>
##	Execute a domain transition to run exim.
## </summary>
## <param name="domain">
## <summary>
##	Domain allowed to transition.
## </summary>
## </param>
#
interface(`exim_domtrans',`
	gen_require(`
		type exim_t, exim_exec_t;
	')

	corecmd_search_bin($1)
	domtrans_pattern($1, exim_exec_t, exim_t)
')

########################################
## <summary>
<<<<<<< HEAD
##     Execute the mailman program in the mailman domain.
## </summary>
## <param name="domain">
##     <summary>
##     Domain allowed to transition.
##     </summary>
## </param>
## <param name="role">
##     <summary>
##     The role to allow the mailman domain.
##     </summary>
## </param>
## <rolecap/>
#
interface(`exim_run',`
       gen_require(`
               type exim_t;
       ')

       exim_domtrans($1)
       role $2 types exim_t;
')

########################################
## <summary>
##	Execute exim in the exim domain.
## </summary>
## <param name="domain">
##	<summary>
##	Domain allowed to transition.
##	</summary>
## </param>
#
interface(`exim_initrc_domtrans',`
	gen_require(`
		type exim_initrc_exec_t;
	')

	init_labeled_script_domtrans($1, exim_initrc_exec_t)
=======
##	Execute exim in the exim domain,
##	and allow the specified role
##	the exim domain.
## </summary>
## <param name="domain">
##	<summary>
##	Domain allowed to transition.
##	</summary>
## </param>
## <param name="role">
##	<summary>
##	Role allowed access.
##	</summary>
## </param>
## <rolecap/>
#
interface(`exim_run',`
	gen_require(`
		attribute_role exim_roles;
	')

	exim_domtrans($1)
	roleattribute $2 exim_roles;
>>>>>>> 662a00bc
')

########################################
## <summary>
<<<<<<< HEAD
##	Do not audit attempts to read, 
##	exim tmp files
=======
##	Do not audit attempts to read exim
##	temporary tmp files.
>>>>>>> 662a00bc
## </summary>
## <param name="domain">
##	<summary>
##	Domain to not audit.
##	</summary>
## </param>
#
interface(`exim_dontaudit_read_tmp_files',`
	gen_require(`
		type exim_tmp_t;
	')

	dontaudit $1 exim_tmp_t:file read_file_perms;
')

########################################
## <summary>
##	Read exim temporary files.
## </summary>
## <param name="domain">
##	<summary>
##	Domain allowed access.
##	</summary>
## </param>
#
interface(`exim_read_tmp_files',`
	gen_require(`
		type exim_tmp_t;
	')

	allow $1 exim_tmp_t:file read_file_perms;
	files_search_tmp($1)
')

########################################
## <summary>
##	Read exim pid files.
## </summary>
## <param name="domain">
##	<summary>
##	Domain allowed access.
##	</summary>
## </param>
#
interface(`exim_read_pid_files',`
	gen_require(`
		type exim_var_run_t;
	')

	allow $1 exim_var_run_t:file read_file_perms;
	files_search_pids($1)
')

########################################
## <summary>
##	Read exim log files.
## </summary>
## <param name="domain">
##	<summary>
##	Domain allowed access.
##	</summary>
## </param>
## <rolecap/>
#
interface(`exim_read_log',`
	gen_require(`
		type exim_log_t;
	')

	read_files_pattern($1, exim_log_t, exim_log_t)
	logging_search_logs($1)
')

########################################
## <summary>
##	Append exim log files.
## </summary>
## <param name="domain">
## 	<summary>
##	Domain allowed access.
## 	</summary>
## </param>
#
interface(`exim_append_log',`
	gen_require(`
		type exim_log_t;
	')

	append_files_pattern($1, exim_log_t, exim_log_t)
	logging_search_logs($1)
')

########################################
## <summary>
##	Create, read, write, and delete
##	exim log files.
## </summary>
## <param name="domain">
##	<summary>
##	Domain allowed access.
##	</summary>
## </param>
## <rolecap/>
#
interface(`exim_manage_log',`
	gen_require(`
		type exim_log_t;
	')

	manage_files_pattern($1, exim_log_t, exim_log_t)
	logging_search_logs($1)
')

########################################
## <summary>
##	Create, read, write, and delete
##	exim spool directories.
## </summary>
## <param name="domain">
##	<summary>
##	Domain allowed access.
##	</summary>
## </param>
#
interface(`exim_manage_spool_dirs',`
	gen_require(`
		type exim_spool_t;
	')

	manage_dirs_pattern($1, exim_spool_t, exim_spool_t)
	files_search_spool($1)
')

########################################
## <summary>
##	Read exim spool files.
## </summary>
## <param name="domain">
##	<summary>
##	Domain allowed access.
##	</summary>
## </param>
#
interface(`exim_read_spool_files',`
	gen_require(`
		type exim_spool_t;
	')

	allow $1 exim_spool_t:file read_file_perms;
	allow $1 exim_spool_t:dir list_dir_perms;
	files_search_spool($1)
')

########################################
## <summary>
##	Create, read, write, and delete
##	exim spool files.
## </summary>
## <param name="domain">
##	<summary>
##	Domain allowed access.
##	</summary>
## </param>
#
interface(`exim_manage_spool_files',`
	gen_require(`
		type exim_spool_t;
	')

	manage_files_pattern($1, exim_spool_t, exim_spool_t)
	files_search_spool($1)
')

########################################
## <summary>
<<<<<<< HEAD
##	All of the rules required to administrate
##	an exim environment.
=======
##	All of the rules required to
##	administrate an exim environment.
>>>>>>> 662a00bc
## </summary>
## <param name="domain">
##	<summary>
##	Domain allowed access.
##	</summary>
## </param>
## <param name="role">
##	<summary>
##	Role allowed access.
##	</summary>
## </param>
<<<<<<< HEAD
#
interface(`exim_admin',`
	gen_require(`
		type exim_t, exim_initrc_exec_t, exim_log_t;
		type exim_tmp_t, exim_spool_t, exim_var_run_t;
	')

	allow $1 exim_t:process signal_perms;
	ps_process_pattern($1, exim_t)
	tunable_policy(`deny_ptrace',`',`
		allow $1 exim_t:process ptrace;
	')

	exim_initrc_domtrans($1)
=======
## <rolecap/>
#
interface(`exim_admin',`
	gen_require(`
		type exim_t, exim_spool_t, exim_log_t;
		type exim_var_run_t, exim_initrc_exec_t, exim_tmp_t;
	')

	allow $1 exim_t:process { ptrace signal_perms };
	ps_process_pattern($1, exim_t)

	init_labeled_script_domtrans($1, exim_initrc_exec_t)
>>>>>>> 662a00bc
	domain_system_change_exemption($1)
	role_transition $2 exim_initrc_exec_t system_r;
	allow $2 system_r;

<<<<<<< HEAD
	logging_list_logs($1)
	admin_pattern($1, exim_log_t)

	files_list_tmp($1)
	admin_pattern($1, exim_tmp_t)

	files_list_spool($1)
	admin_pattern($1, exim_spool_t)

	files_list_pids($1)
	admin_pattern($1, exim_var_run_t)
=======
	files_search_spool($1)
	admin_pattern($1, exim_spool_t)

	logging_search_logs($1)
	admin_pattern($1, exim_log_t)

	files_search_pids($1)
	admin_pattern($1, exim_var_run_t)

	files_search_tmp($1)
	admin_pattern($1, exim_tmp_t)
>>>>>>> 662a00bc
')<|MERGE_RESOLUTION|>--- conflicted
+++ resolved
@@ -21,7 +21,6 @@
 
 ########################################
 ## <summary>
-<<<<<<< HEAD
 ##     Execute the mailman program in the mailman domain.
 ## </summary>
 ## <param name="domain">
@@ -61,42 +60,12 @@
 	')
 
 	init_labeled_script_domtrans($1, exim_initrc_exec_t)
-=======
-##	Execute exim in the exim domain,
-##	and allow the specified role
-##	the exim domain.
-## </summary>
-## <param name="domain">
-##	<summary>
-##	Domain allowed to transition.
-##	</summary>
-## </param>
-## <param name="role">
-##	<summary>
-##	Role allowed access.
-##	</summary>
-## </param>
-## <rolecap/>
-#
-interface(`exim_run',`
-	gen_require(`
-		attribute_role exim_roles;
-	')
-
-	exim_domtrans($1)
-	roleattribute $2 exim_roles;
->>>>>>> 662a00bc
-')
-
-########################################
-## <summary>
-<<<<<<< HEAD
+')
+
+########################################
+## <summary>
 ##	Do not audit attempts to read, 
 ##	exim tmp files
-=======
-##	Do not audit attempts to read exim
-##	temporary tmp files.
->>>>>>> 662a00bc
 ## </summary>
 ## <param name="domain">
 ##	<summary>
@@ -114,7 +83,7 @@
 
 ########################################
 ## <summary>
-##	Read exim temporary files.
+##	Allow domain to read, exim tmp files
 ## </summary>
 ## <param name="domain">
 ##	<summary>
@@ -133,7 +102,7 @@
 
 ########################################
 ## <summary>
-##	Read exim pid files.
+##	Read exim PID files.
 ## </summary>
 ## <param name="domain">
 ##	<summary>
@@ -152,7 +121,7 @@
 
 ########################################
 ## <summary>
-##	Read exim log files.
+##	Allow the specified domain to read exim's log files.
 ## </summary>
 ## <param name="domain">
 ##	<summary>
@@ -172,7 +141,8 @@
 
 ########################################
 ## <summary>
-##	Append exim log files.
+##	Allow the specified domain to append
+##	exim log files.
 ## </summary>
 ## <param name="domain">
 ## 	<summary>
@@ -191,29 +161,28 @@
 
 ########################################
 ## <summary>
+##	Allow the specified domain to manage exim's log files.
+## </summary>
+## <param name="domain">
+##	<summary>
+##	Domain allowed access.
+##	</summary>
+## </param>
+## <rolecap/>
+#
+interface(`exim_manage_log',`
+	gen_require(`
+		type exim_log_t;
+	')
+
+	manage_files_pattern($1, exim_log_t, exim_log_t)
+	logging_search_logs($1)
+')
+
+########################################
+## <summary>
 ##	Create, read, write, and delete
-##	exim log files.
-## </summary>
-## <param name="domain">
-##	<summary>
-##	Domain allowed access.
-##	</summary>
-## </param>
-## <rolecap/>
-#
-interface(`exim_manage_log',`
-	gen_require(`
-		type exim_log_t;
-	')
-
-	manage_files_pattern($1, exim_log_t, exim_log_t)
-	logging_search_logs($1)
-')
-
-########################################
-## <summary>
-##	Create, read, write, and delete
-##	exim spool directories.
+##	exim spool dirs.
 ## </summary>
 ## <param name="domain">
 ##	<summary>
@@ -272,13 +241,8 @@
 
 ########################################
 ## <summary>
-<<<<<<< HEAD
 ##	All of the rules required to administrate
 ##	an exim environment.
-=======
-##	All of the rules required to
-##	administrate an exim environment.
->>>>>>> 662a00bc
 ## </summary>
 ## <param name="domain">
 ##	<summary>
@@ -290,7 +254,6 @@
 ##	Role allowed access.
 ##	</summary>
 ## </param>
-<<<<<<< HEAD
 #
 interface(`exim_admin',`
 	gen_require(`
@@ -300,42 +263,16 @@
 
 	allow $1 exim_t:process signal_perms;
 	ps_process_pattern($1, exim_t)
+
 	tunable_policy(`deny_ptrace',`',`
 		allow $1 exim_t:process ptrace;
 	')
 
 	exim_initrc_domtrans($1)
-=======
-## <rolecap/>
-#
-interface(`exim_admin',`
-	gen_require(`
-		type exim_t, exim_spool_t, exim_log_t;
-		type exim_var_run_t, exim_initrc_exec_t, exim_tmp_t;
-	')
-
-	allow $1 exim_t:process { ptrace signal_perms };
-	ps_process_pattern($1, exim_t)
-
-	init_labeled_script_domtrans($1, exim_initrc_exec_t)
->>>>>>> 662a00bc
 	domain_system_change_exemption($1)
 	role_transition $2 exim_initrc_exec_t system_r;
 	allow $2 system_r;
 
-<<<<<<< HEAD
-	logging_list_logs($1)
-	admin_pattern($1, exim_log_t)
-
-	files_list_tmp($1)
-	admin_pattern($1, exim_tmp_t)
-
-	files_list_spool($1)
-	admin_pattern($1, exim_spool_t)
-
-	files_list_pids($1)
-	admin_pattern($1, exim_var_run_t)
-=======
 	files_search_spool($1)
 	admin_pattern($1, exim_spool_t)
 
@@ -347,5 +284,4 @@
 
 	files_search_tmp($1)
 	admin_pattern($1, exim_tmp_t)
->>>>>>> 662a00bc
 ')