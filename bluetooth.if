--- conflicted
+++ resolved
@@ -37,31 +37,23 @@
 	domtrans_pattern($2, bluetooth_helper_exec_t, bluetooth_helper_t)
 
 	ps_process_pattern($2, bluetooth_helper_t)
-<<<<<<< HEAD
+
 	allow $2 bluetooth_helper_t:process signal_perms;
 
 	tunable_policy(`deny_ptrace',`',`
 		allow $2 bluetooth_helper_t:process ptrace;
 	')
-=======
-	allow $2 bluetooth_helper_t:process { ptrace signal_perms };
 
 	allow $2 bluetooth_t:socket rw_socket_perms;
->>>>>>> 662a00bc
 
 	allow $2 { bluetooth_helper_tmp_t bluetooth_helper_tmpfs_t }:dir { manage_dir_perms relabel_dir_perms };
 	allow $2 { bluetooth_helper_tmp_t bluetooth_helper_tmpfs_t }:file { manage_file_perms relabel_file_perms };
 	allow $2 bluetooth_helper_tmp_t:sock_file { manage_sock_file_perms relabel_sock_file_perms };
 
-<<<<<<< HEAD
 	manage_dirs_pattern($2, bluetooth_helper_tmpfs_t, bluetooth_helper_tmpfs_t)
 	manage_files_pattern($2, bluetooth_helper_tmpfs_t, bluetooth_helper_tmpfs_t)
-
 	bluetooth_stream_connect($2)
-=======
 	stream_connect_pattern($2, bluetooth_var_run_t, bluetooth_var_run_t, bluetooth_t)
-	files_search_pids($2)
->>>>>>> 662a00bc
 ')
 
 #####################################
@@ -206,12 +198,8 @@
 
 ########################################
 ## <summary>
-<<<<<<< HEAD
-##	Do not audit attempts to read bluetooth helper state files.
-=======
 ##	Do not audit attempts to read
 ##	bluetooth process state files.
->>>>>>> 662a00bc
 ## </summary>
 ## <param name="domain">
 ##	<summary>
@@ -226,7 +214,6 @@
 
 	dontaudit $1 bluetooth_helper_t:dir search_dir_perms;
 	dontaudit $1 bluetooth_helper_t:file read_file_perms;
-<<<<<<< HEAD
 ')
 
 ########################################
@@ -250,8 +237,6 @@
 	allow $1 bluetooth_unit_file_t:service manage_service_perms;
 
 	ps_process_pattern($1, bluetooth_t)
-=======
->>>>>>> 662a00bc
 ')
 
 ########################################
@@ -273,17 +258,10 @@
 #
 interface(`bluetooth_admin',`
 	gen_require(`
-<<<<<<< HEAD
-		type bluetooth_t, bluetooth_lock_t, bluetooth_spool_t;
-		type bluetooth_var_lib_t, bluetooth_var_run_t, bluetooth_initrc_exec_t;
-		type bluetooth_conf_t, bluetooth_conf_rw_t, bluetooth_tmp_t;
-		type bluetooth_unit_file_t;
-=======
 		type bluetooth_t, bluetooth_tmp_t, bluetooth_lock_t;
 		type bluetooth_var_lib_t, bluetooth_var_run_t;
 		type bluetooth_conf_t, bluetooth_conf_rw_t, bluetooth_var_lib_t;
-		type bluetooth_initrc_exec_t;
->>>>>>> 662a00bc
+		type bluetooth_unit_file_t, bluetooth_initrc_exec_t;
 	')
 
 	allow $1 bluetooth_t:process signal_perms;
