## <summary>Dynamic host configuration protocol server.</summary>

########################################
## <summary>
##	Execute a domain transition to run dhcpd.
## </summary>
## <param name="domain">
##	<summary>
##	Domain allowed to transition.
##	</summary>
## </param>
#
interface(`dhcpd_domtrans',`
	gen_require(`
		type dhcpd_t, dhcpd_exec_t;
	')

	corecmd_search_bin($1)
	domtrans_pattern($1, dhcpd_exec_t, dhcpd_t)
')

########################################
## <summary>
##	Set attributes of dhcpd server
##	state files.
## </summary>
## <param name="domain">
##	<summary>
##	Domain allowed access.
##	</summary>
## </param>
#
interface(`dhcpd_setattr_state_files',`
	gen_require(`
		type dhcpd_state_t;
	')

	sysnet_search_dhcp_state($1)
	allow $1 dhcpd_state_t:file setattr_file_perms;
')

########################################
## <summary>
##	Execute dhcp server in the dhcp domain.
## </summary>
## <param name="domain">
##	<summary>
##	Domain allowed to transition.
##	</summary>
## </param>
#
#
interface(`dhcpd_initrc_domtrans',`
	gen_require(`
		type dhcpd_initrc_exec_t;
	')

	init_labeled_script_domtrans($1, dhcpd_initrc_exec_t)
')

########################################
## <summary>
<<<<<<< HEAD
##	Execute dhcpd server in the dhcpd domain.
## </summary>
## <param name="domain">
##	<summary>
##	Domain allowed to transition.
##	</summary>
## </param>
#
interface(`dhcpd_systemctl',`
	gen_require(`
		type dhcpd_unit_file_t;
		type dhcpd_t;
	')

	systemd_exec_systemctl($1)
	systemd_search_unit_dirs($1)
	allow $1 dhcpd_unit_file_t:file read_file_perms;
	allow $1 dhcpd_unit_file_t:service manage_service_perms;

	ps_process_pattern($1, dhcpd_t)
')

########################################
## <summary>
##	All of the rules required to administrate 
##	an dhcp environment
=======
##	All of the rules required to
##	administrate an dhcpd environment.
>>>>>>> 662a00bc
## </summary>
## <param name="domain">
##	<summary>
##	Domain allowed access.
##	</summary>
## </param>
## <param name="role">
##	<summary>
##	Role allowed access.
##	</summary>
## </param>
## <rolecap/>
#
interface(`dhcpd_admin',`
	gen_require(`
		type dhcpd_t, dhcpd_tmp_t, dhcpd_state_t;
		type dhcpd_var_run_t, dhcpd_initrc_exec_t;
		type dhcpd_unit_file_t;
	')

	allow $1 dhcpd_t:process signal_perms;
	ps_process_pattern($1, dhcpd_t)
	tunable_policy(`deny_ptrace',`',`
		allow $1 dhcpd_t:process ptrace;
	')

	init_labeled_script_domtrans($1, dhcpd_initrc_exec_t)
	domain_system_change_exemption($1)
	role_transition $2 dhcpd_initrc_exec_t system_r;
	allow $2 system_r;

	files_list_tmp($1)
	admin_pattern($1, dhcpd_tmp_t)

	files_list_var_lib($1)
	admin_pattern($1, dhcpd_state_t)

	files_list_pids($1)
	admin_pattern($1, dhcpd_var_run_t)

	dhcpd_systemctl($1)
	admin_pattern($1, dhcpd_unit_file_t)
	allow $1 dhcpd_unit_file_t:service all_service_perms;
')<|MERGE_RESOLUTION|>--- conflicted
+++ resolved
@@ -60,7 +60,6 @@
 
 ########################################
 ## <summary>
-<<<<<<< HEAD
 ##	Execute dhcpd server in the dhcpd domain.
 ## </summary>
 ## <param name="domain">
@@ -85,12 +84,8 @@
 
 ########################################
 ## <summary>
-##	All of the rules required to administrate 
-##	an dhcp environment
-=======
 ##	All of the rules required to
 ##	administrate an dhcpd environment.
->>>>>>> 662a00bc
 ## </summary>
 ## <param name="domain">
 ##	<summary>
@@ -113,6 +108,7 @@
 
 	allow $1 dhcpd_t:process signal_perms;
 	ps_process_pattern($1, dhcpd_t)
+
 	tunable_policy(`deny_ptrace',`',`
 		allow $1 dhcpd_t:process ptrace;
 	')
