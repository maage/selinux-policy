## <summary>AccountsService and daemon for manipulating user account information via D-Bus.</summary>

########################################
## <summary>
##	Execute a domain transition to
##	run accountsd.
## </summary>
## <param name="domain">
##	<summary>
<<<<<<< HEAD
##	Domain allowed access.
=======
##	Domain allowed to transition.
>>>>>>> 662a00bc
##	</summary>
## </param>
#
interface(`accountsd_domtrans',`
	gen_require(`
		type accountsd_t, accountsd_exec_t;
	')

	corecmd_search_bin($1)
	domtrans_pattern($1, accountsd_exec_t, accountsd_t)
')

########################################
## <summary>
##	Do not audit attempts to read and
##	write Accounts Daemon fifo files.
## </summary>
## <param name="domain">
##	<summary>
##	Domain to not audit.
##	</summary>
## </param>
#
interface(`accountsd_dontaudit_rw_fifo_file',`
	gen_require(`
		type accountsd_t;
	')

	dontaudit $1 accountsd_t:fifo_file rw_fifo_file_perms;
')

########################################
## <summary>
##	Send and receive messages from
##	accountsd over dbus.
## </summary>
## <param name="domain">
##	<summary>
##	Domain allowed access.
##	</summary>
## </param>
#
interface(`accountsd_dbus_chat',`
	gen_require(`
		type accountsd_t;
		class dbus send_msg;
	')

	allow $1 accountsd_t:dbus send_msg;
	allow accountsd_t $1:dbus send_msg;
')

########################################
## <summary>
##	Search accountsd lib directories.
## </summary>
## <param name="domain">
##	<summary>
##	Domain allowed access.
##	</summary>
## </param>
#
interface(`accountsd_search_lib',`
	gen_require(`
		type accountsd_var_lib_t;
	')

	allow $1 accountsd_var_lib_t:dir search_dir_perms;
	files_search_var_lib($1)
')

########################################
## <summary>
##	Read accountsd lib files.
## </summary>
## <param name="domain">
##	<summary>
##	Domain allowed access.
##	</summary>
## </param>
#
interface(`accountsd_read_lib_files',`
	gen_require(`
		type accountsd_var_lib_t;
	')

	files_search_var_lib($1)
	allow $1 accountsd_var_lib_t:dir list_dir_perms;
	read_files_pattern($1, accountsd_var_lib_t, accountsd_var_lib_t)
')

########################################
## <summary>
##	Create, read, write, and delete
##	accountsd lib files.
## </summary>
## <param name="domain">
##	<summary>
##	Domain allowed access.
##	</summary>
## </param>
#
interface(`accountsd_manage_lib_files',`
	gen_require(`
		type accountsd_var_lib_t;
	')

	files_search_var_lib($1)
	manage_files_pattern($1, accountsd_var_lib_t, accountsd_var_lib_t)
')

########################################
## <summary>
<<<<<<< HEAD
##	Execute accountsd server in the accountsd domain.
=======
##	All of the rules required to
##	administrate an accountsd environment.
>>>>>>> 662a00bc
## </summary>
## <param name="domain">
##	<summary>
##	Domain allowed to transition.
##	</summary>
## </param>
#
interface(`accountsd_systemctl',`
	gen_require(`
		type accountsd_t;
		type accountsd_unit_file_t;
	')

	systemd_exec_systemctl($1)
	allow $1 accountsd_unit_file_t:file read_file_perms;
	allow $1 accountsd_unit_file_t:service manage_service_perms;

	ps_process_pattern($1, accountsd_t)
')

########################################
## <summary>
##	All of the rules required to administrate
##	an accountsd environment
## </summary>
## <param name="domain">
##	<summary>
##	Domain allowed access.
##	</summary>
## </param>
#
interface(`accountsd_admin',`
	gen_require(`
		type accountsd_t;
		type accountsd_unit_file_t;
	')

<<<<<<< HEAD
	allow $1 accountsd_t:process signal_perms;
=======
	allow $1 accountsd_t:process { ptrace signal_perms };
>>>>>>> 662a00bc
	ps_process_pattern($1, accountsd_t)

	tunable_policy(`deny_ptrace',`',`
		allow $1 accountsd_t:process ptrace;
	')

	accountsd_manage_lib_files($1)

	accountsd_systemctl($1)
	admin_pattern($1, accountsd_unit_file_t)
	allow $1 accountsd_unit_file_t:service all_service_perms;
')<|MERGE_RESOLUTION|>--- conflicted
+++ resolved
@@ -7,11 +7,7 @@
 ## </summary>
 ## <param name="domain">
 ##	<summary>
-<<<<<<< HEAD
-##	Domain allowed access.
-=======
 ##	Domain allowed to transition.
->>>>>>> 662a00bc
 ##	</summary>
 ## </param>
 #
@@ -125,12 +121,8 @@
 
 ########################################
 ## <summary>
-<<<<<<< HEAD
-##	Execute accountsd server in the accountsd domain.
-=======
 ##	All of the rules required to
 ##	administrate an accountsd environment.
->>>>>>> 662a00bc
 ## </summary>
 ## <param name="domain">
 ##	<summary>
@@ -168,11 +160,7 @@
 		type accountsd_unit_file_t;
 	')
 
-<<<<<<< HEAD
 	allow $1 accountsd_t:process signal_perms;
-=======
-	allow $1 accountsd_t:process { ptrace signal_perms };
->>>>>>> 662a00bc
 	ps_process_pattern($1, accountsd_t)
 
 	tunable_policy(`deny_ptrace',`',`
