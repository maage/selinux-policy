## <summary>Automated bug-reporting tool.</summary>

######################################
## <summary>
##  Creates types and rules for a basic
##  ABRT daemon domain.
## </summary>
## <param name="prefix">
##  <summary>
##  Prefix for the domain.
##  </summary>
## </param>
#
template(`abrt_basic_types_template',`
    gen_require(`
        attribute abrt_domain;
    ')

    type $1_t, abrt_domain;
    type $1_exec_t;

	kernel_read_system_state($1_t)
')

######################################
## <summary>
##	Execute abrt in the abrt domain.
## </summary>
## <param name="domain">
##	<summary>
##	Domain allowed to transition.
##	</summary>
## </param>
#
interface(`abrt_domtrans',`
	gen_require(`
		type abrt_t, abrt_exec_t;
	')

	corecmd_search_bin($1)
	domtrans_pattern($1, abrt_exec_t, abrt_t)
')

######################################
## <summary>
##	Execute abrt in the caller domain.
## </summary>
## <param name="domain">
##	<summary>
##	Domain allowed access.
##	</summary>
## </param>
#
interface(`abrt_exec',`
	gen_require(`
		type abrt_exec_t;
	')

	corecmd_search_bin($1)
	can_exec($1, abrt_exec_t)
')

########################################
## <summary>
##	Send null signals to abrt.
## </summary>
## <param name="domain">
##	<summary>
##	Domain allowed access.
##	</summary>
## </param>
#
interface(`abrt_signull',`
	gen_require(`
		type abrt_t;
	')

	allow $1 abrt_t:process signull;
')

########################################
## <summary>
##	Read process state of abrt.
## </summary>
## <param name="domain">
##	<summary>
##	Domain allowed access.
##	</summary>
## </param>
#
interface(`abrt_read_state',`
	gen_require(`
		type abrt_t;
	')

	kernel_search_proc($1)
	ps_process_pattern($1, abrt_t)
')

########################################
## <summary>
##	Connect to abrt over a unix stream socket.
## </summary>
## <param name="domain">
##	<summary>
##	Domain allowed access.
##	</summary>
## </param>
#
interface(`abrt_stream_connect',`
	gen_require(`
		type abrt_t, abrt_var_run_t;
	')

	files_search_pids($1)
	stream_connect_pattern($1, abrt_var_run_t, abrt_var_run_t, abrt_t)
')

########################################
## <summary>
##	Send and receive messages from
##	abrt over dbus.
## </summary>
## <param name="domain">
##	<summary>
##	Domain allowed access.
##	</summary>
## </param>
#
interface(`abrt_dbus_chat',`
	gen_require(`
		type abrt_t;
		class dbus send_msg;
	')

	allow $1 abrt_t:dbus send_msg;
	allow abrt_t $1:dbus send_msg;
')

#####################################
## <summary>
##	Execute abrt-helper in the abrt
##	helper domain.
## </summary>
## <param name="domain">
##	<summary>
##	Domain allowed to transition.
##	</summary>
## </param>
#
interface(`abrt_domtrans_helper',`
	gen_require(`
		type abrt_helper_t, abrt_helper_exec_t;
	')

	corecmd_search_bin($1)
	domtrans_pattern($1, abrt_helper_exec_t, abrt_helper_t)
')

########################################
## <summary>
##	Execute abrt helper in the abrt
##	helper domain, and allow the
##	specified role the abrt helper domain.
## </summary>
## <param name="domain">
##	<summary>
##	Domain allowed to transition.
##	</summary>
## </param>
## <param name="role">
##	<summary>
##	Role allowed access.
##	</summary>
## </param>
## <rolecap/>
#
interface(`abrt_run_helper',`
	gen_require(`
		attribute_role abrt_helper_roles;
	')

	abrt_domtrans_helper($1)
	roleattribute $2 abrt_helper_roles;
')

########################################
## <summary>
<<<<<<< HEAD
##	Read abrt cache
## </summary>
## <param name="domain">
##	<summary>
##	Domain allowed access.
##	</summary>
## </param>
#
interface(`abrt_read_cache',`
	gen_require(`
		type abrt_var_cache_t;
	')

	read_files_pattern($1, abrt_var_cache_t, abrt_var_cache_t)
	read_lnk_files_pattern($1, abrt_var_cache_t, abrt_var_cache_t)
')

########################################
## <summary>
##	Append abrt cache
=======
##	Create, read, write, and delete
##	abrt cache files.
>>>>>>> 662a00bc
## </summary>
## <param name="domain">
##	<summary>
##	Domain allowed access.
##	</summary>
## </param>
#
<<<<<<< HEAD
interface(`abrt_append_cache',`
	gen_require(`
		type abrt_var_cache_t;
	')

	
	allow $1 abrt_var_cache_t:file append_inherited_file_perms;
')

########################################
## <summary>
##	Read/Write inherited abrt cache
## </summary>
## <param name="domain">
##	<summary>
##	Domain allowed access.
##	</summary>
## </param>
#
interface(`abrt_rw_inherited_cache',`
	gen_require(`
		type abrt_var_cache_t;
	')

	
	allow $1 abrt_var_cache_t:file rw_inherited_file_perms;
=======
interface(`abrt_cache_manage',`
	refpolicywarn(`$0($*) has been deprecated, use abrt_manage_cache() instead.')
	abrt_manage_cache($1)
>>>>>>> 662a00bc
')

########################################
## <summary>
<<<<<<< HEAD
##	Manage abrt cache
=======
##	Create, read, write, and delete
##	abrt cache content.
>>>>>>> 662a00bc
## </summary>
## <param name="domain">
##	<summary>
##	Domain allowed access.
##	</summary>
## </param>
#
interface(`abrt_manage_cache',`
	gen_require(`
		type abrt_var_cache_t;
	')

	files_search_var($1)
	manage_files_pattern($1, abrt_var_cache_t, abrt_var_cache_t)
	manage_lnk_files_pattern($1, abrt_var_cache_t, abrt_var_cache_t)
	manage_dirs_pattern($1, abrt_var_cache_t, abrt_var_cache_t)
')

####################################
## <summary>
##	Read abrt configuration files.
## </summary>
## <param name="domain">
##	<summary>
##	Domain allowed access.
##	</summary>
## </param>
#
interface(`abrt_read_config',`
	gen_require(`
		type abrt_etc_t;
	')

	files_search_etc($1)
	read_files_pattern($1, abrt_etc_t, abrt_etc_t)
')

######################################
## <summary>
##	Read abrt log files.
## </summary>
## <param name="domain">
##	<summary>
##	Domain allowed access.
##	</summary>
## </param>
#
interface(`abrt_read_log',`
	gen_require(`
		type abrt_var_log_t;
	')

	logging_search_logs($1)
	read_files_pattern($1, abrt_var_log_t, abrt_var_log_t)
')

######################################
## <summary>
##	Read abrt PID files.
## </summary>
## <param name="domain">
##	<summary>
##	Domain allowed access.
##	</summary>
## </param>
#
interface(`abrt_read_pid_files',`
	gen_require(`
		type abrt_var_run_t;
	')

	files_search_pids($1)
	read_files_pattern($1, abrt_var_run_t, abrt_var_run_t)
')

######################################
## <summary>
##	Create, read, write, and delete
##	abrt PID files.
## </summary>
## <param name="domain">
##	<summary>
##	Domain allowed access.
##	</summary>
## </param>
#
interface(`abrt_manage_pid_files',`
	gen_require(`
		type abrt_var_run_t;
	')

	files_search_pids($1)
	manage_files_pattern($1, abrt_var_run_t, abrt_var_run_t)
')

########################################
## <summary>
##	Read and write abrt fifo files.
## </summary>
## <param name="domain">
##	<summary>
##	Domain allowed access.
##	</summary>
## </param>
#
interface(`abrt_rw_fifo_file',`
	gen_require(`
		type abrt_t;
	')

	allow $1 abrt_t:fifo_file rw_inherited_fifo_file_perms;
')

########################################
## <summary>
##	Execute abrt server in the abrt domain.
## </summary>
## <param name="domain">
##	<summary>
##	Domain allowed to transition.
##	</summary>
## </param>
#
interface(`abrt_systemctl',`
	gen_require(`
		type abrt_t;
		type abrt_unit_file_t;
	')

	systemd_exec_systemctl($1)
	allow $1 abrt_unit_file_t:file read_file_perms;
	allow $1 abrt_unit_file_t:service manage_service_perms;

	ps_process_pattern($1, abrt_t)
')

#####################################
## <summary>
##	All of the rules required to
##	administrate an abrt environment,
## </summary>
## <param name="domain">
##	<summary>
##	Domain allowed access.
##	</summary>
## </param>
## <param name="role">
##	<summary>
##	Role allowed access.
##	</summary>
## </param>
## <rolecap/>
#
interface(`abrt_admin',`
	gen_require(`
<<<<<<< HEAD
		type abrt_t, abrt_etc_t;
		type abrt_var_cache_t, abrt_var_log_t;
		type abrt_var_run_t, abrt_tmp_t;
		type abrt_initrc_exec_t;
		type abrt_unit_file_t;
	')

	allow $1 abrt_t:process { signal_perms };
	ps_process_pattern($1, abrt_t)
=======
		attribute abrt_domain;
		type abrt_t, abrt_etc_t, abrt_initrc_exec_t;
		type abrt_var_cache_t, abrt_var_log_t, abrt_retrace_cache_t;
		type abrt_var_run_t, abrt_tmp_t, abrt_retrace_spool_t;
	')

	allow $1 abrt_domain:process { ptrace signal_perms };
	ps_process_pattern($1, abrt_domain)
>>>>>>> 662a00bc

	tunable_policy(`deny_ptrace',`',`
		allow $1 abrt_t:process ptrace;
	')

	init_labeled_script_domtrans($1, abrt_initrc_exec_t)
	domain_system_change_exemption($1)
	role_transition $2 abrt_initrc_exec_t system_r;
	allow $2 system_r;

	files_list_etc($1)
	admin_pattern($1, abrt_etc_t)

	logging_list_logs($1)
	admin_pattern($1, abrt_var_log_t)

<<<<<<< HEAD
	files_list_var($1)
	admin_pattern($1, abrt_var_cache_t)
=======
	files_search_var($1)
	admin_pattern($1, { abrt_retrace_cache_t abrt_var_cache_t abrt_retrace_spool_t })
>>>>>>> 662a00bc

	files_list_pids($1)
	admin_pattern($1, abrt_var_run_t)

	files_list_tmp($1)
	admin_pattern($1, abrt_tmp_t)

	abrt_systemctl($1)
	admin_pattern($1, abrt_unit_file_t)
	allow $1 abrt_unit_file_t:service all_service_perms;
')

####################################
## <summary>
##  Execute abrt-retrace in the abrt-retrace domain.
## </summary>
## <param name="domain">
##  <summary>
##  Domain allowed to transition.
##  </summary>
## </param>
#
interface(`abrt_domtrans_retrace_worker',`
    gen_require(`
        type abrt_retrace_worker_t, abrt_retrace_worker_exec_t;
    ')

    corecmd_search_bin($1)
    domtrans_pattern($1, abrt_retrace_worker_exec_t, abrt_retrace_worker_t)
')

######################################
## <summary>
##  Manage abrt retrace server cache
## </summary>
## <param name="domain">
##  <summary>
##  Domain allowed access.
##  </summary>
## </param>
#
interface(`abrt_manage_spool_retrace',`
    gen_require(`
        type abrt_retrace_spool_t;
    ')

	manage_dirs_pattern($1, abrt_retrace_spool_t, abrt_retrace_spool_t)
	manage_files_pattern($1, abrt_retrace_spool_t, abrt_retrace_spool_t)
	manage_lnk_files_pattern($1, abrt_retrace_spool_t, abrt_retrace_spool_t)
')

#####################################
## <summary>
##  Read abrt retrace server cache
## </summary>
## <param name="domain">
##  <summary>
##  Domain allowed access.
##  </summary>
## </param>
#
interface(`abrt_read_spool_retrace',`
    gen_require(`
        type abrt_retrace_spool_t;
    ')

    list_dirs_pattern($1, abrt_retrace_spool_t, abrt_retrace_spool_t)
    read_files_pattern($1, abrt_retrace_spool_t, abrt_retrace_spool_t)
    read_lnk_files_pattern($1, abrt_retrace_spool_t, abrt_retrace_spool_t)
')


#####################################
## <summary>
##  Read abrt retrace server cache
## </summary>
## <param name="domain">
##  <summary>
##  Domain allowed access.
##  </summary>
## </param>
#
interface(`abrt_read_cache_retrace',`
    gen_require(`
        type abrt_retrace_cache_t;
    ')

    list_dirs_pattern($1, abrt_retrace_cache_t, abrt_retrace_cache_t)
    read_files_pattern($1, abrt_retrace_cache_t, abrt_retrace_cache_t)
    read_lnk_files_pattern($1, abrt_retrace_cache_t, abrt_retrace_cache_t)
')

########################################
## <summary>
##	Do not audit attempts to write abrt sock files
## </summary>
## <param name="domain">
##	<summary>
##	Domain to not audit.
##	</summary>
## </param>
#
interface(`abrt_dontaudit_write_sock_file',`
	gen_require(`
		type abrt_t;
	')

	dontaudit $1 abrt_t:sock_file write;
')<|MERGE_RESOLUTION|>--- conflicted
+++ resolved
@@ -186,7 +186,6 @@
 
 ########################################
 ## <summary>
-<<<<<<< HEAD
 ##	Read abrt cache
 ## </summary>
 ## <param name="domain">
@@ -207,18 +206,13 @@
 ########################################
 ## <summary>
 ##	Append abrt cache
-=======
-##	Create, read, write, and delete
-##	abrt cache files.
->>>>>>> 662a00bc
-## </summary>
-## <param name="domain">
-##	<summary>
-##	Domain allowed access.
-##	</summary>
-## </param>
-#
-<<<<<<< HEAD
+## </summary>
+## <param name="domain">
+##	<summary>
+##	Domain allowed access.
+##	</summary>
+## </param>
+#
 interface(`abrt_append_cache',`
 	gen_require(`
 		type abrt_var_cache_t;
@@ -245,21 +239,11 @@
 
 	
 	allow $1 abrt_var_cache_t:file rw_inherited_file_perms;
-=======
-interface(`abrt_cache_manage',`
-	refpolicywarn(`$0($*) has been deprecated, use abrt_manage_cache() instead.')
-	abrt_manage_cache($1)
->>>>>>> 662a00bc
-')
-
-########################################
-## <summary>
-<<<<<<< HEAD
+')
+
+########################################
+## <summary>
 ##	Manage abrt cache
-=======
-##	Create, read, write, and delete
-##	abrt cache content.
->>>>>>> 662a00bc
 ## </summary>
 ## <param name="domain">
 ##	<summary>
@@ -415,26 +399,15 @@
 #
 interface(`abrt_admin',`
 	gen_require(`
-<<<<<<< HEAD
-		type abrt_t, abrt_etc_t;
-		type abrt_var_cache_t, abrt_var_log_t;
-		type abrt_var_run_t, abrt_tmp_t;
-		type abrt_initrc_exec_t;
-		type abrt_unit_file_t;
-	')
-
-	allow $1 abrt_t:process { signal_perms };
-	ps_process_pattern($1, abrt_t)
-=======
 		attribute abrt_domain;
 		type abrt_t, abrt_etc_t, abrt_initrc_exec_t;
 		type abrt_var_cache_t, abrt_var_log_t, abrt_retrace_cache_t;
 		type abrt_var_run_t, abrt_tmp_t, abrt_retrace_spool_t;
+		type abrt_unit_file_t;
 	')
 
 	allow $1 abrt_domain:process { ptrace signal_perms };
 	ps_process_pattern($1, abrt_domain)
->>>>>>> 662a00bc
 
 	tunable_policy(`deny_ptrace',`',`
 		allow $1 abrt_t:process ptrace;
@@ -451,13 +424,8 @@
 	logging_list_logs($1)
 	admin_pattern($1, abrt_var_log_t)
 
-<<<<<<< HEAD
-	files_list_var($1)
-	admin_pattern($1, abrt_var_cache_t)
-=======
 	files_search_var($1)
 	admin_pattern($1, { abrt_retrace_cache_t abrt_var_cache_t abrt_retrace_spool_t })
->>>>>>> 662a00bc
 
 	files_list_pids($1)
 	admin_pattern($1, abrt_var_run_t)
