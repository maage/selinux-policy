--- conflicted
+++ resolved
@@ -22,7 +22,6 @@
 
 ########################################
 ## <summary>
-<<<<<<< HEAD
 ##	Execute the awstats program in the awstats domain.
 ## </summary>
 ## <param name="domain">
@@ -42,10 +41,7 @@
 
 ########################################
 ## <summary>
-##	Read and write awstats unnamed pipes.
-=======
 ##	Read and write awstats unnamed pipes. (Deprecated)
->>>>>>> 662a00bc
 ## </summary>
 ## <param name="domain">
 ##	<summary>
