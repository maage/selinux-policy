--- conflicted
+++ resolved
@@ -54,14 +54,7 @@
 
 optional_policy(`
 	dbus_system_domain(fwupd_t,fwupd_exec_t)
-<<<<<<< HEAD
-=======
 	optional_policy(`
 		policykit_dbus_chat(fwupd_t)
 	')
-')
-
-optional_policy(`
-	gpg_domtrans(fwupd_t)
->>>>>>> 09fbf6a9
 ')