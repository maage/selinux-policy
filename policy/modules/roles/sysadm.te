--- conflicted
+++ resolved
@@ -560,14 +560,11 @@
 	')
 
 	optional_policy(`
-<<<<<<< HEAD
 		gnome_role(sysadm_r, sysadm_t)
 		gnome_filetrans_admin_home_content(sysadm_t)
 	')
 
 	optional_policy(`
-=======
->>>>>>> be2e70be
 		gpg_role(sysadm_r, sysadm_t)
 	')
 
