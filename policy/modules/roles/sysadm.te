policy_module(sysadm, 2.1.4)

########################################
#
# Declarations
#

## <desc>
## <p>
## Allow sysadm to debug or ptrace all processes.
## </p>
## </desc>
gen_tunable(allow_ptrace, false)

role sysadm_r;

userdom_admin_user_template(sysadm)

ifndef(`enable_mls',`
	userdom_security_admin_template(sysadm_t, sysadm_r)
')

########################################
#
# Local policy
#
kernel_read_fs_sysctls(sysadm_t)

corecmd_exec_shell(sysadm_t)

domain_dontaudit_read_all_domains_state(sysadm_t)

files_read_kernel_modules(sysadm_t)

mls_process_read_up(sysadm_t)
mls_file_read_to_clearance(sysadm_t)
mls_process_write_to_clearance(sysadm_t)

ubac_process_exempt(sysadm_t)
ubac_file_exempt(sysadm_t)
ubac_fd_exempt(sysadm_t)

application_exec(sysadm_t)

init_exec(sysadm_t)
init_exec_script_files(sysadm_t)
init_dbus_chat(sysadm_t)
init_script_role_transition(sysadm_r)

modutils_read_module_deps(sysadm_t)

miscfiles_read_hwdata(sysadm_t)

# Add/remove user home directories
userdom_manage_user_home_dirs(sysadm_t)
userdom_home_filetrans_user_home_dir(sysadm_t)
userdom_manage_user_tmp_dirs(sysadm_t)
userdom_manage_user_tmp_files(sysadm_t)
userdom_manage_user_tmp_symlinks(sysadm_t)
userdom_manage_user_tmp_chr_files(sysadm_t)
userdom_manage_user_tmp_blk_files(sysadm_t)

ifdef(`direct_sysadm_daemon',`
	optional_policy(`
		init_run_daemon(sysadm_t, sysadm_r)
	')
',`
	ifdef(`distro_gentoo',`
		optional_policy(`
			seutil_init_script_run_runinit(sysadm_t, sysadm_r)
		')
	')
')

ifndef(`enable_mls',`
	logging_manage_audit_log(sysadm_t)
	logging_manage_audit_config(sysadm_t)
	logging_run_auditctl(sysadm_t, sysadm_r)
	logging_stream_connect_syslog(sysadm_t)
')

tunable_policy(`allow_ptrace',`
	domain_ptrace_all_domains(sysadm_t)
')

optional_policy(`
	amanda_run_recover(sysadm_t, sysadm_r)
')

optional_policy(`
	apache_run_helper(sysadm_t, sysadm_r)
	#apache_run_all_scripts(sysadm_t, sysadm_r)
	#apache_domtrans_sys_script(sysadm_t)
')

optional_policy(`
	# cjp: why is this not apm_run_client
	apm_domtrans_client(sysadm_t)
')

optional_policy(`
	apt_run(sysadm_t, sysadm_r)
')

optional_policy(`
	auditadm_role_change(sysadm_r)
')

optional_policy(`
	backup_run(sysadm_t, sysadm_r)
')

optional_policy(`
	bind_run_ndc(sysadm_t, sysadm_r)
')

optional_policy(`
	bootloader_run(sysadm_t, sysadm_r)
')

optional_policy(`
	certmonger_dbus_chat(sysadm_t)
')

optional_policy(`
	certwatch_run(sysadm_t, sysadm_r)
')

optional_policy(`
	clock_run(sysadm_t, sysadm_r)
')

optional_policy(`
	clockspeed_run_cli(sysadm_t, sysadm_r)
')

optional_policy(`
	consoletype_run(sysadm_t, sysadm_r)
')

optional_policy(`
    daemonstools_run_start(sysadm_t, sysadm_r)
')

optional_policy(`
	dcc_run_cdcc(sysadm_t, sysadm_r)
	dcc_run_client(sysadm_t, sysadm_r)
	dcc_run_dbclean(sysadm_t, sysadm_r)
')

optional_policy(`
	ddcprobe_run(sysadm_t, sysadm_r)
')

optional_policy(`
	dmesg_exec(sysadm_t)
')

optional_policy(`
	dmidecode_run(sysadm_t, sysadm_r)
')

optional_policy(`
	dpkg_run(sysadm_t, sysadm_r)
')

optional_policy(`
	firstboot_run(sysadm_t, sysadm_r)
')

optional_policy(`
	fstools_run(sysadm_t, sysadm_r)
')

optional_policy(`
	hostname_run(sysadm_t, sysadm_r)
')

optional_policy(`
	hadoop_role(sysadm_r, sysadm_t)
')

optional_policy(`
	# allow system administrator to use the ipsec script to look
	# at things (e.g., ipsec auto --status)
	# probably should create an ipsec_admin role for this kind of thing
	ipsec_exec_mgmt(sysadm_t)
	ipsec_stream_connect(sysadm_t)
	# for lsof
	ipsec_getattr_key_sockets(sysadm_t)
	ipsec_run_setkey(sysadm_t, sysadm_r)
	ipsec_run_racoon(sysadm_t, sysadm_r)
	ipsec_stream_connect_racoon(sysadm_t)

	optional_policy(`
		ipsec_mgmt_dbus_chat(sysadm_t)
	')
')

optional_policy(`
	iptables_run(sysadm_t, sysadm_r)
')

optional_policy(`
	kerberos_exec_kadmind(sysadm_t)
')

optional_policy(`
	kudzu_run(sysadm_t, sysadm_r)
')

optional_policy(`
	libs_run_ldconfig(sysadm_t, sysadm_r)
')

optional_policy(`
	logrotate_run(sysadm_t, sysadm_r)
')

optional_policy(`
	lpd_run_checkpc(sysadm_t, sysadm_r)
	lpd_role(sysadm_r, sysadm_t)
')

optional_policy(`
	lvm_run(sysadm_t, sysadm_r)
')

optional_policy(`
	modutils_run_depmod(sysadm_t, sysadm_r)
	modutils_run_insmod(sysadm_t, sysadm_r)
	modutils_run_update_mods(sysadm_t, sysadm_r)
')

optional_policy(`
	mount_run(sysadm_t, sysadm_r)
	mount_run_showmount(sysadm_t, sysadm_r)
')

optional_policy(`
	mta_role(sysadm_r, sysadm_t)
')

optional_policy(`
	munin_stream_connect(sysadm_t)
')

optional_policy(`
	mysql_stream_connect(sysadm_t)
')

optional_policy(`
	ncftool_run(sysadm_t, sysadm_r)
')

optional_policy(`
	netutils_run(sysadm_t, sysadm_r)
	netutils_run_ping(sysadm_t, sysadm_r)
	netutils_run_traceroute(sysadm_t, sysadm_r)
')

optional_policy(`
	ntp_stub()
	corenet_udp_bind_ntp_port(sysadm_t)
')

optional_policy(`
	oav_run_update(sysadm_t, sysadm_r)
')

optional_policy(`
	pcmcia_run_cardctl(sysadm_t, sysadm_r)
')

optional_policy(`
	portage_run(sysadm_t, sysadm_r)
	portage_run_gcc_config(sysadm_t, sysadm_r)
')

optional_policy(`
	portmap_run_helper(sysadm_t, sysadm_r)
')

optional_policy(`
	prelink_run(sysadm_t, sysadm_r)
')

optional_policy(`
	quota_run(sysadm_t, sysadm_r)
')

optional_policy(`
	raid_domtrans_mdadm(sysadm_t)
')

optional_policy(`
	rpc_domtrans_nfsd(sysadm_t)
')

optional_policy(`
	rpm_run(sysadm_t, sysadm_r)
')


optional_policy(`
	rsync_exec(sysadm_t)
')

optional_policy(`
	samba_run_net(sysadm_t, sysadm_r)
	samba_run_winbind_helper(sysadm_t, sysadm_r)
')

optional_policy(`
	screen_role_template(sysadm, sysadm_r, sysadm_t)
')

optional_policy(`
	secadm_role_change(sysadm_r)
')

optional_policy(`
	seutil_run_setfiles(sysadm_t, sysadm_r)
	seutil_run_runinit(sysadm_t, sysadm_r)
')

optional_policy(`
	shutdown_run(sysadm_t, sysadm_r)
')


optional_policy(`
	ssh_role_template(sysadm, sysadm_r, sysadm_t)
')

optional_policy(`
	staff_role_change(sysadm_r)
')

optional_policy(`
	su_role_template(sysadm, sysadm_r, sysadm_t)
')

optional_policy(`
	sudo_role_template(sysadm, sysadm_r, sysadm_t)
')

optional_policy(`
	sysnet_run_ifconfig(sysadm_t, sysadm_r)
	sysnet_run_dhcpc(sysadm_t, sysadm_r)
')

optional_policy(`
	tripwire_run_siggen(sysadm_t, sysadm_r)
	tripwire_run_tripwire(sysadm_t, sysadm_r)
	tripwire_run_twadmin(sysadm_t, sysadm_r)
	tripwire_run_twprint(sysadm_t, sysadm_r)
')

optional_policy(`
	tzdata_domtrans(sysadm_t)
')

optional_policy(`
	unconfined_domtrans(sysadm_t)
')

optional_policy(`
	unprivuser_role_change(sysadm_r)
')

optional_policy(`
	usbmodules_run(sysadm_t, sysadm_r)
')

optional_policy(`
	usermanage_run_admin_passwd(sysadm_t, sysadm_r)
	usermanage_run_groupadd(sysadm_t, sysadm_r)
	usermanage_run_useradd(sysadm_t, sysadm_r)
')


optional_policy(`
	vpn_run(sysadm_t, sysadm_r)
')

optional_policy(`
	vpn_run(sysadm_t, sysadm_r)
')

optional_policy(`
	webalizer_run(sysadm_t, sysadm_r)
')

optional_policy(`
	virt_stream_connect(sysadm_t)
')

optional_policy(`
<<<<<<< HEAD
	yam_run(sysadm_t, sysadm_r)
=======
	vlock_run(sysadm_t, sysadm_r)
')

optional_policy(`
	xserver_role(sysadm_r, sysadm_t)
>>>>>>> 47ecd96a
')

optional_policy(`
	zebra_stream_connect(sysadm_t)
')

ifndef(`distro_redhat',`
	optional_policy(`
		apache_role(sysadm_r, sysadm_t)
	')
	optional_policy(`
		auth_role(sysadm_r, sysadm_t)
	')

	optional_policy(`
		bluetooth_role(sysadm_r, sysadm_t)
	')

	optional_policy(`
		cdrecord_role(sysadm_r, sysadm_t)
	')

	optional_policy(`
		cron_admin_role(sysadm_r, sysadm_t)
	')

	optional_policy(`
		dbus_role_template(sysadm, sysadm_r, sysadm_t)
	')

	optional_policy(`
		evolution_role(sysadm_r, sysadm_t)
	')

	optional_policy(`
		games_role(sysadm_r, sysadm_t)
	')

	optional_policy(`
		gift_role(sysadm_r, sysadm_t)
	')

	optional_policy(`
		gnome_role(sysadm_r, sysadm_t)
	')

	optional_policy(`
		gpg_role(sysadm_r, sysadm_t)
	')

	optional_policy(`
		irc_role(sysadm_r, sysadm_t)
	')

	optional_policy(`
		java_role(sysadm_r, sysadm_t)
	')

	optional_policy(`
		lockdev_role(sysadm_r, sysadm_t)
	')

	optional_policy(`
		mozilla_role(sysadm_r, sysadm_t)
	')

	optional_policy(`
		mplayer_role(sysadm_r, sysadm_t)
	')

	optional_policy(`
		pyzor_role(sysadm_r, sysadm_t)
	')

	optional_policy(`
		razor_role(sysadm_r, sysadm_t)
	')

	optional_policy(`
		rssh_role(sysadm_r, sysadm_t)
	')

	optional_policy(`
		spamassassin_role(sysadm_r, sysadm_t)
	')

	optional_policy(`
		thunderbird_role(sysadm_r, sysadm_t)
	')

	optional_policy(`
		tvtime_role(sysadm_r, sysadm_t)
	')

	optional_policy(`
		uml_role(sysadm_r, sysadm_t)
	')

	optional_policy(`
		userhelper_role_template(sysadm, sysadm_r, sysadm_t)
	')

	optional_policy(`
		vmware_role(sysadm_r, sysadm_t)
	')

	optional_policy(`
		wireshark_role(sysadm_r, sysadm_t)
	')

	optional_policy(`
		xserver_role(sysadm_r, sysadm_t)
	')
')<|MERGE_RESOLUTION|>--- conflicted
+++ resolved
@@ -328,7 +328,6 @@
 	shutdown_run(sysadm_t, sysadm_r)
 ')
 
-
 optional_policy(`
 	ssh_role_template(sysadm, sysadm_r, sysadm_t)
 ')
@@ -397,15 +396,15 @@
 ')
 
 optional_policy(`
-<<<<<<< HEAD
+	vlock_run(sysadm_t, sysadm_r)
+')
+
+optional_policy(`
+	xserver_role(sysadm_r, sysadm_t)
+')
+
+optional_policy(`
 	yam_run(sysadm_t, sysadm_r)
-=======
-	vlock_run(sysadm_t, sysadm_r)
-')
-
-optional_policy(`
-	xserver_role(sysadm_r, sysadm_t)
->>>>>>> 47ecd96a
 ')
 
 optional_policy(`
