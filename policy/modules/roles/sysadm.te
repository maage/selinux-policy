policy_module(sysadm, 2.2.1)

########################################
#
# Declarations
#

## <desc>
## <p>
## Allow sysadm to debug or ptrace all processes.
## </p>
## </desc>
gen_tunable(allow_ptrace, false)

role sysadm_r;

userdom_admin_user_template(sysadm)

ifndef(`enable_mls',`
	userdom_security_admin_template(sysadm_t, sysadm_r)
')

########################################
#
# Local policy
#
kernel_read_fs_sysctls(sysadm_t)

corecmd_exec_shell(sysadm_t)

domain_dontaudit_read_all_domains_state(sysadm_t)

files_read_kernel_modules(sysadm_t)

dev_filetrans_all_named_dev(sysadm_t)
storage_filetrans_all_named_dev(sysadm_t)
term_filetrans_all_named_dev(sysadm_t)

mls_process_read_up(sysadm_t)
mls_file_read_to_clearance(sysadm_t)
mls_process_write_to_clearance(sysadm_t)

storage_setattr_fixed_disk_dev(sysadm_t)

ubac_process_exempt(sysadm_t)
ubac_file_exempt(sysadm_t)
ubac_fd_exempt(sysadm_t)

application_exec(sysadm_t)

init_exec(sysadm_t)
init_exec_script_files(sysadm_t)
init_dbus_chat(sysadm_t)
init_script_role_transition(sysadm_r)

miscfiles_read_hwdata(sysadm_t)

sysnet_etc_filetrans_config(sysadm_t, "resolv.conf")
sysnet_etc_filetrans_config(sysadm_t, "denyhosts")
sysnet_etc_filetrans_config(sysadm_t, "hosts")
sysnet_etc_filetrans_config(sysadm_t, "ethers")
sysnet_etc_filetrans_config(sysadm_t, "yp.conf")

# Add/remove user home directories
userdom_manage_user_home_dirs(sysadm_t)
userdom_home_filetrans_user_home_dir(sysadm_t)
userdom_manage_user_tmp_dirs(sysadm_t)
userdom_manage_user_tmp_files(sysadm_t)
userdom_manage_user_tmp_symlinks(sysadm_t)
userdom_manage_user_tmp_chr_files(sysadm_t)
userdom_manage_user_tmp_blk_files(sysadm_t)

optional_policy(`
	ssh_filetrans_admin_home_content(sysadm_t)
')

ifdef(`direct_sysadm_daemon',`
	optional_policy(`
		init_run_daemon(sysadm_t, sysadm_r)
	')
',`
	ifdef(`distro_gentoo',`
		optional_policy(`
			seutil_init_script_run_runinit(sysadm_t, sysadm_r)
		')
	')
')

ifndef(`enable_mls',`
	logging_manage_audit_log(sysadm_t)
	logging_manage_audit_config(sysadm_t)
	logging_run_auditctl(sysadm_t, sysadm_r)
	logging_stream_connect_syslog(sysadm_t)
')

tunable_policy(`allow_ptrace',`
	domain_ptrace_all_domains(sysadm_t)
')

optional_policy(`
	amanda_run_recover(sysadm_t, sysadm_r)
')

optional_policy(`
	apache_run_helper(sysadm_t, sysadm_r)
	apache_filetrans_home_content(sysadm_t)
	#apache_run_all_scripts(sysadm_t, sysadm_r)
	#apache_domtrans_sys_script(sysadm_t)
')

optional_policy(`
	# cjp: why is this not apm_run_client
	apm_domtrans_client(sysadm_t)
')

optional_policy(`
	apt_run(sysadm_t, sysadm_r)
')

optional_policy(`
	auditadm_role_change(sysadm_r)
')

optional_policy(`
	backup_run(sysadm_t, sysadm_r)
')

optional_policy(`
	bind_run_ndc(sysadm_t, sysadm_r)
')

optional_policy(`
	bootloader_run(sysadm_t, sysadm_r)
')

optional_policy(`
	certmonger_dbus_chat(sysadm_t)
')

optional_policy(`
	certwatch_run(sysadm_t, sysadm_r)
')

optional_policy(`
	clock_run(sysadm_t, sysadm_r)
')

optional_policy(`
	clockspeed_run_cli(sysadm_t, sysadm_r)
')

optional_policy(`
	consoletype_run(sysadm_t, sysadm_r)
')

optional_policy(`
    daemonstools_run_start(sysadm_t, sysadm_r)
')

optional_policy(`
	dcc_run_cdcc(sysadm_t, sysadm_r)
	dcc_run_client(sysadm_t, sysadm_r)
	dcc_run_dbclean(sysadm_t, sysadm_r)
')

optional_policy(`
	dbus_role_template(sysadm, sysadm_r, sysadm_t)
')

optional_policy(`
	ddcprobe_run(sysadm_t, sysadm_r)
')

optional_policy(`
	dmesg_exec(sysadm_t)
')

optional_policy(`
	dmidecode_run(sysadm_t, sysadm_r)
')

optional_policy(`
	dpkg_run(sysadm_t, sysadm_r)
')

optional_policy(`
	firstboot_run(sysadm_t, sysadm_r)
')

optional_policy(`
	fstools_run(sysadm_t, sysadm_r)
')

optional_policy(`
	hostname_run(sysadm_t, sysadm_r)
')

optional_policy(`
	hadoop_role(sysadm_r, sysadm_t)
')

optional_policy(`
	# allow system administrator to use the ipsec script to look
	# at things (e.g., ipsec auto --status)
	# probably should create an ipsec_admin role for this kind of thing
	ipsec_exec_mgmt(sysadm_t)
	ipsec_stream_connect(sysadm_t)
	# for lsof
	ipsec_getattr_key_sockets(sysadm_t)
	ipsec_run_setkey(sysadm_t, sysadm_r)
	ipsec_run_racoon(sysadm_t, sysadm_r)
	ipsec_stream_connect_racoon(sysadm_t)

	optional_policy(`
		ipsec_mgmt_dbus_chat(sysadm_t)
	')
')

optional_policy(`
	iptables_run(sysadm_t, sysadm_r)
')

optional_policy(`
	irc_role(sysadm_r, sysadm_t)
')

optional_policy(`
	kerberos_exec_kadmind(sysadm_t)
	kerberos_filetrans_named_content(sysadm_t)
')

optional_policy(`
	kudzu_run(sysadm_t, sysadm_r)
')

optional_policy(`
	libs_run_ldconfig(sysadm_t, sysadm_r)
')

optional_policy(`
	logrotate_run(sysadm_t, sysadm_r)
')

optional_policy(`
	lpd_run_checkpc(sysadm_t, sysadm_r)
	lpd_role(sysadm_r, sysadm_t)
')

optional_policy(`
	lvm_run(sysadm_t, sysadm_r)
')

optional_policy(`
	modutils_run_depmod(sysadm_t, sysadm_r)
	modutils_run_insmod(sysadm_t, sysadm_r)
	modutils_run_update_mods(sysadm_t, sysadm_r)
	modutils_read_module_deps(sysadm_t)
')

optional_policy(`
	mount_run(sysadm_t, sysadm_r)
	mount_run_showmount(sysadm_t, sysadm_r)
')

optional_policy(`
	mta_role(sysadm_r, sysadm_t)
	# this is defined in userdom_common_user_template
	#mta_filetrans_home_content(sysadm_t)
	mta_filetrans_admin_home_content(sysadm_t)
')

optional_policy(`
	munin_stream_connect(sysadm_t)
')

optional_policy(`
	mysql_stream_connect(sysadm_t)
')

optional_policy(`
	ncftool_run(sysadm_t, sysadm_r)
')

optional_policy(`
	netutils_run(sysadm_t, sysadm_r)
	netutils_run_ping(sysadm_t, sysadm_r)
	netutils_run_traceroute(sysadm_t, sysadm_r)
')

optional_policy(`
	networkmanager_filetrans_named_content(sysadm_t)
')

optional_policy(`
	ntp_stub()
	corenet_udp_bind_ntp_port(sysadm_t)
')

optional_policy(`
	oav_run_update(sysadm_t, sysadm_r)
')

optional_policy(`
	pcmcia_run_cardctl(sysadm_t, sysadm_r)
')

optional_policy(`
	portage_run(sysadm_t, sysadm_r)
	portage_run_gcc_config(sysadm_t, sysadm_r)
')

optional_policy(`
	portmap_run_helper(sysadm_t, sysadm_r)
')

optional_policy(`
	prelink_run(sysadm_t, sysadm_r)
')

optional_policy(`
	puppet_run_puppetca(sysadm_t, sysadm_r)
')

optional_policy(`
<<<<<<< HEAD
	quota_run(sysadm_t, sysadm_r)
=======
	raid_run_mdadm(sysadm_r, sysadm_t)
>>>>>>> 23f9cd7b
')

optional_policy(`
	raid_domtrans_mdadm(sysadm_t)
')

optional_policy(`
	rpc_domtrans_nfsd(sysadm_t)
')

optional_policy(`
	rpm_run(sysadm_t, sysadm_r)
	rpm_dbus_chat(sysadm_t, sysadm_r)
')

optional_policy(`
	rsync_exec(sysadm_t)
')

optional_policy(`
	samba_run_net(sysadm_t, sysadm_r)
	samba_run_winbind_helper(sysadm_t, sysadm_r)
')

optional_policy(`
	samhain_admin(sysadm_t)
')

optional_policy(`
	screen_role_template(sysadm, sysadm_r, sysadm_t)
')

optional_policy(`
	secadm_role_change(sysadm_r)
')

optional_policy(`
	setroubleshoot_stream_connect(sysadm_t)
	setroubleshoot_dbus_chat(sysadm_t)
	setroubleshoot_dbus_chat_fixit(sysadm_t)
')

optional_policy(`
	seutil_run_setfiles(sysadm_t, sysadm_r)
	seutil_run_runinit(sysadm_t, sysadm_r)
')

optional_policy(`
	shutdown_run(sysadm_t, sysadm_r)
')

optional_policy(`
	ssh_role_template(sysadm, sysadm_r, sysadm_t)
')

optional_policy(`
	staff_role_change(sysadm_r)
')

optional_policy(`
	su_role_template(sysadm, sysadm_r, sysadm_t)
')

optional_policy(`
	sudo_role_template(sysadm, sysadm_r, sysadm_t)
')

optional_policy(`
	sysnet_run_ifconfig(sysadm_t, sysadm_r)
	sysnet_run_dhcpc(sysadm_t, sysadm_r)
')

optional_policy(`
	tripwire_run_siggen(sysadm_t, sysadm_r)
	tripwire_run_tripwire(sysadm_t, sysadm_r)
	tripwire_run_twadmin(sysadm_t, sysadm_r)
	tripwire_run_twprint(sysadm_t, sysadm_r)
')

optional_policy(`
	tzdata_domtrans(sysadm_t)
')

optional_policy(`
	unconfined_domtrans(sysadm_t)
')

optional_policy(`
	udev_run(sysadm_t, sysadm_r)
')

optional_policy(`
	unprivuser_role_change(sysadm_r)
')

optional_policy(`
	usbmodules_run(sysadm_t, sysadm_r)
')

optional_policy(`
	usermanage_run_admin_passwd(sysadm_t, sysadm_r)
	usermanage_run_groupadd(sysadm_t, sysadm_r)
	usermanage_run_useradd(sysadm_t, sysadm_r)
')

optional_policy(`
	virt_stream_connect(sysadm_t)
	virt_filetrans_home_content(sysadm_t)
')

optional_policy(`
	vlock_run(sysadm_t, sysadm_r)
')

optional_policy(`
	vpn_run(sysadm_t, sysadm_r)
')

optional_policy(`
	webalizer_run(sysadm_t, sysadm_r)
')

optional_policy(`
	xserver_role(sysadm_r, sysadm_t)
')

optional_policy(`
	yam_run(sysadm_t, sysadm_r)
')

optional_policy(`
	zebra_stream_connect(sysadm_t)
')

ifndef(`distro_redhat',`
	optional_policy(`
		apache_role(sysadm_r, sysadm_t)
	')
	optional_policy(`
		auth_role(sysadm_r, sysadm_t)
	')

	optional_policy(`
		bluetooth_role(sysadm_r, sysadm_t)
	')

	optional_policy(`
		cdrecord_role(sysadm_r, sysadm_t)
	')

	optional_policy(`
		cron_admin_role(sysadm_r, sysadm_t)
	')

	optional_policy(`
		dbus_role_template(sysadm, sysadm_r, sysadm_t)
	')

	optional_policy(`
		evolution_role(sysadm_r, sysadm_t)
	')

	optional_policy(`
		games_role(sysadm_r, sysadm_t)
	')

	optional_policy(`
		gift_role(sysadm_r, sysadm_t)
	')

	optional_policy(`
		gnome_role(sysadm_r, sysadm_t)
		gnome_filetrans_admin_home_content(sysadm_t)
	')

	optional_policy(`
		gpg_role(sysadm_r, sysadm_t)
	')

	optional_policy(`
		java_role(sysadm_r, sysadm_t)
	')

	optional_policy(`
		lockdev_role(sysadm_r, sysadm_t)
	')

	optional_policy(`
		mozilla_role(sysadm_r, sysadm_t)
	')

	optional_policy(`
		mplayer_role(sysadm_r, sysadm_t)
	')

	optional_policy(`
		pyzor_role(sysadm_r, sysadm_t)
	')

	optional_policy(`
		razor_role(sysadm_r, sysadm_t)
	')

	optional_policy(`
		rssh_role(sysadm_r, sysadm_t)
	')

	optional_policy(`
		spamassassin_role(sysadm_r, sysadm_t)
	')

	optional_policy(`
		thunderbird_role(sysadm_r, sysadm_t)
	')

	optional_policy(`
		tvtime_role(sysadm_r, sysadm_t)
	')

	optional_policy(`
		uml_role(sysadm_r, sysadm_t)
	')

	optional_policy(`
		userhelper_role_template(sysadm, sysadm_r, sysadm_t)
	')

	optional_policy(`
		vmware_role(sysadm_r, sysadm_t)
	')

	optional_policy(`
		wireshark_role(sysadm_r, sysadm_t)
	')

	optional_policy(`
		xserver_role(sysadm_r, sysadm_t)
	')
')<|MERGE_RESOLUTION|>--- conflicted
+++ resolved
@@ -322,11 +322,7 @@
 ')
 
 optional_policy(`
-<<<<<<< HEAD
 	quota_run(sysadm_t, sysadm_r)
-=======
-	raid_run_mdadm(sysadm_r, sysadm_t)
->>>>>>> 23f9cd7b
 ')
 
 optional_policy(`
