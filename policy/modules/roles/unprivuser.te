policy_module(unprivuser, 2.2.0)

# this module should be named user, but that is
# a compile error since user is a keyword.

########################################
#
# Declarations
#

role user_r;

userdom_unpriv_user_template(user)

fs_exec_noxattr(user_t)

tunable_policy(`allow_execmod',`
	userdom_execmod_user_home_files(user_usertype)
')

optional_policy(`
	abrt_cache_read(user_t)
')

optional_policy(`
	apache_role(user_r, user_t)
')

optional_policy(`
	colord_dbus_chat(user_t)
')

optional_policy(`
	gnome_role(user_r, user_t)
<<<<<<< HEAD
	#gnome_role_gkeyringd(user, user_r, user_t)
=======
>>>>>>> c463e144
')

optional_policy(`
	oident_manage_user_content(user_t)
	oident_relabel_user_content(user_t)
')

optional_policy(`
	mozilla_run_plugin(user_t, user_r)
')

optional_policy(`
	netutils_run_ping_cond(user_t, user_r)
	netutils_run_traceroute_cond(user_t, user_r)
')

optional_policy(`
	rpm_dontaudit_dbus_chat(user_t)
')

optional_policy(`
	rtkit_scheduled(user_t)
')

optional_policy(`
	sandbox_transition(user_t, user_r)
')

optional_policy(`
	screen_role_template(user, user_r, user_t)
')

optional_policy(`
	setroubleshoot_dontaudit_stream_connect(user_t)
')

optional_policy(`
	telepathy_dbus_session_role(user_r, user_t)
')

optional_policy(`
	vlock_run(user_t, user_r)
')

optional_policy(`
	xserver_role(user_r, user_t)
')

ifndef(`distro_redhat',`
	optional_policy(`
		auth_role(user_r, user_t)
	')

	optional_policy(`
		bluetooth_role(user_r, user_t)
	')

	optional_policy(`
		cdrecord_role(user_r, user_t)
	')

	optional_policy(`
		cron_role(user_r, user_t)
	')

	optional_policy(`
		dbus_role_template(user, user_r, user_t)
	')

	optional_policy(`
		evolution_role(user_r, user_t)
	')

	optional_policy(`
		games_role(user_r, user_t)
	')

	optional_policy(`
		gift_role(user_r, user_t)
	')

	optional_policy(`
		gpg_role(user_r, user_t)
	')

	optional_policy(`
        	hadoop_role(user_r, user_t)
	')

	optional_policy(`
		irc_role(user_r, user_t)
	')

	optional_policy(`
		java_role(user_r, user_t)
	')

	optional_policy(`
		lockdev_role(user_r, user_t)
	')

	optional_policy(`
		lpd_role(user_r, user_t)
	')

	optional_policy(`
		mozilla_role(user_r, user_t)
	')

	optional_policy(`
		mplayer_role(user_r, user_t)
	')

	optional_policy(`
		mta_role(user_r, user_t)
	')

	optional_policy(`
		postgresql_role(user_r, user_t)
	')

	optional_policy(`
		pyzor_role(user_r, user_t)
	')

	optional_policy(`
		razor_role(user_r, user_t)
	')

	optional_policy(`
		rssh_role(user_r, user_t)
	')

	optional_policy(`
		spamassassin_role(user_r, user_t)
	')

	optional_policy(`
		ssh_role_template(user, user_r, user_t)
	')

	optional_policy(`
		su_role_template(user, user_r, user_t)
	')

	optional_policy(`
		sudo_role_template(user, user_r, user_t)
	')

	optional_policy(`
		thunderbird_role(user_r, user_t)
	')

	optional_policy(`
		tvtime_role(user_r, user_t)
	')

	optional_policy(`
		uml_role(user_r, user_t)
	')

	optional_policy(`
		userhelper_role_template(user, user_r, user_t)
	')

	optional_policy(`
		vmware_role(user_r, user_t)
	')

	optional_policy(`
		wireshark_role(user_r, user_t)
	')
')
<|MERGE_RESOLUTION|>--- conflicted
+++ resolved
@@ -32,10 +32,6 @@
 
 optional_policy(`
 	gnome_role(user_r, user_t)
-<<<<<<< HEAD
-	#gnome_role_gkeyringd(user, user_r, user_t)
-=======
->>>>>>> c463e144
 ')
 
 optional_policy(`
