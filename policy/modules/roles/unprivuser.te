--- conflicted
+++ resolved
@@ -19,7 +19,6 @@
 ')
 
 optional_policy(`
-<<<<<<< HEAD
 	oident_manage_user_content(user_t)
 	oident_relabel_user_content(user_t)
 ')
@@ -41,8 +40,6 @@
 ')
 
 optional_policy(`
-=======
->>>>>>> bd51fa38
 	screen_role_template(user, user_r, user_t)
 ')
 
