policy_module(unprivuser, 2.1.2)

# this module should be named user, but that is
# a compile error since user is a keyword.

########################################
#
# Declarations
#

role user_r;

userdom_unpriv_user_template(user)

fs_exec_noxattr(user_t)

optional_policy(`
	apache_role(user_r, user_t)
')

optional_policy(`
<<<<<<< HEAD
	mozilla_run_plugin(user_t, user_r)
')

optional_policy(`
	rpm_dontaudit_dbus_chat(user_t)
')

optional_policy(`
	rtkit_scheduled(user_t)
')

optional_policy(`
	sandbox_transition(user_t, user_r)
=======
	oident_manage_user_content(user_t)
	oident_relabel_user_content(user_t)
>>>>>>> fee48647
')

optional_policy(`
	screen_role_template(user, user_r, user_t)
')

optional_policy(`
	telepathy_dbus_session_role(user_r, user_t)
')

optional_policy(`
	setroubleshoot_dontaudit_stream_connect(user_t)
')

optional_policy(`
	xserver_role(user_r, user_t)
')

ifndef(`distro_redhat',`
	optional_policy(`
		auth_role(user_r, user_t)
	')		

	optional_policy(`
		bluetooth_role(user_r, user_t)
	')

	optional_policy(`
		cdrecord_role(user_r, user_t)
	')

	optional_policy(`
		cron_role(user_r, user_t)
	')

	optional_policy(`
		dbus_role_template(user, user_r, user_t)
	')
		
	optional_policy(`
		evolution_role(user_r, user_t)
	')

	optional_policy(`
		games_role(user_r, user_t)
	')

	optional_policy(`
		gift_role(user_r, user_t)
	')

	optional_policy(`
		gnome_role(user_r, user_t)
	')

	optional_policy(`
		gpg_role(user_r, user_t)
	')

	optional_policy(`
		irc_role(user_r, user_t)
	')

	optional_policy(`
		java_role(user_r, user_t)
	')

	optional_policy(`
		lockdev_role(user_r, user_t)
	')

	optional_policy(`
		lpd_role(user_r, user_t)
	')

	optional_policy(`
		mozilla_role(user_r, user_t)
	')

	optional_policy(`
		mplayer_role(user_r, user_t)
	')

	optional_policy(`
		mta_role(user_r, user_t)
	')

	optional_policy(`
<<<<<<< HEAD
		oident_manage_user_content(user_t)
		oident_relabel_user_content(user_t)
	')
	
	optional_policy(`
=======
>>>>>>> fee48647
		postgresql_role(user_r, user_t)
	')

	optional_policy(`
		pyzor_role(user_r, user_t)
	')

	optional_policy(`
		razor_role(user_r, user_t)
	')

	optional_policy(`
		rssh_role(user_r, user_t)
	')

	optional_policy(`
		spamassassin_role(user_r, user_t)
	')

	optional_policy(`
		ssh_role_template(user, user_r, user_t)
	')

	optional_policy(`
		su_role_template(user, user_r, user_t)
	')

	optional_policy(`
		sudo_role_template(user, user_r, user_t)
	')

	optional_policy(`
		thunderbird_role(user_r, user_t)
	')

	optional_policy(`
		tvtime_role(user_r, user_t)
	')

	optional_policy(`
		uml_role(user_r, user_t)
	')

	optional_policy(`
		userhelper_role_template(user, user_r, user_t)
	')

	optional_policy(`
		vmware_role(user_r, user_t)
	')

	optional_policy(`
		wireshark_role(user_r, user_t)
	')
')<|MERGE_RESOLUTION|>--- conflicted
+++ resolved
@@ -19,7 +19,11 @@
 ')
 
 optional_policy(`
-<<<<<<< HEAD
+	oident_manage_user_content(user_t)
+	oident_relabel_user_content(user_t)
+')
+
+optional_policy(`
 	mozilla_run_plugin(user_t, user_r)
 ')
 
@@ -33,10 +37,6 @@
 
 optional_policy(`
 	sandbox_transition(user_t, user_r)
-=======
-	oident_manage_user_content(user_t)
-	oident_relabel_user_content(user_t)
->>>>>>> fee48647
 ')
 
 optional_policy(`
@@ -44,11 +44,11 @@
 ')
 
 optional_policy(`
-	telepathy_dbus_session_role(user_r, user_t)
+	setroubleshoot_dontaudit_stream_connect(user_t)
 ')
 
 optional_policy(`
-	setroubleshoot_dontaudit_stream_connect(user_t)
+	telepathy_dbus_session_role(user_r, user_t)
 ')
 
 optional_policy(`
@@ -58,7 +58,7 @@
 ifndef(`distro_redhat',`
 	optional_policy(`
 		auth_role(user_r, user_t)
-	')		
+	')
 
 	optional_policy(`
 		bluetooth_role(user_r, user_t)
@@ -75,7 +75,7 @@
 	optional_policy(`
 		dbus_role_template(user, user_r, user_t)
 	')
-		
+
 	optional_policy(`
 		evolution_role(user_r, user_t)
 	')
@@ -125,14 +125,6 @@
 	')
 
 	optional_policy(`
-<<<<<<< HEAD
-		oident_manage_user_content(user_t)
-		oident_relabel_user_content(user_t)
-	')
-	
-	optional_policy(`
-=======
->>>>>>> fee48647
 		postgresql_role(user_r, user_t)
 	')
 
