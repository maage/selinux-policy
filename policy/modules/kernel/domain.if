## <summary>Core policy for domains.</summary>
## <required val="true">
##	Contains the concept of a domain.
## </required>

########################################
## <summary>
##	Make the specified type usable as a basic domain.
## </summary>
## <desc>
##	<p>
##	Make the specified type usable as a basic domain.
##	</p>
##	<p>
##	This is primarily used for kernel threads;
##	generally the domain_type() interface is
##	more appropriate for userland processes.
##	</p>
## </desc>
## <param name="type">
##	<summary>
##	Type to be used as a basic domain type.
##	</summary>
## </param>
#
interface(`domain_base_type',`
	gen_require(`
		attribute domain;
	')

	typeattribute $1 domain;
')

########################################
## <summary>
##	Make the specified type usable as a domain.
## </summary>
## <desc>
##	<p>
##	Make the specified type usable as a domain.  This,
##	or an interface that calls this interface, must be
##	used on all types that are used as domains.
##	</p>
##	<p>
##	Related interfaces:
##	</p>
##	<ul>
##		<li>application_domain()</li>
##		<li>init_daemon_domain()</li>
##		<li>init_domaion()</li>
##		<li>init_ranged_daemon_domain()</li>
##		<li>init_ranged_domain()</li>
##		<li>init_ranged_system_domain()</li>
##		<li>init_script_domain()</li>
##		<li>init_system_domain()</li>
##	</ul>
##	<p>
##	Example:
##	</p>
##	<p>
##	type mydomain_t;
##	domain_type(mydomain_t)
##	type myfile_t;
##	files_type(myfile_t)
##	allow mydomain_t myfile_t:file read_file_perms;
##	</p>
## </desc>
## <param name="type">
##	<summary>
##	Type to be used as a domain type.
##	</summary>
## </param>
## <infoflow type="none"/>
#
interface(`domain_type',`
	# start with basic domain
	domain_base_type($1)

	ifdef(`distro_redhat',`
		optional_policy(`
			unconfined_use_fds($1)
		')
	')

	# send init a sigchld and signull
	optional_policy(`
		init_sigchld($1)
		init_signull($1)
	')

	# these seem questionable:

	optional_policy(`
		rpm_use_fds($1)
		rpm_read_pipes($1)
	')

	optional_policy(`
		selinux_dontaudit_getattr_fs($1)
		selinux_dontaudit_read_fs($1)
	')

	optional_policy(`
		seutil_dontaudit_read_config($1)
	')
')

########################################
## <summary>
##	Make the specified type usable as
##	an entry point for the domain.
## </summary>
## <param name="domain">
##	<summary>
##	Domain to be entered.
##	</summary>
## </param>
## <param name="type">
##	<summary>
##	Type of program used for entering
##	the domain.
##	</summary>
## </param>
#
interface(`domain_entry_file',`
	gen_require(`
		attribute entry_type;
	')

	allow $1 $2:file entrypoint;
	allow $1 $2:file { mmap_file_perms ioctl lock };

	typeattribute $2 entry_type;

	corecmd_executable_file($2)
')

########################################
## <summary>
##	Make the file descriptors of the specified
##	domain for interactive use (widely inheritable)
## </summary>
## <param name="domain">
##	<summary>
##	Domain allowed access.
##	</summary>
## </param>
#
interface(`domain_interactive_fd',`
	gen_require(`
		attribute privfd;
	')

	typeattribute $1 privfd;
')

########################################
## <summary>
##	Allow the specified domain to perform
##	dynamic transitions.
## </summary>
## <desc>
##	<p>
##	Allow the specified domain to perform
##	dynamic transitions.
##	</p>
##	<p>
##	This violates process tranquility, and it
##	is strongly suggested that this not be used.
##	</p>
## </desc>
## <param name="domain">
##	<summary>
##	Domain allowed access.
##	</summary>
## </param>
#
interface(`domain_dyntrans_type',`
	gen_require(`
		attribute set_curr_context;
	')

	typeattribute $1 set_curr_context;
')

########################################
## <summary>
##	Makes caller and execption to the constraint
##	preventing changing to the system user
##	identity and system role.
## </summary>
## <param name="domain">
##	<summary>
##	Domain allowed access.
##	</summary>
## </param>
#
interface(`domain_system_change_exemption',`
	gen_require(`
		attribute can_system_change;
	')

	typeattribute $1 can_system_change;
')

########################################
## <summary>
##	Makes caller an exception to the constraint preventing
##	changing of user identity.
## </summary>
## <param name="domain">
##	<summary>
##	The process type to make an exception to the constraint.
##	</summary>
## </param>
#
interface(`domain_subj_id_change_exemption',`
	gen_require(`
		attribute can_change_process_identity;
	')

	typeattribute $1 can_change_process_identity;
')

########################################
## <summary>
##	Makes caller an exception to the constraint preventing
##	changing of role.
## </summary>
## <param name="domain">
##	<summary>
##	The process type to make an exception to the constraint.
##	</summary>
## </param>
#
interface(`domain_role_change_exemption',`
	gen_require(`
		attribute can_change_process_role;
	')

	typeattribute $1 can_change_process_role;
')

########################################
## <summary>
##	Makes caller an exception to the constraint preventing
##	changing the user identity in object contexts.
## </summary>
## <param name="domain">
##	<summary>
##	The process type to make an exception to the constraint.
##	</summary>
## </param>
## <rolecap/>
#
interface(`domain_obj_id_change_exemption',`
	gen_require(`
		attribute can_change_object_identity;
	')

	typeattribute $1 can_change_object_identity;
')

########################################
## <summary>
##	Make the specified domain the target of
##	the user domain exception of the
##	SELinux role and identity change
##	constraints.
## </summary>
## <desc>
##	<p>
##	Make the specified domain the target of
##	the user domain exception of the
##	SELinux role and identity change
##	constraints.
##	</p>
##	<p>
##	This interface is needed to decouple
##	the user domains from the base module.
##	It should not be used other than on
##	user domains.
##	</p>
## </desc>
## <param name="domain">
##	<summary>
##	Domain target for user exemption.
##	</summary>
## </param>
#
interface(`domain_user_exemption_target',`
	gen_require(`
		attribute process_user_target;
	')

	typeattribute $1 process_user_target;
')

########################################
## <summary>
##	Make the specified domain the source of
##	the cron domain exception of the
##	SELinux role and identity change
##	constraints.
## </summary>
## <desc>
##	<p>
##	Make the specified domain the source of
##	the cron domain exception of the
##	SELinux role and identity change
##	constraints.
##	</p>
##	<p>
##	This interface is needed to decouple
##	the cron domains from the base module.
##	It should not be used other than on
##	cron domains.
##	</p>
## </desc>
## <param name="domain">
##	<summary>
##	Domain target for user exemption.
##	</summary>
## </param>
#
interface(`domain_cron_exemption_source',`
	gen_require(`
		attribute cron_source_domain;
	')

	typeattribute $1 cron_source_domain;
')

########################################
## <summary>
##	Make the specified domain the target of
##	the cron domain exception of the
##	SELinux role and identity change
##	constraints.
## </summary>
## <desc>
##	<p>
##	Make the specified domain the target of
##	the cron domain exception of the
##	SELinux role and identity change
##	constraints.
##	</p>
##	<p>
##	This interface is needed to decouple
##	the cron domains from the base module.
##	It should not be used other than on
##	user cron jobs.
##	</p>
## </desc>
## <param name="domain">
##	<summary>
##	Domain target for user exemption.
##	</summary>
## </param>
#
interface(`domain_cron_exemption_target',`
	gen_require(`
		attribute cron_job_domain;
	')

	typeattribute $1 cron_job_domain;
')

########################################
## <summary>
##	Inherit and use file descriptors from
##	domains with interactive programs.
## </summary>
## <desc>
##	<p>
##	Allow the specified domain to inherit and use file
##	descriptors from domains with interactive programs. 
##	This does not allow access to the objects being referenced
##	by the file descriptors.
##	</p>
## </desc>
## <param name="domain">
##	<summary>
##	Domain allowed access.
##	</summary>
## </param>
## <infoflow type="read" weight="1"/>
#
interface(`domain_use_interactive_fds',`
	gen_require(`
		attribute privfd;
	')

	allow $1 privfd:fd use;
')

########################################
## <summary>
##	Do not audit attempts to inherit file
##	descriptors from domains with interactive
##	programs.
## </summary>
## <param name="domain">
##	<summary>
##	Domain to not audit.
##	</summary>
## </param>
#
interface(`domain_dontaudit_use_interactive_fds',`
	gen_require(`
		attribute privfd;
	')

	dontaudit $1 privfd:fd use;
')

########################################
## <summary>
##	Send a SIGCHLD signal to domains whose file
##	discriptors are widely inheritable.
## </summary>
## <param name="domain">
##	<summary>
##	Domain allowed access.
##	</summary>
## </param>
#
# cjp: this was added because of newrole
interface(`domain_sigchld_interactive_fds',`
	gen_require(`
		attribute privfd;
	')

	allow $1 privfd:process sigchld;
')

########################################
## <summary>
##	Set the nice level of all domains.
## </summary>
## <param name="domain">
##	<summary>
##	Domain allowed access.
##	</summary>
## </param>
## <rolecap/>
#
interface(`domain_setpriority_all_domains',`
	gen_require(`
		attribute domain;
	')

	allow $1 domain:process setsched;
')

########################################
## <summary>
##	Send general signals to all domains.
## </summary>
## <param name="domain">
##	<summary>
##	Domain allowed access.
##	</summary>
## </param>
## <rolecap/>
#
interface(`domain_signal_all_domains',`
	gen_require(`
		attribute domain;
	')

	allow $1 domain:process signal;
')

########################################
## <summary>
##	Send a null signal to all domains.
## </summary>
## <param name="domain">
##	<summary>
##	Domain allowed access.
##	</summary>
## </param>
## <rolecap/>
#
interface(`domain_signull_all_domains',`
	gen_require(`
		attribute domain;
	')

	allow $1 domain:process signull;
')

########################################
## <summary>
##	Send a stop signal to all domains.
## </summary>
## <param name="domain">
##	<summary>
##	Domain allowed access.
##	</summary>
## </param>
## <rolecap/>
#
interface(`domain_sigstop_all_domains',`
	gen_require(`
		attribute domain;
	')

	allow $1 domain:process sigstop;
')

########################################
## <summary>
##	Send a child terminated signal to all domains.
## </summary>
## <param name="domain">
##	<summary>
##	Domain allowed access.
##	</summary>
## </param>
## <rolecap/>
#
interface(`domain_sigchld_all_domains',`
	gen_require(`
		attribute domain;
	')

	allow $1 domain:process sigchld;
')

########################################
## <summary>
##	Send a kill signal to all domains.
## </summary>
## <param name="domain">
##	<summary>
##	Domain allowed access.
##	</summary>
## </param>
## <rolecap/>
#
interface(`domain_kill_all_domains',`
	gen_require(`
		attribute domain;
	')

	allow $1 domain:process sigkill;
	allow $1 self:capability kill;
')

########################################
## <summary>
##	Search the process state directory (/proc/pid) of all domains.
## </summary>
## <param name="domain">
##	<summary>
##	Domain allowed access.
##	</summary>
## </param>
#
interface(`domain_search_all_domains_state',`
	gen_require(`
		attribute domain;
	')

	kernel_search_proc($1)
	allow $1 domain:dir search_dir_perms;
')

########################################
## <summary>
##	Do not audit attempts to search the process
##	state directory (/proc/pid) of all domains.
## </summary>
## <param name="domain">
##	<summary>
##	Domain to not audit.
##	</summary>
## </param>
#
interface(`domain_dontaudit_search_all_domains_state',`
	gen_require(`
		attribute domain;
	')

	dontaudit $1 domain:dir search_dir_perms;
')

########################################
## <summary>
##	Read the process state (/proc/pid) of all domains.
## </summary>
## <param name="domain">
##	<summary>
##	Domain allowed access.
##	</summary>
## </param>
## <rolecap/>
#
interface(`domain_read_all_domains_state',`
	gen_require(`
		attribute domain;
	')

	kernel_search_proc($1)
	allow $1 domain:dir list_dir_perms;
	read_files_pattern($1, domain, domain)
	read_lnk_files_pattern($1, domain, domain)
')

########################################
## <summary>
##	Get the attributes of all domains.
## </summary>
## <param name="domain">
##	<summary>
##	Domain allowed access.
##	</summary>
## </param>
## <rolecap/>
#
interface(`domain_getattr_all_domains',`
	gen_require(`
		attribute domain;
	')

	allow $1 domain:process getattr;
')

########################################
## <summary>
##	Dontaudit geting the attributes of all domains.
## </summary>
## <param name="domain">
##	<summary>
##	Domain allowed access.
##	</summary>
## </param>
#
interface(`domain_dontaudit_getattr_all_domains',`
	gen_require(`
		attribute domain;
	')

	dontaudit $1 domain:process getattr;
')

########################################
## <summary>
##	Read the process state (/proc/pid) of all confined domains.
## </summary>
## <param name="domain">
##	<summary>
##	Domain allowed access.
##	</summary>
## </param>
## <rolecap/>
#
interface(`domain_read_confined_domains_state',`
	gen_require(`
		attribute domain, unconfined_domain_type;
	')

	kernel_search_proc($1)
	allow $1 { domain -unconfined_domain_type }:dir list_dir_perms;
	read_files_pattern($1, { domain -unconfined_domain_type }, { domain -unconfined_domain_type })
	read_lnk_files_pattern($1, { domain -unconfined_domain_type }, { domain -unconfined_domain_type })

	dontaudit $1 unconfined_domain_type:dir search_dir_perms;
	dontaudit $1 unconfined_domain_type:file read_file_perms;
	dontaudit $1 unconfined_domain_type:lnk_file read_lnk_file_perms;
')

########################################
## <summary>
##	Get the attributes of all confined domains.
## </summary>
## <param name="domain">
##	<summary>
##	Domain allowed access.
##	</summary>
## </param>
## <rolecap/>
#
interface(`domain_getattr_confined_domains',`
	gen_require(`
		attribute domain, unconfined_domain_type;
	')

	allow $1 { domain -unconfined_domain_type }:process getattr;
')

########################################
## <summary>
##	Ptrace all domains.
## </summary>
## <param name="domain">
##	<summary>
##	Domain allowed access.
##	</summary>
## </param>
## <rolecap/>
#
interface(`domain_ptrace_all_domains',`
	gen_require(`
		attribute domain;
	')

	allow $1 domain:process ptrace;
	allow domain $1:process sigchld;
')

########################################
## <summary>
##	Do not audit attempts to ptrace all domains.
## </summary>
## <desc>
##	<p>
##	Do not audit attempts to ptrace all domains.
##	</p>
##	<p>
##	Generally this needs to be suppressed because procps tries to access
##	/proc/pid/environ and this now triggers a ptrace check in recent kernels
##	(2.4 and 2.6).
##	</p>
## </desc>
## <param name="domain">
##	<summary>
##	Domain to not audit.
##	</summary>
## </param>
#
interface(`domain_dontaudit_ptrace_all_domains',`
	gen_require(`
		attribute domain;
	')

	dontaudit $1 domain:process ptrace;
')

########################################
## <summary>
##	Do not audit attempts to ptrace confined domains.
## </summary>
## <desc>
##	<p>
##	Do not audit attempts to ptrace confined domains.
##	</p>
##	<p>
##	Generally this needs to be suppressed because procps tries to access
##	/proc/pid/environ and this now triggers a ptrace check in recent kernels
##	(2.4 and 2.6).
##	</p>
## </desc>
## <param name="domain">
##	<summary>
##	Domain to not audit.
##	</summary>
## </param>
#
interface(`domain_dontaudit_ptrace_confined_domains',`
	gen_require(`
		attribute domain, unconfined_domain_type;
	')

	dontaudit $1 { domain -unconfined_domain_type }:process ptrace;
')

########################################
## <summary>
##	Do not audit attempts to read the process
##	state (/proc/pid) of all domains.
## </summary>
## <param name="domain">
##	<summary>
##	Domain to not audit.
##	</summary>
## </param>
#
interface(`domain_dontaudit_read_all_domains_state',`
	gen_require(`
		attribute domain;
	')

	dontaudit $1 domain:dir list_dir_perms;
	dontaudit $1 domain:lnk_file read_lnk_file_perms;
	dontaudit $1 domain:file read_file_perms;

	# cjp: these should be removed:
	dontaudit $1 domain:sock_file read_sock_file_perms;
	dontaudit $1 domain:fifo_file read_fifo_file_perms;
')

########################################
## <summary>
##	Do not audit attempts to read the process state
##	directories of all domains.
## </summary>
## <param name="domain">
##	<summary>
##	Domain to not audit.
##	</summary>
## </param>
#
interface(`domain_dontaudit_list_all_domains_state',`
	gen_require(`
		attribute domain;
	')

	dontaudit $1 domain:dir list_dir_perms;
')

########################################
## <summary>
##	Get the session ID of all domains.
## </summary>
## <param name="domain">
##	<summary>
##	Domain allowed access.
##	</summary>
## </param>
#
interface(`domain_getsession_all_domains',`
	gen_require(`
		attribute domain;
	')

	allow $1 domain:process getsession;
')

########################################
## <summary>
##	Do not audit attempts to get the
##	session ID of all domains.
## </summary>
## <param name="domain">
##	<summary>
##	Domain to not audit.
##	</summary>
## </param>
#
interface(`domain_dontaudit_getsession_all_domains',`
	gen_require(`
		attribute domain;
	')

	dontaudit $1 domain:process getsession;
')

########################################
## <summary>
##	Get the process group ID of all domains.
## </summary>
## <param name="domain">
##	<summary>
##	Domain allowed access.
##	</summary>
## </param>
#
interface(`domain_getpgid_all_domains',`
	gen_require(`
		attribute domain;
	')

	allow $1 domain:process getpgid;
')

########################################
## <summary>
##	Get the scheduler information of all domains.
## </summary>
## <param name="domain">
##	<summary>
##	Domain allowed access.
##	</summary>
## </param>
#
interface(`domain_getsched_all_domains',`
	gen_require(`
		attribute domain;
	')

	allow $1 domain:process getsched;
')

########################################
## <summary>
##	Get the attributes of all domains
##	sockets, for all socket types.
## </summary>
## <desc>
##	<p>
##	Get the attributes of all domains
##	sockets, for all socket types.
##	</p>
##	<p>
##	This is commonly used for domains
##	that can use lsof on all domains.
##	</p>
## </desc>
## <param name="domain">
##	<summary>
##	Domain allowed access.
##	</summary>
## </param>
#
interface(`domain_getattr_all_sockets',`
	gen_require(`
		attribute domain;
	')

	allow $1 domain:socket_class_set getattr;
')

########################################
## <summary>
##	Do not audit attempts to get the attributes
##	of all domains sockets, for all socket types.
## </summary>
## <desc>
##	<p>
##	Do not audit attempts to get the attributes
##	of all domains sockets, for all socket types.
##	</p>
##	<p>
##	This interface was added for PCMCIA cardmgr
##	and is probably excessive.
##	</p>
## </desc>
## <param name="domain">
##	<summary>
##	Domain to not audit.
##	</summary>
## </param>
#
interface(`domain_dontaudit_getattr_all_sockets',`
	gen_require(`
		attribute domain;
	')

	dontaudit $1 domain:socket_class_set getattr;
')

########################################
## <summary>
##	Do not audit attempts to get the attributes
##	of all domains TCP sockets.
## </summary>
## <param name="domain">
##	<summary>
##	Domain to not audit.
##	</summary>
## </param>
#
interface(`domain_dontaudit_getattr_all_tcp_sockets',`
	gen_require(`
		attribute domain;
	')

	dontaudit $1 domain:tcp_socket getattr;
')

########################################
## <summary>
##	Do not audit attempts to get the attributes
##	of all domains UDP sockets.
## </summary>
## <param name="domain">
##	<summary>
##	Domain to not audit.
##	</summary>
## </param>
#
interface(`domain_dontaudit_getattr_all_udp_sockets',`
	gen_require(`
		attribute domain;
	')

	dontaudit $1 domain:udp_socket getattr;
')

########################################
## <summary>
##	Do not audit attempts to read or write
##	all domains UDP sockets.
## </summary>
## <param name="domain">
##	<summary>
##	Domain to not audit.
##	</summary>
## </param>
#
interface(`domain_dontaudit_rw_all_udp_sockets',`
	gen_require(`
		attribute domain;
	')

	dontaudit $1 domain:udp_socket { read write };
')

########################################
## <summary>
##	Do not audit attempts to get attribues of
##	all domains IPSEC key management sockets.
## </summary>
## <param name="domain">
##	<summary>
##	Domain to not audit.
##	</summary>
## </param>
#
interface(`domain_dontaudit_getattr_all_key_sockets',`
	gen_require(`
		attribute domain;
	')

	dontaudit $1 domain:key_socket getattr;
')

########################################
## <summary>
##	Do not audit attempts to get attribues of
##	all domains packet sockets.
## </summary>
## <param name="domain">
##	<summary>
##	Domain to not audit.
##	</summary>
## </param>
#
interface(`domain_dontaudit_getattr_all_packet_sockets',`
	gen_require(`
		attribute domain;
	')

	dontaudit $1 domain:packet_socket getattr;
')

########################################
## <summary>
##	Do not audit attempts to get attribues of
##	all domains raw sockets.
## </summary>
## <param name="domain">
##	<summary>
##	Domain to not audit.
##	</summary>
## </param>
#
interface(`domain_dontaudit_getattr_all_raw_sockets',`
	gen_require(`
		attribute domain;
	')

	dontaudit $1 domain:rawip_socket getattr;
')

########################################
## <summary>
##	Do not audit attempts to read or write
##	all domains key sockets.
## </summary>
## <param name="domain">
##	<summary>
##	Domain to not audit.
##	</summary>
## </param>
#
interface(`domain_dontaudit_rw_all_key_sockets',`
	gen_require(`
		attribute domain;
	')

	dontaudit $1 domain:key_socket { read write };
')

########################################
## <summary>
##	Do not audit attempts to get the attributes
##	of all domains unix datagram sockets.
## </summary>
## <param name="domain">
##	<summary>
##	Domain to not audit.
##	</summary>
## </param>
#
interface(`domain_dontaudit_getattr_all_dgram_sockets',`
	gen_require(`
		attribute domain;
	')

	dontaudit $1 domain:unix_dgram_socket getattr;
')

########################################
## <summary>
##	Get the attributes
##	of all domains unix datagram sockets.
## </summary>
## <param name="domain">
##	<summary>
##	Domain allowed access.
##	</summary>
## </param>
#
interface(`domain_getattr_all_stream_sockets',`
	gen_require(`
		attribute domain;
	')

	allow $1 domain:unix_stream_socket getattr;
')

########################################
## <summary>
##	Do not audit attempts to get the attributes
##	of all domains unix datagram sockets.
## </summary>
## <param name="domain">
##	<summary>
##	Domain to not audit.
##	</summary>
## </param>
#
interface(`domain_dontaudit_getattr_all_stream_sockets',`
	gen_require(`
		attribute domain;
	')

	dontaudit $1 domain:unix_stream_socket getattr;
')

########################################
## <summary>
##	Get the attributes of all domains
##	unnamed pipes.
## </summary>
## <desc>
##	<p>
##	Get the attributes of all domains
##	unnamed pipes.
##	</p>
##	<p>
##	This is commonly used for domains
##	that can use lsof on all domains.
##	</p>
## </desc>
## <param name="domain">
##	<summary>
##	Domain allowed access.
##	</summary>
## </param>
#
interface(`domain_getattr_all_pipes',`
	gen_require(`
		attribute domain;
	')

	allow $1 domain:fifo_file getattr;
')

########################################
## <summary>
##	Do not audit attempts to get the attributes
##	of all domains unnamed pipes.
## </summary>
## <param name="domain">
##	<summary>
##	Domain to not audit.
##	</summary>
## </param>
#
interface(`domain_dontaudit_getattr_all_pipes',`
	gen_require(`
		attribute domain;
	')

	dontaudit $1 domain:fifo_file getattr;
')

########################################
## <summary>
##	Allow specified type to set context of all
##	domains IPSEC associations.
## </summary>
## <param name="type">
##	<summary>
##	Domain allowed access.
##	</summary>
## </param>
#
interface(`domain_ipsec_setcontext_all_domains',`
	gen_require(`
		attribute domain;
	')

	allow $1 domain:association setcontext;
')

########################################
## <summary>
##	Get the attributes of entry point
##	files for all domains.
## </summary>
## <param name="domain">
##	<summary>
##	Domain allowed access.
##	</summary>
## </param>
#
interface(`domain_getattr_all_entry_files',`
	gen_require(`
		attribute entry_type;
	')

	allow $1 entry_type:lnk_file read_lnk_file_perms;
	allow $1 entry_type:file getattr;
')

########################################
## <summary>
##	Read the entry point files for all domains.
## </summary>
## <param name="domain">
##	<summary>
##	Domain allowed access.
##	</summary>
## </param>
#
interface(`domain_read_all_entry_files',`
	gen_require(`
		attribute entry_type;
	')

	allow $1 entry_type:lnk_file read_lnk_file_perms;
	allow $1 entry_type:file read_file_perms;
')

########################################
## <summary>
##	Execute the entry point files for all
##	domains in the caller domain.
## </summary>
## <param name="domain">
##	<summary>
##	Domain allowed access.
##	</summary>
## </param>
## <rolecap/>
#
interface(`domain_exec_all_entry_files',`
	gen_require(`
		attribute entry_type;
	')

	can_exec($1, entry_type)
')

########################################
## <summary>
##	dontaudit checking for execute on all entry point files
## </summary>
## <param name="domain">
##	<summary>
##	Domain to not audit.
##	</summary>
## </param>
#
interface(`domain_dontaudit_exec_all_entry_files',`
	gen_require(`
		attribute entry_type;
	')

	dontaudit $1 entry_type:file exec_file_perms;
')

########################################
## <summary>
##	Create, read, write, and delete all
##	entrypoint files.
## </summary>
## <param name="domain">
##	<summary>
##	Domain allowed access.
##	</summary>
## </param>
#
# cjp: added for prelink
interface(`domain_manage_all_entry_files',`
	gen_require(`
		attribute entry_type;
	')

	allow $1 entry_type:file manage_file_perms;
')

########################################
## <summary>
##	Relabel to and from all entry point
##	file types.
## </summary>
## <param name="domain">
##	<summary>
##	Domain allowed access.
##	</summary>
## </param>
#
# cjp: added for prelink
interface(`domain_relabel_all_entry_files',`
	gen_require(`
		attribute entry_type;
	')

	allow $1 entry_type:file relabel_file_perms;
')

########################################
## <summary>
##	Mmap all entry point files as executable.
## </summary>
## <param name="domain">
##	<summary>
##	Domain allowed access.
##	</summary>
## </param>
#
# cjp: added for prelink
interface(`domain_mmap_all_entry_files',`
	gen_require(`
		attribute entry_type;
	')

	allow $1 entry_type:file mmap_file_perms;
')

########################################
## <summary>
##	Execute an entry_type in the specified domain.
## </summary>
## <param name="domain">
##	<summary>
##	Domain allowed to transition.
##	</summary>
## </param>
## <param name="target_domain">
##	<summary>
##	The type of the new process.
##	</summary>
## </param>
#
# cjp: added for userhelper
interface(`domain_entry_file_spec_domtrans',`
	gen_require(`
		attribute entry_type;
	')

	domain_transition_pattern($1, entry_type, $2)
')

########################################
## <summary>
##	Ability to mmap a low area of the address
##	space conditionally, as configured by
##	/proc/sys/kernel/mmap_min_addr.
##	Preventing such mappings helps protect against
##	exploiting null deref bugs in the kernel.
## </summary>
## <param name="domain">
## <summary>
##	Domain allowed access.
## </summary>
## </param>
#
interface(`domain_mmap_low_type',`
	gen_require(`
		attribute mmap_low_domain_type;
		bool mmap_low_allowed;
	')

<<<<<<< HEAD
=======
	typeattribute $1 mmap_low_domain_type;

	if ( mmap_low_allowed ) {
		allow $1 self:memprotect mmap_zero;
	}
')

########################################
## <summary>
##	Ability to mmap a low area of the address
##	space unconditionally, as configured
##	by /proc/sys/kernel/mmap_min_addr.
##	Preventing such mappings helps protect against
##	exploiting null deref bugs in the kernel.
## </summary>
## <param name="domain">
## <summary>
##	Domain allowed access.
## </summary>
## </param>
#
interface(`domain_mmap_low_uncond',`
	gen_require(`
		attribute mmap_low_domain_type;
	')

>>>>>>> 785ee798
	typeattribute $1 mmap_low_domain_type;

	allow $1 self:memprotect mmap_zero;
')

########################################
## <summary>
##	Allow specified type to receive labeled
##	networking packets from all domains, over
##	all protocols (TCP, UDP, etc)
## </summary>
## <param name="type">
##	<summary>
##	Domain allowed access.
##	</summary>
## </param>
#
interface(`domain_all_recvfrom_all_domains',`
	gen_require(`
		attribute domain;
 	')

	corenet_all_recvfrom_labeled($1, domain)
')

########################################
## <summary>
##	Send generic signals to the unconfined domain.
## </summary>
## <param name="domain">
##	<summary>
##	Domain allowed access.
##	</summary>
## </param>
#
interface(`domain_unconfined_signal',`
	gen_require(`
		attribute unconfined_domain_type;
	')

	allow $1 unconfined_domain_type:process signal;
')

########################################
## <summary>
##	Unconfined access to domains.
## </summary>
## <param name="domain">
##	<summary>
##	Domain allowed access.
##	</summary>
## </param>
#
interface(`domain_unconfined',`
	gen_require(`
		attribute set_curr_context;
		attribute can_change_object_identity;
		attribute unconfined_domain_type;
		attribute process_uncond_exempt;
	')

	typeattribute $1 unconfined_domain_type;

	# pass constraints
	typeattribute $1 can_change_object_identity;
	typeattribute $1 set_curr_context;
	typeattribute $1 process_uncond_exempt;
')

########################################
## <summary>
##	Do not audit attempts to read or write
##	all leaked sockets.
## </summary>
## <param name="domain">
##	<summary>
##	Domain allowed access.
##	</summary>
## </param>
#
interface(`domain_dontaudit_leaks',`
	gen_require(`
		attribute domain;
	')

	dontaudit $1 domain:socket_class_set { read write };
')<|MERGE_RESOLUTION|>--- conflicted
+++ resolved
@@ -1373,14 +1373,12 @@
 ## </summary>
 ## </param>
 #
-interface(`domain_mmap_low_type',`
+interface(`domain_mmap_low',`
 	gen_require(`
 		attribute mmap_low_domain_type;
 		bool mmap_low_allowed;
 	')
 
-<<<<<<< HEAD
-=======
 	typeattribute $1 mmap_low_domain_type;
 
 	if ( mmap_low_allowed ) {
@@ -1407,7 +1405,6 @@
 		attribute mmap_low_domain_type;
 	')
 
->>>>>>> 785ee798
 	typeattribute $1 mmap_low_domain_type;
 
 	allow $1 self:memprotect mmap_zero;
