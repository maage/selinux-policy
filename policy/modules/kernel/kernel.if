--- conflicted
+++ resolved
@@ -3693,13 +3693,12 @@
 
 	read_lnk_files_pattern($1, { proc_t usermodehelper_t }, usermodehelper_t)
 
-<<<<<<< HEAD
-	list_dirs_pattern($1, proc_t, userhelper_t)
-')
-
-########################################
-## <summary>
-##	Read and write userhelper state
+	list_dirs_pattern($1, proc_t, usermodehelper_t)
+')
+
+########################################
+## <summary>
+##	Read and write usermodehelper state
 ## </summary>
 ## <param name="domain">
 ##	<summary>
@@ -3708,14 +3707,14 @@
 ## </param>
 ## <rolecap/>
 #
-interface(`kernel_rw_userhelper_state',`
-	gen_require(`
-		type proc_t, userhelper_t;
+interface(`kernel_rw_usermodehelper_state',`
+	gen_require(`
+		type proc_t, usermodehelper_t;
 	')
 
 	dev_search_sysfs($1)
-	rw_files_pattern($1, proc_t, userhelper_t)
-	list_dirs_pattern($1, proc_t, userhelper_t)
+	rw_files_pattern($1, proc_t, usermodehelper_t)
+	list_dirs_pattern($1, proc_t, usermodehelper_t)
 ')
 
 ########################################
@@ -3755,8 +3754,4 @@
 	dev_search_sysfs($1)
 	rw_files_pattern($1, proc_t, usermodehelper_t)
 	list_dirs_pattern($1, proc_t, usermodehelper_t)
-')
-=======
-	list_dirs_pattern($1, proc_t, usermodehelper_t)
-')
->>>>>>> 31456ed1
+')