## <summary>
##	Policy for kernel threads, proc filesystem,
##	and unlabeled processes and objects.
## </summary>
## <required val="true">
##	This module has initial SIDs.
## </required>

########################################
## <summary>
##	Allows to start userland processes
##	by transitioning to the specified domain.
## </summary>
## <param name="domain">
##	<summary>
##	The process type entered by kernel.
##	</summary>
## </param>
## <param name="entrypoint">
##	<summary>
##	The executable type for the entrypoint.
##	</summary>
## </param>
#
interface(`kernel_domtrans_to',`
	gen_require(`
		type kernel_t;
	')

	domtrans_pattern(kernel_t, $2, $1)
')

########################################
## <summary>
##	Allows to start userland processes
##	by transitioning to the specified domain,
##	with a range transition.
## </summary>
## <param name="domain">
##	<summary>
##	The process type entered by kernel.
##	</summary>
## </param>
## <param name="entrypoint">
##	<summary>
##	The executable type for the entrypoint.
##	</summary>
## </param>
## <param name="range">
##	<summary>
##	Range for the domain.
##	</summary>
## </param>
#
interface(`kernel_ranged_domtrans_to',`
	gen_require(`
		type kernel_t;
	')

	kernel_domtrans_to($1, $2)

	ifdef(`enable_mcs',`
		range_transition kernel_t $2:process $3;
	')

	ifdef(`enable_mls',`
		range_transition kernel_t $2:process $3;
		mls_rangetrans_target($1)
	')
')

########################################
## <summary>
##	Allows the kernel to mount filesystems on
##	the specified directory type.
## </summary>
## <param name="directory_type">
##	<summary>
##	The type of the directory to use as a mountpoint.
##	</summary>
## </param>
#
interface(`kernel_rootfs_mountpoint',`
	gen_require(`
		type kernel_t;
	')

	allow kernel_t $1:dir mounton;
')

########################################
## <summary>
##	Set the process group of kernel threads.
## </summary>
## <param name="domain">
##	<summary>
##	Domain allowed access.
##	</summary>
## </param>
#
interface(`kernel_setpgid',`
	gen_require(`
		type kernel_t;
	')

	allow $1 kernel_t:process setpgid;
')

########################################
## <summary>
##	Set the priority of kernel threads.
## </summary>
## <param name="domain">
##	<summary>
##	Domain allowed access.
##	</summary>
## </param>
#
interface(`kernel_setsched',`
	gen_require(`
		type kernel_t;
	')

	allow $1 kernel_t:process setsched;
')

########################################
## <summary>
##	Send a SIGCHLD signal to kernel threads.
## </summary>
## <param name="domain">
##	<summary>
##	Domain allowed access.
##	</summary>
## </param>
#
interface(`kernel_sigchld',`
	gen_require(`
		type kernel_t;
	')

	allow $1 kernel_t:process sigchld;
')

########################################
## <summary>
##	Send a kill signal to kernel threads.
## </summary>
## <param name="domain">
##	<summary>
##	Domain allowed access.
##	</summary>
## </param>
#
interface(`kernel_kill',`
	gen_require(`
		type kernel_t;
	')

	allow $1 kernel_t:process sigkill;
')

########################################
## <summary>
##	Send a generic signal to kernel threads.
## </summary>
## <param name="domain">
##	<summary>
##	Domain allowed access.
##	</summary>
## </param>
#
interface(`kernel_signal',`
	gen_require(`
		type kernel_t;
	')

	allow $1 kernel_t:process signal;
')

########################################
## <summary>
##	Allows the kernel to share state information with
##	the caller.
## </summary>
## <param name="domain">
##	<summary>
##	The type of the process with which to share state information.
##	</summary>
## </param>
#
interface(`kernel_share_state',`
	gen_require(`
		type kernel_t;
	')

	allow kernel_t $1:process share;
')

########################################
## <summary>
##	Permits caller to use kernel file descriptors.
## </summary>
## <param name="domain">
##	<summary>
##	Domain allowed access.
##	</summary>
## </param>
#
interface(`kernel_use_fds',`
	gen_require(`
		type kernel_t;
	')

	allow $1 kernel_t:fd use;
')

########################################
## <summary>
##	Do not audit attempts to use
##	kernel file descriptors.
## </summary>
## <param name="domain">
##	<summary>
##	Domain to not audit.
##	</summary>
## </param>
#
interface(`kernel_dontaudit_use_fds',`
	gen_require(`
		type kernel_t;
	')

	dontaudit $1 kernel_t:fd use;
')

########################################
## <summary>
##	Read and write kernel unnamed pipes.
## </summary>
## <param name="domain">
##	<summary>
##	Domain allowed access.
##	</summary>
## </param>
#
interface(`kernel_rw_pipes',`
	gen_require(`
		type kernel_t;
	')

	allow $1 kernel_t:fifo_file { read write };
')

########################################
## <summary>
##	Connect to kernel using a unix
##	domain stream socket.
## </summary>
## <param name="domain">
##	<summary>
##	Domain allowed access.
##	</summary>
## </param>
#
interface(`kernel_stream_connect',`
	gen_require(`
		type kernel_t;
	')

	allow $1 kernel_t:unix_stream_socket connectto;
')

########################################
## <summary>
##	Read and write kernel unix datagram sockets.
## </summary>
## <param name="domain">
##	<summary>
##	Domain allowed access.
##	</summary>
## </param>
#
interface(`kernel_rw_unix_dgram_sockets',`
	gen_require(`
		type kernel_t;
	')

	allow $1 kernel_t:unix_dgram_socket { getattr read write ioctl };
')

########################################
## <summary>
##	Send messages to kernel unix datagram sockets.
## </summary>
## <param name="domain">
##	<summary>
##	Domain allowed access.
##	</summary>
## </param>
#
interface(`kernel_dgram_send',`
	gen_require(`
		type kernel_t;
	')

	allow $1 kernel_t:unix_dgram_socket sendto;
')

########################################
## <summary>
##	Receive messages from kernel TCP sockets.  (Deprecated)
## </summary>
## <param name="domain">
##	<summary>
##	Domain allowed access.
##	</summary>
## </param>
#
interface(`kernel_tcp_recvfrom',`
	refpolicywarn(`$0($*) has been deprecated.')
')

########################################
## <summary>
##	Send UDP network traffic to the kernel.  (Deprecated)
## </summary>
## <param name="domain">
##	<summary>
##	Domain allowed access.
##	</summary>
## </param>
#
interface(`kernel_udp_send',`
	refpolicywarn(`$0($*) has been deprecated.')
')

########################################
## <summary>
##	Receive messages from kernel UDP sockets.  (Deprecated)
## </summary>
## <param name="domain">
##	<summary>
##	Domain allowed access.
##	</summary>
## </param>
#
interface(`kernel_udp_recvfrom',`
	refpolicywarn(`$0($*) has been deprecated.')
')

########################################
## <summary>
##	Allows caller to load kernel modules
## </summary>
## <param name="domain">
##	<summary>
##	Domain allowed access.
##	</summary>
## </param>
#
interface(`kernel_load_module',`
	gen_require(`
		attribute can_load_kernmodule;
	')

	typeattribute $1 can_load_kernmodule;
')

########################################
## <summary>
##	Allow search the kernel key ring.
## </summary>
## <param name="domain">
##	<summary>
##	Domain allowed access.
##	</summary>
## </param>
#
interface(`kernel_search_key',`
	gen_require(`
		type kernel_t;
	')

	allow $1 kernel_t:key search;
')

########################################
## <summary>
##	dontaudit search the kernel key ring.
## </summary>
## <param name="domain">
##	<summary>
##	Domain to not audit.
##	</summary>
## </param>
#
interface(`kernel_dontaudit_search_key',`
	gen_require(`
		type kernel_t;
	')

	dontaudit $1 kernel_t:key search;
')

########################################
## <summary>
##	Allow link to the kernel key ring.
## </summary>
## <param name="domain">
##	<summary>
##	Domain allowed access.
##	</summary>
## </param>
#
interface(`kernel_link_key',`
	gen_require(`
		type kernel_t;
	')

	allow $1 kernel_t:key link;
')

########################################
## <summary>
##	dontaudit link to the kernel key ring.
## </summary>
## <param name="domain">
##	<summary>
##	Domain to not audit.
##	</summary>
## </param>
#
interface(`kernel_dontaudit_link_key',`
	gen_require(`
		type kernel_t;
	')

	dontaudit $1 kernel_t:key link;
')

########################################
## <summary>
##	Allows caller to read the ring buffer.
## </summary>
## <param name="domain">
##	<summary>
##	Domain allowed access.
##	</summary>
## </param>
## <rolecap/>
#
interface(`kernel_read_ring_buffer',`
	gen_require(`
		type kernel_t;
	')

	allow $1 self:capability2 syslog;
	allow $1 kernel_t:system syslog_read;
')

########################################
## <summary>
##	Do not audit attempts to read the ring buffer.
## </summary>
## <param name="domain">
##	<summary>
##	Domain to not audit.
##	</summary>
## </param>
#
interface(`kernel_dontaudit_read_ring_buffer',`
	gen_require(`
		type kernel_t;
	')

	dontaudit $1 kernel_t:system syslog_read;
')

########################################
## <summary>
##	Change the level of kernel messages logged to the console.
## </summary>
## <param name="domain">
##	<summary>
##	Domain allowed access.
##	</summary>
## </param>
## <rolecap/>
#
interface(`kernel_change_ring_buffer_level',`
	gen_require(`
		type kernel_t;
	')

	allow $1 self:capability2 syslog;
	allow $1 kernel_t:system syslog_console;

	ifdef(`distro_rhel4',`
		allow $1 self:capability sys_admin;
	')

	ifdef(`distro_rhel5',`
		allow $1 self:capability sys_admin;
	')
')

########################################
## <summary>
##	Allows the caller to clear the ring buffer.
## </summary>
## <param name="domain">
##	<summary>
##	Domain allowed access.
##	</summary>
## </param>
## <rolecap/>
#
interface(`kernel_clear_ring_buffer',`
	gen_require(`
		type kernel_t;
	')

	allow $1 self:capability2 syslog;
	allow $1 kernel_t:system syslog_mod;

	ifdef(`distro_rhel4',`
		allow $1 self:capability sys_admin;
	')

	ifdef(`distro_rhel5',`
		allow $1 self:capability sys_admin;
	')
')

########################################
## <summary>
##	Allows caller to request the kernel to load a module
## </summary>
## <desc>
##	<p>
##	Allow the specified domain to request that the kernel
##	load a kernel module.  An example of this is the
##	auto-loading of network drivers when doing an
##	ioctl() on a network interface.
##	</p>
##	<p>
##	In the specific case of a module loading request
##	on a network interface, the domain will also
##	need the net_admin capability.
##	</p>
## </desc>
## <param name="domain">
##	<summary>
##	Domain allowed access.
##	</summary>
## </param>
#
interface(`kernel_request_load_module',`
	gen_require(`
		type kernel_t;
	')

	allow $1 kernel_t:system module_request;
')

########################################
## <summary>
##	Do not audit requests to the kernel to load a module.
## </summary>
## <param name="domain">
##	<summary>
##	Domain to not audit.
##	</summary>
## </param>
#
interface(`kernel_dontaudit_request_load_module',`
	gen_require(`
		type kernel_t;
	')

	dontaudit $1 kernel_t:system module_request;
')

########################################
## <summary>
##	Get information on all System V IPC objects.
## </summary>
## <param name="domain">
##	<summary>
##	Domain allowed access.
##	</summary>
## </param>
#
interface(`kernel_get_sysvipc_info',`
	gen_require(`
		type kernel_t;
	')

	allow $1 kernel_t:system ipc_info;
')

########################################
## <summary>
##	Get the attributes of a kernel debugging filesystem.
## </summary>
## <param name="domain">
##	<summary>
##	Domain allowed access.
##	</summary>
## </param>
#
interface(`kernel_getattr_debugfs',`
	gen_require(`
		type debugfs_t;
	')

	allow $1 debugfs_t:filesystem getattr;
')

########################################
## <summary>
##	Mount a kernel debugging filesystem.
## </summary>
## <param name="domain">
##	<summary>
##	Domain allowed access.
##	</summary>
## </param>
#
interface(`kernel_mount_debugfs',`
	gen_require(`
		type debugfs_t;
	')

	allow $1 debugfs_t:filesystem mount;
')

########################################
## <summary>
##	Unmount a kernel debugging filesystem.
## </summary>
## <param name="domain">
##	<summary>
##	Domain allowed access.
##	</summary>
## </param>
#
interface(`kernel_unmount_debugfs',`
	gen_require(`
		type debugfs_t;
	')

	allow $1 debugfs_t:filesystem unmount;
')

########################################
## <summary>
##	Remount a kernel debugging filesystem.
## </summary>
## <param name="domain">
##	<summary>
##	Domain allowed access.
##	</summary>
## </param>
#
interface(`kernel_remount_debugfs',`
	gen_require(`
		type debugfs_t;
	')

	allow $1 debugfs_t:filesystem remount;
')

########################################
## <summary>
##	Search the contents of a kernel debugging filesystem.
## </summary>
## <param name="domain">
##	<summary>
##	Domain allowed access.
##	</summary>
## </param>
#
interface(`kernel_search_debugfs',`
	gen_require(`
		type debugfs_t;
	')

	search_dirs_pattern($1, debugfs_t, debugfs_t)
')

########################################
## <summary>
##	Do not audit attempts to search the kernel debugging filesystem.
## </summary>
## <param name="domain">
##	<summary>
##	Domain to not audit.
##	</summary>
## </param>
#
interface(`kernel_dontaudit_search_debugfs',`
	gen_require(`
		type debugfs_t;
	')

	dontaudit $1 debugfs_t:dir search_dir_perms;
')

########################################
## <summary>
##	Read information from the debugging filesystem.
## </summary>
## <param name="domain">
##	<summary>
##	Domain allowed access.
##	</summary>
## </param>
#
interface(`kernel_read_debugfs',`
	gen_require(`
		type debugfs_t;
	')

	read_files_pattern($1, debugfs_t, debugfs_t)
	read_lnk_files_pattern($1, debugfs_t, debugfs_t)
	list_dirs_pattern($1, debugfs_t, debugfs_t)
')

########################################
## <summary>
##	Do not audit attempts to write kernel debugging filesystem dirs.
## </summary>
## <param name="domain">
##	<summary>
##	Domain to not audit.
##	</summary>
## </param>
#
interface(`kernel_dontaudit_write_debugfs_dirs',`
	gen_require(`
		type debugfs_t;
	')

	dontaudit $1 debugfs_t:dir write;
')

########################################
## <summary>
##	Manage information from the debugging filesystem.
## </summary>
## <param name="domain">
##	<summary>
##	Domain allowed access.
##	</summary>
## </param>
#
interface(`kernel_manage_debugfs',`
	gen_require(`
		type debugfs_t;
	')

	manage_files_pattern($1, debugfs_t, debugfs_t)
    manage_dirs_pattern($1,debugfs_t, debugfs_t)
	read_lnk_files_pattern($1, debugfs_t, debugfs_t)
')

########################################
## <summary>
##	Mount a kernel VM filesystem.
## </summary>
## <param name="domain">
##	<summary>
##	Domain allowed access.
##	</summary>
## </param>
#
interface(`kernel_mount_kvmfs',`
	gen_require(`
		type kvmfs_t;
	')

	allow $1 kvmfs_t:filesystem mount;
')

########################################
## <summary>
##	Mount the proc filesystem.
## </summary>
## <param name="domain">
##	<summary>
##	Domain allowed access.
##	</summary>
## </param>
#
interface(`kernel_mount_proc',`
	gen_require(`
		type proc_t;
	')

	allow $1 proc_t:filesystem mount;
')

########################################
## <summary>
##	Unmount the proc filesystem.
## </summary>
## <param name="domain">
##	<summary>
##	Domain allowed access.
##	</summary>
## </param>
#
interface(`kernel_unmount_proc',`
	gen_require(`
		type proc_t;
	')

	allow $1 proc_t:filesystem unmount;
')

########################################
## <summary>
##	Mounton a proc filesystem.
## </summary>
## <param name="domain">
##	<summary>
##	Domain allowed access.
##	</summary>
## </param>
#
interface(`kernel_mounton_proc',`
	gen_require(`
		type proc_t;
	')

	allow $1 proc_t:dir mounton;
')

########################################
## <summary>
##	Get the attributes of the proc filesystem.
## </summary>
## <param name="domain">
##	<summary>
##	Domain allowed access.
##	</summary>
## </param>
#
interface(`kernel_getattr_proc',`
	gen_require(`
		type proc_t;
	')

	allow $1 proc_t:filesystem getattr;
')

########################################
## <summary>
##	Do not audit attempts to set the
##	attributes of directories in /proc.
## </summary>
## <param name="domain">
##	<summary>
##	Domain to not audit.
##	</summary>
## </param>
#
interface(`kernel_dontaudit_setattr_proc_dirs',`
	gen_require(`
		type proc_t;
	')

	dontaudit $1 proc_t:dir setattr;
')

########################################
## <summary>
##	Search directories in /proc.
## </summary>
## <param name="domain">
##	<summary>
##	Domain allowed access.
##	</summary>
## </param>
#
interface(`kernel_search_proc',`
	gen_require(`
		type proc_t;
	')

	search_dirs_pattern($1, proc_t, proc_t)
')

########################################
## <summary>
##	List the contents of directories in /proc.
## </summary>
## <param name="domain">
##	<summary>
##	Domain allowed access.
##	</summary>
## </param>
#
interface(`kernel_list_proc',`
	gen_require(`
		type proc_t;
	')

	list_dirs_pattern($1, proc_t, proc_t)
')

########################################
## <summary>
##	Do not audit attempts to list the
##	contents of directories in /proc.
## </summary>
## <param name="domain">
##	<summary>
##	Domain to not audit.
##	</summary>
## </param>
#
interface(`kernel_dontaudit_list_proc',`
	gen_require(`
		type proc_t;
	')

	dontaudit $1 proc_t:dir list_dir_perms;
')

########################################
## <summary>
##	Do not audit attempts to write the
##	directories in /proc.
## </summary>
## <param name="domain">
##	<summary>
##	Domain to not audit.
##	</summary>
## </param>
#
interface(`kernel_dontaudit_write_proc_dirs',`
	gen_require(`
		type proc_t;
	')

	dontaudit $1 proc_t:dir write;
')

########################################
## <summary>
##	Get the attributes of files in /proc.
## </summary>
## <param name="domain">
##	<summary>
##	Domain allowed access.
##	</summary>
## </param>
#
interface(`kernel_getattr_proc_files',`
	gen_require(`
		type proc_t;
	')

	getattr_files_pattern($1, proc_t, proc_t)
')

########################################
## <summary>
##	Read generic symbolic links in /proc.
## </summary>
## <desc>
##	<p>
##	Allow the specified domain to read (follow) generic
##	symbolic links (symlinks) in the proc filesystem (/proc).
##	This interface does not include access to the targets of
##	these links.  An example symlink is /proc/self.
##	</p>
## </desc>
## <param name="domain">
##	<summary>
##	Domain allowed access.
##	</summary>
## </param>
## <infoflow type="read" weight="10"/>
#
interface(`kernel_read_proc_symlinks',`
	gen_require(`
		type proc_t;
	')

	read_lnk_files_pattern($1, proc_t, proc_t)
')

########################################
## <summary>
##	Allows caller to read system state information in /proc.
## </summary>
## <desc>
##	<p>
##	Allow the specified domain to read general system
##	state information from the proc filesystem (/proc).
##	</p>
##	<p>
##	Generally it should be safe to allow this access.  Some
##	example files that can be read based on this interface:
##	</p>
##	<ul>
##		<li>/proc/cpuinfo</li>
##		<li>/proc/meminfo</li>
##		<li>/proc/uptime</li>
##	</ul>
##	<p>
##	This does not allow access to sysctl entries (/proc/sys/*)
##	nor process state information (/proc/pid).
##	</p>
## </desc>
## <param name="domain">
##	<summary>
##	Domain allowed access.
##	</summary>
## </param>
## <infoflow type="read" weight="10"/>
## <rolecap/>
#
interface(`kernel_read_system_state',`
	gen_require(`
		attribute kernel_system_state_reader;
	')

	typeattribute $1 kernel_system_state_reader;
')

########################################
## <summary>
##	Write to generic proc entries.
## </summary>
## <param name="domain">
##	<summary>
##	Domain allowed access.
##	</summary>
## </param>
## <rolecap/>
#
# cjp: this should probably go away.  any
# file thats writable in proc should really
# have its own label.
#
interface(`kernel_write_proc_files',`
	gen_require(`
		type proc_t;
	')

	write_files_pattern($1, proc_t, proc_t)
')

########################################
## <summary>
##	Do not audit attempts to check the 
##	access on generic proc entries.
## </summary>
## <param name="domain">
##	<summary>
##	Domain to not audit.
##	</summary>
## </param>
#
interface(`kernel_dontaudit_access_check_proc',`
	gen_require(`
		type proc_t;
	')

	dontaudit $1 proc_t:dir_file_class_set audit_access;
')

########################################
## <summary>
##	Do not audit attempts by caller to
##	read system state information in proc.
## </summary>
## <param name="domain">
##	<summary>
##	Domain to not audit.
##	</summary>
## </param>
#
interface(`kernel_dontaudit_read_system_state',`
	gen_require(`
		type proc_t;
	')

	dontaudit $1 proc_t:file read_file_perms;
')

########################################
## <summary>
##	Do not audit attempts by caller to
##	read system state information in proc.
## </summary>
## <param name="domain">
##	<summary>
##	Domain to not audit.
##	</summary>
## </param>
#
interface(`kernel_dontaudit_read_proc_symlinks',`
	gen_require(`
		type proc_t;
	')

	dontaudit $1 proc_t:lnk_file read;
')

#######################################
## <summary>
##	Allow caller to read and write state information for AFS.
## </summary>
## <param name="domain">
##	<summary>
##	Domain allowed access.
##	</summary>
## </param>
## <rolecap/>
#
interface(`kernel_rw_afs_state',`
	gen_require(`
		type proc_t, proc_afs_t;
	')

	list_dirs_pattern($1, proc_t, proc_t)
	rw_files_pattern($1, proc_afs_t, proc_afs_t)
')

#######################################
## <summary>
##	Allow caller to read the state information for software raid.
## </summary>
## <param name="domain">
##	<summary>
##	Domain allowed access.
##	</summary>
## </param>
## <rolecap/>
#
interface(`kernel_read_software_raid_state',`
	gen_require(`
		type proc_t, proc_mdstat_t;
	')

	read_files_pattern($1, proc_t, proc_mdstat_t)

	list_dirs_pattern($1, proc_t, proc_t)
')

#######################################
## <summary>
##	Allow caller to read and set the state information for software raid.
## </summary>
## <param name="domain">
##	<summary>
##	Domain allowed access.
##	</summary>
## </param>
#
interface(`kernel_rw_software_raid_state',`
	gen_require(`
		type proc_t, proc_mdstat_t;
	')

	rw_files_pattern($1, proc_t, proc_mdstat_t)

	list_dirs_pattern($1, proc_t, proc_t)
')

########################################
## <summary>
##	Allows caller to get attribues of core kernel interface.
## </summary>
## <param name="domain">
##	<summary>
##	Domain allowed access.
##	</summary>
## </param>
#
interface(`kernel_getattr_core_if',`
	gen_require(`
		type proc_t, proc_kcore_t;
	')

	getattr_files_pattern($1, proc_t, proc_kcore_t)

	list_dirs_pattern($1, proc_t, proc_t)
')

########################################
## <summary>
##	Do not audit attempts to get the attributes of
##	core kernel interfaces.
## </summary>
## <param name="domain">
##	<summary>
##	Domain to not audit.
##	</summary>
## </param>
#
interface(`kernel_dontaudit_getattr_core_if',`
	gen_require(`
		type proc_kcore_t;
	')

	dontaudit $1 proc_kcore_t:file getattr;
')

########################################
## <summary>
##	Allows caller to read the core kernel interface.
## </summary>
## <param name="domain">
##	<summary>
##	Domain allowed access.
##	</summary>
## </param>
#
interface(`kernel_read_core_if',`
	gen_require(`
		type proc_t, proc_kcore_t;
		attribute can_dump_kernel;
	')

	allow $1 self:capability sys_rawio;
	read_files_pattern($1, proc_t, proc_kcore_t)
	list_dirs_pattern($1, proc_t, proc_t)

	typeattribute $1 can_dump_kernel;
')

########################################
## <summary>
##	Allow caller to read kernel messages
##	using the /proc/kmsg interface.
## </summary>
## <param name="domain">
##	<summary>
##	Domain allowed access.
##	</summary>
## </param>
#
interface(`kernel_read_messages',`
	gen_require(`
		attribute can_receive_kernel_messages;
		type proc_kmsg_t, proc_t;
	')

	read_files_pattern($1, proc_t, proc_kmsg_t)

	typeattribute $1 can_receive_kernel_messages;
')

########################################
## <summary>
<<<<<<< HEAD
##	Allow caller to read kernel messages
##	using the /proc/kmsg interface.
=======
##	Allow caller to mounton the kernel messages file
>>>>>>> 2ce8aee5
## </summary>
## <param name="domain">
##	<summary>
##	Domain allowed access.
##	</summary>
## </param>
#
interface(`kernel_mounton_messages',`
	gen_require(`
<<<<<<< HEAD
		type proc_kmsg_t, proc_t;
	')

    allow $1 proc_kmsg_t:dir mounton;
=======
		type proc_kmsg_t;
	')

	allow $1 proc_kmsg_t:file mounton;
>>>>>>> 2ce8aee5
')

########################################
## <summary>
##	Allow caller to get the attributes of kernel message
##	interface (/proc/kmsg).
## </summary>
## <param name="domain">
##	<summary>
##	Domain allowed access.
##	</summary>
## </param>
#
interface(`kernel_getattr_message_if',`
	gen_require(`
		type proc_kmsg_t, proc_t;
	')

	getattr_files_pattern($1, proc_t, proc_kmsg_t)
')

########################################
## <summary>
##	Do not audit attempts by caller to get the attributes of kernel
##	message interfaces.
## </summary>
## <param name="domain">
##	<summary>
##	Domain to not audit.
##	</summary>
## </param>
#
interface(`kernel_dontaudit_getattr_message_if',`
	gen_require(`
		type proc_kmsg_t, proc_t;
	')

	dontaudit $1 proc_kmsg_t:file getattr;
')

########################################
## <summary>
##	Do not audit attempts to search the network
##	state directory.
## </summary>
## <param name="domain">
##	<summary>
##	Domain to not audit.
##	</summary>
## </param>
##
#
interface(`kernel_dontaudit_search_network_state',`
	gen_require(`
		type proc_net_t;
	')

	dontaudit $1 proc_net_t:dir search;
')

########################################
## <summary>
##	Allow searching of network state directory.
## </summary>
## <param name="domain">
##	<summary>
##	Domain allowed access.
##	</summary>
## </param>
##
#
interface(`kernel_search_network_state',`
	gen_require(`
		type proc_net_t;
	')

	search_dirs_pattern($1, proc_t, proc_net_t)
')

########################################
## <summary>
##	Read the network state information.
## </summary>
## <desc>
##	<p>
##	Allow the specified domain to read the networking
##	state information. This includes several pieces
##	of networking information, such as network interface
##	names, netfilter (iptables) statistics, protocol
##	information, routes, and remote procedure call (RPC)
##	information.
##	</p>
## </desc>
## <param name="domain">
##	<summary>
##	Domain allowed access.
##	</summary>
## </param>
## <infoflow type="read" weight="10"/>
## <rolecap/>
#
interface(`kernel_read_network_state',`
	gen_require(`
		type proc_t, proc_net_t;
	')

	read_files_pattern($1, { proc_t proc_net_t }, proc_net_t)
	read_lnk_files_pattern($1, { proc_t proc_net_t }, proc_net_t)

	list_dirs_pattern($1, proc_t, proc_net_t)
')

########################################
## <summary>
##	Allow caller to read the network state symbolic links.
## </summary>
## <param name="domain">
##	<summary>
##	Domain allowed access.
##	</summary>
## </param>
#
interface(`kernel_read_network_state_symlinks',`
	gen_require(`
		type proc_t, proc_net_t;
	')

	read_lnk_files_pattern($1, { proc_t proc_net_t }, proc_net_t)

	list_dirs_pattern($1, proc_t, proc_net_t)
')

########################################
## <summary>
##	Allow searching of xen state directory.
## </summary>
## <param name="domain">
##	<summary>
##	Domain allowed access.
##	</summary>
## </param>
##
#
interface(`kernel_search_xen_state',`
	gen_require(`
		type proc_t, proc_xen_t;
	')

	search_dirs_pattern($1, proc_t, proc_xen_t)
')

########################################
## <summary>
##	Do not audit attempts to search the xen
##	state directory.
## </summary>
## <param name="domain">
##	<summary>
##	Domain to not audit.
##	</summary>
## </param>
##
#
interface(`kernel_dontaudit_search_xen_state',`
	gen_require(`
		type proc_xen_t;
	')

	dontaudit $1 proc_xen_t:dir search;
')

########################################
## <summary>
##	Allow caller to read the xen state information.
## </summary>
## <param name="domain">
##	<summary>
##	Domain allowed access.
##	</summary>
## </param>
##
#
interface(`kernel_read_xen_state',`
	gen_require(`
		type proc_t, proc_xen_t;
	')

	read_files_pattern($1, { proc_t proc_xen_t }, proc_xen_t)
	read_lnk_files_pattern($1, { proc_t proc_xen_t }, proc_xen_t)

	list_dirs_pattern($1, proc_t, proc_xen_t)
')

########################################
## <summary>
##	Allow caller to read the xen state symbolic links.
## </summary>
## <param name="domain">
##	<summary>
##	Domain allowed access.
##	</summary>
## </param>
##
#
interface(`kernel_read_xen_state_symlinks',`
	gen_require(`
		type proc_t, proc_xen_t;
	')

	read_lnk_files_pattern($1, { proc_t proc_xen_t }, proc_xen_t)

	list_dirs_pattern($1, proc_t, proc_xen_t)
')

########################################
## <summary>
##	Allow caller to write xen state information.
## </summary>
## <param name="domain">
##	<summary>
##	Domain allowed access.
##	</summary>
## </param>
##
#
interface(`kernel_write_xen_state',`
	gen_require(`
		type proc_t, proc_xen_t;
	')

	write_files_pattern($1, { proc_t proc_xen_t }, proc_xen_t)
')

########################################
## <summary>
##	Allow attempts to list all proc directories.
## </summary>
## <param name="domain">
##	<summary>
##	Domain allowed access.
##	</summary>
## </param>
#
interface(`kernel_list_all_proc',`
	gen_require(`
		attribute proc_type;
	')

	allow $1 proc_type:dir list_dir_perms;
	allow $1 proc_type:file getattr;
')

########################################
## <summary>
##	Do not audit attempts to list all proc directories.
## </summary>
## <param name="domain">
##	<summary>
##	Domain to not audit.
##	</summary>
## </param>
#
interface(`kernel_dontaudit_list_all_proc',`
	gen_require(`
		attribute proc_type;
	')

	dontaudit $1 proc_type:dir list_dir_perms;
	dontaudit $1 proc_type:file getattr;
')

########################################
## <summary>
##	Allow attempts to read all proc types.
## </summary>
## <param name="domain">
##	<summary>
##	Domain allowed access.
##	</summary>
## </param>
#
interface(`kernel_read_all_proc',`
	gen_require(`
		attribute proc_type;
	')

	read_files_pattern($1, proc_type, proc_type)
')

########################################
## <summary>
##	Do not audit attempts by caller to search
##	the base directory of sysctls.
## </summary>
## <param name="domain">
##	<summary>
##	Domain to not audit.
##	</summary>
## </param>
##
#
interface(`kernel_dontaudit_search_sysctl',`
	gen_require(`
		type sysctl_t;
	')

	dontaudit $1 sysctl_t:dir search;
')

########################################
## <summary>
##	Allow access to read sysctl directories.
## </summary>
## <param name="domain">
##	<summary>
##	Domain allowed access.
##	</summary>
## </param>
##
#
interface(`kernel_read_sysctl',`
	gen_require(`
		type sysctl_t, proc_t;
	')

	list_dirs_pattern($1, proc_t, sysctl_t)
	read_files_pattern($1, sysctl_t, sysctl_t)
')

########################################
## <summary>
##	Allow caller to read the device sysctls.
## </summary>
## <param name="domain">
##	<summary>
##	Domain allowed access.
##	</summary>
## </param>
## <rolecap/>
#
interface(`kernel_read_device_sysctls',`
	gen_require(`
		type proc_t, sysctl_t, sysctl_dev_t;
	')

	read_files_pattern($1, { proc_t sysctl_t sysctl_dev_t }, sysctl_dev_t)

	list_dirs_pattern($1, { proc_t sysctl_t }, sysctl_dev_t)
')

########################################
## <summary>
##	Read and write device sysctls.
## </summary>
## <param name="domain">
##	<summary>
##	Domain allowed access.
##	</summary>
## </param>
## <rolecap/>
#
interface(`kernel_rw_device_sysctls',`
	gen_require(`
		type proc_t, sysctl_t, sysctl_dev_t;
	')

	rw_files_pattern($1, { proc_t sysctl_t sysctl_dev_t }, sysctl_dev_t)

	list_dirs_pattern($1, { proc_t sysctl_t }, sysctl_dev_t)
')

########################################
## <summary>
##	Allow caller to search virtual memory sysctls.
## </summary>
## <param name="domain">
##	<summary>
##	Domain allowed access.
##	</summary>
## </param>
#
interface(`kernel_search_vm_sysctl',`
	gen_require(`
		type proc_t, sysctl_t, sysctl_vm_t;
	')

	search_dirs_pattern($1, { proc_t sysctl_t }, sysctl_vm_t)
')

########################################
## <summary>
##	Allow caller to read virtual memory sysctls.
## </summary>
## <param name="domain">
##	<summary>
##	Domain allowed access.
##	</summary>
## </param>
## <rolecap/>
#
interface(`kernel_read_vm_sysctls',`
	gen_require(`
		type proc_t, sysctl_t, sysctl_vm_t;
	')

	read_files_pattern($1, { proc_t sysctl_t sysctl_vm_t }, sysctl_vm_t)

	list_dirs_pattern($1, { proc_t sysctl_t }, sysctl_vm_t)
')

########################################
## <summary>
##	Read and write virtual memory sysctls.
## </summary>
## <param name="domain">
##	<summary>
##	Domain allowed access.
##	</summary>
## </param>
## <rolecap/>
#
interface(`kernel_rw_vm_sysctls',`
	gen_require(`
		type proc_t, sysctl_t, sysctl_vm_t;
	')

	rw_files_pattern($1 ,{ proc_t sysctl_t sysctl_vm_t }, sysctl_vm_t)
	list_dirs_pattern($1, { proc_t sysctl_t }, sysctl_vm_t)

	# hal needs this
	allow $1 sysctl_vm_t:dir write;
')

########################################
## <summary>
##	Search network sysctl directories.
## </summary>
## <param name="domain">
##	<summary>
##	Domain allowed access.
##	</summary>
## </param>
#
interface(`kernel_search_network_sysctl',`
	gen_require(`
		type proc_t, sysctl_t, sysctl_net_t;
	')

	search_dirs_pattern($1, { proc_t sysctl_t }, sysctl_net_t)
')

########################################
## <summary>
##	Do not audit attempts by caller to search network sysctl directories.
## </summary>
## <param name="domain">
##	<summary>
##	Domain to not audit.
##	</summary>
## </param>
#
interface(`kernel_dontaudit_search_network_sysctl',`
	gen_require(`
		type sysctl_net_t;
	')

	dontaudit $1 sysctl_net_t:dir search;
')

########################################
## <summary>
##	Allow caller to read network sysctls.
## </summary>
## <param name="domain">
##	<summary>
##	Domain allowed access.
##	</summary>
## </param>
## <rolecap/>
#
interface(`kernel_read_net_sysctls',`
	gen_require(`
		type proc_t, sysctl_t, sysctl_net_t;
	')

	read_files_pattern($1, { proc_t sysctl_t sysctl_net_t }, sysctl_net_t)

	list_dirs_pattern($1, { proc_t sysctl_t }, sysctl_net_t)
')

########################################
## <summary>
##	Allow caller to modiry contents of sysctl network files.
## </summary>
## <param name="domain">
##	<summary>
##	Domain allowed access.
##	</summary>
## </param>
## <rolecap/>
#
interface(`kernel_rw_net_sysctls',`
	gen_require(`
		type proc_t, sysctl_t, sysctl_net_t;
	')

	rw_files_pattern($1, { proc_t sysctl_t sysctl_net_t }, sysctl_net_t)

	list_dirs_pattern($1, { proc_t sysctl_t }, sysctl_net_t)
')

########################################
## <summary>
##	Allow caller to read unix domain
##	socket sysctls.
## </summary>
## <param name="domain">
##	<summary>
##	Domain allowed access.
##	</summary>
## </param>
## <rolecap/>
#
interface(`kernel_read_unix_sysctls',`
	gen_require(`
		type proc_t, sysctl_t, sysctl_net_t, sysctl_net_unix_t;
	')

	read_files_pattern($1, { proc_t sysctl_t sysctl_net_t }, sysctl_net_unix_t)

	list_dirs_pattern($1, { proc_t sysctl_t }, sysctl_net_t)
')

########################################
## <summary>
##	Read and write unix domain
##	socket sysctls.
## </summary>
## <param name="domain">
##	<summary>
##	Domain allowed access.
##	</summary>
## </param>
## <rolecap/>
#
interface(`kernel_rw_unix_sysctls',`
	gen_require(`
		type proc_t, sysctl_t, sysctl_net_t, sysctl_net_unix_t;
	')

	rw_files_pattern($1, { proc_t sysctl_t sysctl_net_t }, sysctl_net_unix_t)

	list_dirs_pattern($1, { proc_t sysctl_t }, sysctl_net_t)
')

########################################
## <summary>
##	Read the hotplug sysctl.
## </summary>
## <param name="domain">
##	<summary>
##	Domain allowed access.
##	</summary>
## </param>
#
interface(`kernel_read_hotplug_sysctls',`
    refpolicywarn(`$0($*) has been deprecated.')
')

########################################
## <summary>
##	Read and write the hotplug sysctl.
## </summary>
## <param name="domain">
##	<summary>
##	Domain allowed access.
##	</summary>
## </param>
#
interface(`kernel_rw_hotplug_sysctls',`
    refpolicywarn(`$0($*) has been deprecated.')
')

########################################
## <summary>
##	Read the modprobe sysctl.
## </summary>
## <param name="domain">
##	<summary>
##	Domain allowed access.
##	</summary>
## </param>
#
interface(`kernel_read_modprobe_sysctls',`
    refpolicywarn(`$0($*) has been deprecated.')
')

########################################
## <summary>
##	Read and write the modprobe sysctl.
## </summary>
## <param name="domain">
##	<summary>
##	Domain allowed access.
##	</summary>
## </param>
#
interface(`kernel_rw_modprobe_sysctls',`
    refpolicywarn(`$0($*) has been deprecated.')
')

########################################
## <summary>
##	Do not audit attempts to search generic kernel sysctls.
## </summary>
## <param name="domain">
##	<summary>
##	Domain to not audit.
##	</summary>
## </param>
#
interface(`kernel_dontaudit_search_kernel_sysctl',`
	gen_require(`
		type sysctl_kernel_t;
	')

	dontaudit $1 sysctl_kernel_t:dir search;
')

########################################
## <summary>
##	Read generic crypto sysctls.
## </summary>
## <param name="domain">
##	<summary>
##	Domain allowed access.
##	</summary>
## </param>
#
interface(`kernel_read_crypto_sysctls',`
	gen_require(`
		type proc_t, sysctl_t, sysctl_crypto_t;
	')

	read_files_pattern($1, { proc_t sysctl_t sysctl_crypto_t }, sysctl_crypto_t)
	list_dirs_pattern($1, { proc_t sysctl_t }, sysctl_crypto_t)
')

########################################
## <summary>
##	Read general kernel sysctls.
## </summary>
## <desc>
##	<p>
##	Allow the specified domain to read general
##	kernel sysctl settings. These settings are typically
##	read using the sysctl program.  The settings
##	that are included by this interface are prefixed
##	with "kernel.", for example, kernel.sysrq.
##	</p>
##	<p>
##	This does not include access to the hotplug
##	handler setting (kernel.hotplug)
##	nor the module installer handler setting
##	(kernel.modprobe).
##	</p>
##	<p>
##	Related interfaces:
##	</p>
##	<ul>
##		<li>kernel_rw_kernel_sysctl()</li>
##	</ul>
## </desc>
## <param name="domain">
##	<summary>
##	Domain allowed access.
##	</summary>
## </param>
## <infoflow type="read" weight="10"/>
#
interface(`kernel_read_kernel_sysctls',`
	gen_require(`
		type proc_t, sysctl_t, sysctl_kernel_t;
	')

	read_files_pattern($1, { proc_t sysctl_t sysctl_kernel_t }, sysctl_kernel_t)

	list_dirs_pattern($1, { proc_t sysctl_t }, sysctl_kernel_t)
')

########################################
## <summary>
##	Do not audit attempts to write generic kernel sysctls.
## </summary>
## <param name="domain">
##	<summary>
##	Domain to not audit.
##	</summary>
## </param>
#
interface(`kernel_dontaudit_write_kernel_sysctl',`
	gen_require(`
		type sysctl_kernel_t;
	')

	dontaudit $1 sysctl_kernel_t:file write;
')

########################################
## <summary>
##	Read and write generic kernel sysctls.
## </summary>
## <param name="domain">
##	<summary>
##	Domain allowed access.
##	</summary>
## </param>
## <rolecap/>
#
interface(`kernel_rw_kernel_sysctl',`
	gen_require(`
		type proc_t, sysctl_t, sysctl_kernel_t;
	')

	rw_files_pattern($1, { proc_t sysctl_t sysctl_kernel_t }, sysctl_kernel_t)

	list_dirs_pattern($1, { proc_t sysctl_t }, sysctl_kernel_t)
')

########################################
## <summary>
##	Read filesystem sysctls.
## </summary>
## <param name="domain">
##	<summary>
##	Domain allowed access.
##	</summary>
## </param>
## <rolecap/>
#
interface(`kernel_read_fs_sysctls',`
	gen_require(`
		type proc_t, sysctl_t, sysctl_fs_t;
	')

	read_files_pattern($1, { proc_t sysctl_t sysctl_fs_t }, sysctl_fs_t)

	list_dirs_pattern($1, { proc_t sysctl_t }, sysctl_fs_t)
')

########################################
## <summary>
##	Read and write fileystem sysctls.
## </summary>
## <param name="domain">
##	<summary>
##	Domain allowed access.
##	</summary>
## </param>
## <rolecap/>
#
interface(`kernel_rw_fs_sysctls',`
	gen_require(`
		type proc_t, sysctl_t, sysctl_fs_t;
	')

	rw_files_pattern($1, { proc_t sysctl_t sysctl_fs_t }, sysctl_fs_t)

	list_dirs_pattern($1, { proc_t sysctl_t }, sysctl_fs_t)
')

########################################
## <summary>
##	Read IRQ sysctls.
## </summary>
## <param name="domain">
##	<summary>
##	Domain allowed access.
##	</summary>
## </param>
## <rolecap/>
#
interface(`kernel_read_irq_sysctls',`
	gen_require(`
		type proc_t, sysctl_irq_t;
	')

	read_files_pattern($1, { proc_t sysctl_irq_t }, sysctl_irq_t)

	list_dirs_pattern($1, proc_t, sysctl_irq_t)
')

########################################
## <summary>
##	Read and write IRQ sysctls.
## </summary>
## <param name="domain">
##	<summary>
##	Domain allowed access.
##	</summary>
## </param>
## <rolecap/>
#
interface(`kernel_rw_irq_sysctls',`
	gen_require(`
		type proc_t, sysctl_irq_t;
	')

	rw_files_pattern($1, { proc_t sysctl_irq_t }, sysctl_irq_t)

	list_dirs_pattern($1, proc_t, sysctl_irq_t)
')

########################################
## <summary>
##	Read RPC sysctls.
## </summary>
## <param name="domain">
##	<summary>
##	Domain allowed access.
##	</summary>
## </param>
## <rolecap/>
#
interface(`kernel_read_rpc_sysctls',`
	gen_require(`
		type proc_t, proc_net_t, sysctl_rpc_t;
	')

	read_files_pattern($1, { proc_t proc_net_t sysctl_rpc_t }, sysctl_rpc_t)

	list_dirs_pattern($1, { proc_t proc_net_t }, sysctl_rpc_t)
')

########################################
## <summary>
##	Read and write RPC sysctls.
## </summary>
## <param name="domain">
##	<summary>
##	Domain allowed access.
##	</summary>
## </param>
## <rolecap/>
#
interface(`kernel_rw_rpc_sysctls',`
	gen_require(`
		type proc_t, proc_net_t, sysctl_rpc_t;
	')

	rw_files_pattern($1, { proc_t proc_net_t sysctl_rpc_t }, sysctl_rpc_t)

	list_dirs_pattern($1, { proc_t proc_net_t }, sysctl_rpc_t)
')

########################################
## <summary>
##	Do not audit attempts to list all sysctl directories.
## </summary>
## <param name="domain">
##	<summary>
##	Domain to not audit.
##	</summary>
## </param>
#
interface(`kernel_dontaudit_list_all_sysctls',`
	gen_require(`
		attribute sysctl_type;
	')

	dontaudit $1 sysctl_type:dir list_dir_perms;
	dontaudit $1 sysctl_type:file read_file_perms;
')

########################################
## <summary>
##	Allow caller to read all sysctls.
## </summary>
## <param name="domain">
##	<summary>
##	Domain allowed access.
##	</summary>
## </param>
## <rolecap/>
#
interface(`kernel_read_all_sysctls',`
	gen_require(`
		attribute sysctl_type;
		type proc_t, proc_net_t;
	')

	# proc_net_t for /proc/net/rpc sysctls
	read_files_pattern($1, { proc_t proc_net_t sysctl_type }, sysctl_type)

	list_dirs_pattern($1, { proc_t proc_net_t }, sysctl_type)
')

########################################
## <summary>
##	Read and write all sysctls.
## </summary>
## <param name="domain">
##	<summary>
##	Domain allowed access.
##	</summary>
## </param>
## <rolecap/>
#
interface(`kernel_rw_all_sysctls',`
	gen_require(`
		attribute sysctl_type;
		type proc_t, proc_net_t;
	')

	# proc_net_t for /proc/net/rpc sysctls
	rw_files_pattern($1, { proc_t proc_net_t sysctl_type }, sysctl_type)

	allow $1 sysctl_type:dir list_dir_perms;
	# why is setattr needed?
	allow $1 sysctl_type:file setattr;
')

########################################
## <summary>
##	Send a kill signal to unlabeled processes.
## </summary>
## <param name="domain">
##	<summary>
##	Domain allowed access.
##	</summary>
## </param>
#
interface(`kernel_kill_unlabeled',`
	gen_require(`
		type unlabeled_t;
	')

	allow $1 unlabeled_t:process sigkill;
')

########################################
## <summary>
##	Mount a kernel unlabeled filesystem.
## </summary>
## <param name="domain">
##	<summary>
##	Domain allowed access.
##	</summary>
## </param>
#
interface(`kernel_mount_unlabeled',`
	gen_require(`
		type unlabeled_t;
	')

	allow $1 unlabeled_t:filesystem mount;
')

########################################
## <summary>
##	Unmount a kernel unlabeled filesystem.
## </summary>
## <param name="domain">
##	<summary>
##	Domain allowed access.
##	</summary>
## </param>
#
interface(`kernel_unmount_unlabeled',`
	gen_require(`
		type unlabeled_t;
	')

	allow $1 unlabeled_t:filesystem unmount;
')

########################################
## <summary>
##	Send general signals to unlabeled processes.
## </summary>
## <param name="domain">
##	<summary>
##	Domain allowed access.
##	</summary>
## </param>
#
interface(`kernel_signal_unlabeled',`
	gen_require(`
		type unlabeled_t;
	')

	allow $1 unlabeled_t:process signal;
')

########################################
## <summary>
##	Send a null signal to unlabeled processes.
## </summary>
## <param name="domain">
##	<summary>
##	Domain allowed access.
##	</summary>
## </param>
#
interface(`kernel_signull_unlabeled',`
	gen_require(`
		type unlabeled_t;
	')

	allow $1 unlabeled_t:process signull;
')

########################################
## <summary>
##	Send a stop signal to unlabeled processes.
## </summary>
## <param name="domain">
##	<summary>
##	Domain allowed access.
##	</summary>
## </param>
#
interface(`kernel_sigstop_unlabeled',`
	gen_require(`
		type unlabeled_t;
	')

	allow $1 unlabeled_t:process sigstop;
')

########################################
## <summary>
##	Send a child terminated signal to unlabeled processes.
## </summary>
## <param name="domain">
##	<summary>
##	Domain allowed access.
##	</summary>
## </param>
#
interface(`kernel_sigchld_unlabeled',`
	gen_require(`
		type unlabeled_t;
	')

	allow $1 unlabeled_t:process sigchld;
')

########################################
## <summary>
##	List unlabeled directories.
## </summary>
## <param name="domain">
##	<summary>
##	Domain allowed access.
##	</summary>
## </param>
#
interface(`kernel_list_unlabeled',`
	gen_require(`
		type unlabeled_t;
	')

	allow $1 unlabeled_t:dir list_dir_perms;
')

########################################
## <summary>
##	Delete unlabeled files
## </summary>
## <param name="domain">
##	<summary>
##	Domain allowed access.
##	</summary>
## </param>
#
interface(`kernel_delete_unlabeled',`
	gen_require(`
		type unlabeled_t;
	')

	allow $1 unlabeled_t:dir delete_dir_perms;
	allow $1 unlabeled_t:dir_file_class_set delete_file_perms;
')

########################################
## <summary>
##	Read the process state (/proc/pid) of all unlabeled_t.
## </summary>
## <param name="domain">
##	<summary>
##	Domain allowed access.
##	</summary>
## </param>
#
interface(`kernel_read_unlabeled_state',`
	gen_require(`
		type unlabeled_t;
	')

	allow $1 unlabeled_t:dir list_dir_perms;
	read_files_pattern($1, unlabeled_t, unlabeled_t)
	read_lnk_files_pattern($1, unlabeled_t, unlabeled_t)
')

########################################
## <summary>
##	Do not audit attempts to list unlabeled directories.
## </summary>
## <param name="domain">
##	<summary>
##	Domain to not audit.
##	</summary>
## </param>
#
interface(`kernel_dontaudit_list_unlabeled',`
	gen_require(`
		type unlabeled_t;
	')

	dontaudit $1 unlabeled_t:dir list_dir_perms;
')

########################################
## <summary>
##	Read and write unlabeled directories.
## </summary>
## <param name="domain">
##	<summary>
##	Domain allowed access.
##	</summary>
## </param>
#
interface(`kernel_rw_unlabeled_dirs',`
	gen_require(`
		type unlabeled_t;
	')

	allow $1 unlabeled_t:dir rw_dir_perms;
')

########################################
## <summary>
##	Read and write unlabeled files.
## </summary>
## <param name="domain">
##	<summary>
##	Domain allowed access.
##	</summary>
## </param>
#
interface(`kernel_rw_unlabeled_files',`
	gen_require(`
		type unlabeled_t;
	')

	allow $1 unlabeled_t:file rw_file_perms;
')

########################################
## <summary>
##	Do not audit attempts by caller to get the
##	attributes of an unlabeled file.
## </summary>
## <param name="domain">
##	<summary>
##	Domain to not audit.
##	</summary>
## </param>
#
interface(`kernel_dontaudit_getattr_unlabeled_files',`
	gen_require(`
		type unlabeled_t;
	')

	dontaudit $1 unlabeled_t:file getattr;
')

########################################
## <summary>
##	Do not audit attempts by caller to
##	read an unlabeled file.
## </summary>
## <param name="domain">
##	<summary>
##	Domain to not audit.
##	</summary>
## </param>
#
interface(`kernel_dontaudit_read_unlabeled_files',`
	gen_require(`
		type unlabeled_t;
	')

	dontaudit $1 unlabeled_t:file { getattr read };
')

########################################
## <summary>
##	Do not audit attempts by caller to get the
##	attributes of unlabeled symbolic links.
## </summary>
## <param name="domain">
##	<summary>
##	Domain to not audit.
##	</summary>
## </param>
#
interface(`kernel_dontaudit_getattr_unlabeled_symlinks',`
	gen_require(`
		type unlabeled_t;
	')

	dontaudit $1 unlabeled_t:lnk_file getattr;
')

########################################
## <summary>
##	Do not audit attempts by caller to get the
##	attributes of unlabeled named pipes.
## </summary>
## <param name="domain">
##	<summary>
##	Domain to not audit.
##	</summary>
## </param>
#
interface(`kernel_dontaudit_getattr_unlabeled_pipes',`
	gen_require(`
		type unlabeled_t;
	')

	dontaudit $1 unlabeled_t:fifo_file getattr;
')

########################################
## <summary>
##	Do not audit attempts by caller to get the
##	attributes of unlabeled named sockets.
## </summary>
## <param name="domain">
##	<summary>
##	Domain to not audit.
##	</summary>
## </param>
#
interface(`kernel_dontaudit_getattr_unlabeled_sockets',`
	gen_require(`
		type unlabeled_t;
	')

	dontaudit $1 unlabeled_t:sock_file getattr;
')

########################################
## <summary>
##	Do not audit attempts by caller to get attributes for
##	unlabeled block devices.
## </summary>
## <param name="domain">
##	<summary>
##	Domain to not audit.
##	</summary>
## </param>
#
interface(`kernel_dontaudit_getattr_unlabeled_blk_files',`
	gen_require(`
		type unlabeled_t;
	')

	dontaudit $1 unlabeled_t:blk_file getattr;
')

########################################
## <summary>
##	Read and write unlabeled block device nodes.
## </summary>
## <param name="domain">
##	<summary>
##	Domain allowed access.
##	</summary>
## </param>
#
interface(`kernel_rw_unlabeled_blk_files',`
	gen_require(`
		type unlabeled_t;
	')

	allow $1 unlabeled_t:blk_file getattr;
')

########################################
## <summary>
##	Read and write unlabeled sockets.
## </summary>
## <param name="domain">
##	<summary>
##	Domain allowed access.
##	</summary>
## </param>
#
interface(`kernel_rw_unlabeled_socket',`
	gen_require(`
		type unlabeled_t;
	')

	allow $1 unlabeled_t:socket rw_socket_perms;
')

########################################
## <summary>
##	Do not audit attempts by caller to get attributes for
##	unlabeled character devices.
## </summary>
## <param name="domain">
##	<summary>
##	Domain to not audit.
##	</summary>
## </param>
#
interface(`kernel_dontaudit_getattr_unlabeled_chr_files',`
	gen_require(`
		type unlabeled_t;
	')

	dontaudit $1 unlabeled_t:chr_file getattr;
')

########################################
## <summary>
##	Allow caller to relabel unlabeled directories.
## </summary>
## <param name="domain">
##	<summary>
##	Domain allowed access.
##	</summary>
## </param>
#
interface(`kernel_relabelfrom_unlabeled_dirs',`
	gen_require(`
		type unlabeled_t;
	')

	allow $1 unlabeled_t:dir { list_dir_perms relabelfrom };
')

########################################
## <summary>
##	Allow caller to relabel unlabeled filesystems.
## </summary>
## <param name="domain">
##	<summary>
##	Domain allowed access.
##	</summary>
## </param>
#
interface(`kernel_relabelfrom_unlabeled_fs',`
	gen_require(`
		type unlabeled_t;
	')

	allow $1 unlabeled_t:filesystem relabelfrom;
')

########################################
## <summary>
##	Allow caller to relabel unlabeled files.
## </summary>
## <param name="domain">
##	<summary>
##	Domain allowed access.
##	</summary>
## </param>
#
interface(`kernel_relabelfrom_unlabeled_files',`
	gen_require(`
		type unlabeled_t;
	')

	kernel_list_unlabeled($1)
	allow $1 unlabeled_t:file { getattr relabelfrom };
')

########################################
## <summary>
##	Allow caller to relabel unlabeled symbolic links.
## </summary>
## <param name="domain">
##	<summary>
##	Domain allowed access.
##	</summary>
## </param>
#
interface(`kernel_relabelfrom_unlabeled_symlinks',`
	gen_require(`
		type unlabeled_t;
	')

	kernel_list_unlabeled($1)
	allow $1 unlabeled_t:lnk_file { getattr relabelfrom };
')

########################################
## <summary>
##	Allow caller to relabel unlabeled named pipes.
## </summary>
## <param name="domain">
##	<summary>
##	Domain allowed access.
##	</summary>
## </param>
#
interface(`kernel_relabelfrom_unlabeled_pipes',`
	gen_require(`
		type unlabeled_t;
	')

	kernel_list_unlabeled($1)
	allow $1 unlabeled_t:fifo_file { getattr relabelfrom };
')

########################################
## <summary>
##	Allow caller to relabel unlabeled named sockets.
## </summary>
## <param name="domain">
##	<summary>
##	Domain allowed access.
##	</summary>
## </param>
#
interface(`kernel_relabelfrom_unlabeled_sockets',`
	gen_require(`
		type unlabeled_t;
	')

	kernel_list_unlabeled($1)
	allow $1 unlabeled_t:sock_file { getattr relabelfrom };
')

########################################
## <summary>
##	Send and receive messages from an
##	unlabeled IPSEC association.
## </summary>
## <desc>
##	<p>
##	Send and receive messages from an
##	unlabeled IPSEC association.  Network
##	connections that are not protected
##	by IPSEC have use an unlabeled
##	assocation.
##	</p>
##	<p>
##	The corenetwork interface
##	corenet_non_ipsec_sendrecv() should
##	be used instead of this one.
##	</p>
## </desc>
## <param name="domain">
##	<summary>
##	Domain allowed access.
##	</summary>
## </param>
#
interface(`kernel_sendrecv_unlabeled_association',`
	gen_require(`
		type unlabeled_t;
	')

	allow $1 unlabeled_t:association { sendto recvfrom };
')

########################################
## <summary>
##	Do not audit attempts to send and receive messages
##	from an	unlabeled IPSEC association.
## </summary>
## <desc>
##	<p>
##	Do not audit attempts to send and receive messages
##	from an	unlabeled IPSEC association.  Network
##	connections that are not protected
##	by IPSEC have use an unlabeled
##	assocation.
##	</p>
##	<p>
##	The corenetwork interface
##	corenet_dontaudit_non_ipsec_sendrecv() should
##	be used instead of this one.
##	</p>
## </desc>
## <param name="domain">
##	<summary>
##	Domain to not audit.
##	</summary>
## </param>
#
interface(`kernel_dontaudit_sendrecv_unlabeled_association',`
	gen_require(`
		type unlabeled_t;
	')

	dontaudit $1 unlabeled_t:association { sendto recvfrom };
')

########################################
## <summary>
##	Receive DCCP packets from an unlabeled connection.
## </summary>
## <param name="domain">
##	<summary>
##	Domain allowed access.
##	</summary>
## </param>
#
interface(`kernel_dccp_recvfrom_unlabeled',`
	gen_require(`
		type unlabeled_t;
	')

	allow $1 unlabeled_t:dccp_socket recvfrom;
')

########################################
## <summary>
##	Receive TCP packets from an unlabeled connection.
## </summary>
## <desc>
##	<p>
##	Receive TCP packets from an unlabeled connection.
##	</p>
##	<p>
##	The corenetwork interface corenet_tcp_recv_unlabeled() should
##	be used instead of this one.
##	</p>
## </desc>
## <param name="domain">
##	<summary>
##	Domain allowed access.
##	</summary>
## </param>
#
interface(`kernel_tcp_recvfrom_unlabeled',`
	gen_require(`
		type unlabeled_t;
	')

	allow $1 unlabeled_t:tcp_socket recvfrom;
')

########################################
## <summary>
##	Do not audit attempts to receive DCCP packets from an unlabeled
##	connection.
## </summary>
## <param name="domain">
##	<summary>
##	Domain to not audit.
##	</summary>
## </param>
#
interface(`kernel_dontaudit_dccp_recvfrom_unlabeled',`
	gen_require(`
		type unlabeled_t;
	')

	dontaudit $1 unlabeled_t:dccp_socket recvfrom;
')

########################################
## <summary>
##	Do not audit attempts to receive TCP packets from an unlabeled
##	connection.
## </summary>
## <desc>
##	<p>
##	Do not audit attempts to receive TCP packets from an unlabeled
##	connection.
##	</p>
##	<p>
##	The corenetwork interface corenet_dontaudit_tcp_recv_unlabeled()
##	should be used instead of this one.
##	</p>
## </desc>
## <param name="domain">
##	<summary>
##	Domain to not audit.
##	</summary>
## </param>
#
interface(`kernel_dontaudit_tcp_recvfrom_unlabeled',`
	gen_require(`
		type unlabeled_t;
	')

	dontaudit $1 unlabeled_t:tcp_socket recvfrom;
')

########################################
## <summary>
##	Receive UDP packets from an unlabeled connection.
## </summary>
## <desc>
##	<p>
##	Receive UDP packets from an unlabeled connection.
##	</p>
##	<p>
##	The corenetwork interface corenet_udp_recv_unlabeled() should
##	be used instead of this one.
##	</p>
## </desc>
## <param name="domain">
##	<summary>
##	Domain allowed access.
##	</summary>
## </param>
#
interface(`kernel_udp_recvfrom_unlabeled',`
	gen_require(`
		type unlabeled_t;
	')

	allow $1 unlabeled_t:udp_socket recvfrom;
')

########################################
## <summary>
##	Do not audit attempts to receive UDP packets from an unlabeled
##	connection.
## </summary>
## <desc>
##	<p>
##	Do not audit attempts to receive UDP packets from an unlabeled
##	connection.
##	</p>
##	<p>
##	The corenetwork interface corenet_dontaudit_udp_recv_unlabeled()
##	should be used instead of this one.
##	</p>
## </desc>
## <param name="domain">
##	<summary>
##	Domain to not audit.
##	</summary>
## </param>
#
interface(`kernel_dontaudit_udp_recvfrom_unlabeled',`
	gen_require(`
		type unlabeled_t;
	')

	dontaudit $1 unlabeled_t:udp_socket recvfrom;
')

########################################
## <summary>
##	Receive Raw IP packets from an unlabeled connection.
## </summary>
## <desc>
##	<p>
##	Receive Raw IP packets from an unlabeled connection.
##	</p>
##	<p>
##	The corenetwork interface corenet_raw_recv_unlabeled() should
##	be used instead of this one.
##	</p>
## </desc>
## <param name="domain">
##	<summary>
##	Domain allowed access.
##	</summary>
## </param>
#
interface(`kernel_raw_recvfrom_unlabeled',`
	gen_require(`
		type unlabeled_t;
	')

	allow $1 unlabeled_t:rawip_socket recvfrom;
')
########################################
## <summary>
##	Read/Write Raw IP packets from an unlabeled connection.
## </summary>
## <desc>
##	<p>
##	Receive Raw IP packets from an unlabeled connection.
##	</p>
##	<p>
##	The corenetwork interface corenet_raw_recv_unlabeled() should
##	be used instead of this one.
##	</p>
## </desc>
## <param name="domain">
##	<summary>
##	Domain allowed access.
##	</summary>
## </param>
#
interface(`kernel_rw_unlabeled_rawip_socket',`
	gen_require(`
		type unlabeled_t;
	')

	allow $1 unlabeled_t:rawip_socket rw_socket_perms;
')


########################################
## <summary>
##	Do not audit attempts to receive Raw IP packets from an unlabeled
##	connection.
## </summary>
## <desc>
##	<p>
##	Do not audit attempts to receive Raw IP packets from an unlabeled
##	connection.
##	</p>
##	<p>
##	The corenetwork interface corenet_dontaudit_raw_recv_unlabeled()
##	should be used instead of this one.
##	</p>
## </desc>
## <param name="domain">
##	<summary>
##	Domain to not audit.
##	</summary>
## </param>
#
interface(`kernel_dontaudit_raw_recvfrom_unlabeled',`
	gen_require(`
		type unlabeled_t;
	')

	dontaudit $1 unlabeled_t:rawip_socket recvfrom;
')

########################################
## <summary>
##	Send and receive unlabeled packets.
## </summary>
## <desc>
##	<p>
##	Send and receive unlabeled packets.
##	These packets do not match any netfilter
##	SECMARK rules.
##	</p>
##	<p>
##	The corenetwork interface
##	corenet_sendrecv_unlabeled_packets() should
##	be used instead of this one.
##	</p>
## </desc>
## <param name="domain">
##	<summary>
##	Domain allowed access.
##	</summary>
## </param>
#
interface(`kernel_sendrecv_unlabeled_packets',`
	gen_require(`
		type unlabeled_t;
	')

	allow $1 unlabeled_t:packet { send recv };
')

########################################
## <summary>
##	Receive packets from an unlabeled peer.
## </summary>
## <desc>
##	<p>
##	Receive packets from an unlabeled peer, these packets do not have any
##	peer labeling information present.
##	</p>
##	<p>
##	The corenetwork interface corenet_recvfrom_unlabeled_peer() should
##	be used instead of this one.
##	</p>
## </desc>
## <param name="domain">
##	<summary>
##	Domain allowed access.
##	</summary>
## </param>
#
interface(`kernel_recvfrom_unlabeled_peer',`
	gen_require(`
		type unlabeled_t;
	')

	allow $1 unlabeled_t:peer recv;
')

########################################
## <summary>
##	Do not audit attempts to receive packets from an unlabeled peer.
## </summary>
## <desc>
##	<p>
##	Do not audit attempts to receive packets from an unlabeled peer,
##	these packets do not have any peer labeling information present.
##	</p>
##	<p>
##	The corenetwork interface corenet_dontaudit_*_recvfrom_unlabeled()
##	should be used instead of this one.
##	</p>
## </desc>
## <param name="domain">
##	<summary>
##	Domain to not audit.
##	</summary>
## </param>
#
interface(`kernel_dontaudit_recvfrom_unlabeled_peer',`
	gen_require(`
		type unlabeled_t;
	')

	dontaudit $1 unlabeled_t:peer recv;
')

########################################
## <summary>
##	Relabel from unlabeled database objects.
## </summary>
## <param name="domain">
##	<summary>
##	Domain allowed access.
##	</summary>
## </param>
#
interface(`kernel_relabelfrom_unlabeled_database',`
	gen_require(`
		type unlabeled_t;
		class db_database { setattr relabelfrom };
		class db_schema { setattr relabelfrom };
		class db_table { setattr relabelfrom };
		class db_sequence { setattr relabelfrom };
		class db_view { setattr relabelfrom };
		class db_procedure { setattr relabelfrom };
		class db_language { setattr relabelfrom };
		class db_column { setattr relabelfrom };
		class db_tuple { update relabelfrom };
		class db_blob { setattr relabelfrom };
	')

	allow $1 unlabeled_t:db_database { setattr relabelfrom };
	allow $1 unlabeled_t:db_schema { setattr relabelfrom };
	allow $1 unlabeled_t:db_table { setattr relabelfrom };
	allow $1 unlabeled_t:db_sequence { setattr relabelfrom };
	allow $1 unlabeled_t:db_view { setattr relabelfrom };
	allow $1 unlabeled_t:db_procedure { setattr relabelfrom };
	allow $1 unlabeled_t:db_language { setattr relabelfrom };
	allow $1 unlabeled_t:db_column { setattr relabelfrom };
	allow $1 unlabeled_t:db_tuple { update relabelfrom };
	allow $1 unlabeled_t:db_blob { setattr relabelfrom };
')

########################################
## <summary>
##      Relabel to unlabeled context .
## </summary>
## <param name="domain">
##      <summary>
##      Domain allowed access.
##      </summary>
## </param>
#
interface(`kernel_relabelto_unlabeled',`
	gen_require(`
		type unlabeled_t;
	')

	allow $1 unlabeled_t:dir_file_class_set relabelto;
')

########################################
## <summary>
##	Unconfined access to kernel module resources.
## </summary>
## <param name="domain">
##	<summary>
##	Domain allowed access.
##	</summary>
## </param>
#
interface(`kernel_unconfined',`
	gen_require(`
		attribute kern_unconfined;
	')

	typeattribute $1 kern_unconfined;
	kernel_load_module($1)	
')

########################################
## <summary>
##	Allow the specified domain to getattr on 
##	the kernel with a unix socket.
## </summary>
## <param name="domain">
##	<summary>
##	Domain allowed access.
##	</summary>
## </param>
#
interface(`kernel_stream_read',`
	gen_require(`
		type kernel_t;
	')

	allow $1 kernel_t:unix_stream_socket { read getattr };
')

#######################################
## <summary>
##  Allow the specified domain to write on 
##  the kernel with a unix socket.
## </summary>
## <param name="domain">
##  <summary>
##  Domain allowed access.
##  </summary>
## </param>
#
interface(`kernel_stream_write',`
    gen_require(`
        type kernel_t;
    ')

    allow $1 kernel_t:unix_stream_socket { write getattr };
')

#######################################
## <summary>
##  Allow the specified domain to read/write on 
##  the kernel with a unix socket.
## </summary>
## <param name="domain">
##  <summary>
##  Domain allowed access.
##  </summary>
## </param>
#
interface(`kernel_rw_stream_socket_perms',`
    gen_require(`
        type kernel_t;
    ')

    allow $1 kernel_t:unix_stream_socket rw_socket_perms;
    allow $1 kernel_t:fd use;
')

########################################
## <summary>
##	Make the specified type usable for regular entries in proc
## </summary>
## <param name="type">
##	<summary>
##	Type to be used for /proc entries.
##	</summary>
## </param>
#
interface(`kernel_proc_type',`
	gen_require(`
		attribute proc_type;
	')

	typeattribute $1 proc_type;
')

########################################
## <summary>
##	Do not audit attempts by caller to get attributes on all sysctls.
## </summary>
## <param name="domain">
##	<summary>
##	Domain to not audit.
##	</summary>
## </param>
#
interface(`kernel_dontaudit_getattr_all_sysctls',`
	gen_require(`
		attribute sysctl_type;
	')

	dontaudit $1 sysctl_type:file getattr;
')

########################################
## <summary>
##	Read the process state (/proc/pid) of the kernel.
## </summary>
## <param name="domain">
##	<summary>
##	Domain allowed access.
##	</summary>
## </param>
#
interface(`kernel_read_state',`
	gen_require(`
		type kernel_t;
	')

	allow $1 kernel_t:dir search_dir_perms;
	allow $1 kernel_t:file read_file_perms;
	allow $1 kernel_t:lnk_file read_lnk_file_perms;
')

########################################
## <summary>
##	Dontaudit attempts to read the process state (/proc/pid) of the kernel.
## </summary>
## <param name="domain">
##	<summary>
##	Domain allowed access.
##	</summary>
## </param>
#
interface(`kernel_dontaudit_read_state',`
	gen_require(`
		type kernel_t;
	')

	dontaudit $1 kernel_t:dir search_dir_perms;
	dontaudit $1 kernel_t:file read_file_perms;
	dontaudit $1 kernel_t:lnk_file read_lnk_file_perms;
')

########################################
## <summary>
##	Allow searching of numa state directory.
## </summary>
## <param name="domain">
##	<summary>
##	Domain allowed access.
##	</summary>
## </param>
##
#
interface(`kernel_search_numa_state',`
	gen_require(`
		type proc_t, proc_numa_t;
	')

	search_dirs_pattern($1, proc_t, proc_numa_t)
')

########################################
## <summary>
##	Do not audit attempts to search the numa
##	state directory.
## </summary>
## <param name="domain">
##	<summary>
##	Domain to not audit.
##	</summary>
## </param>
##
#
interface(`kernel_dontaudit_search_numa_state',`
	gen_require(`
		type proc_numa_t;
	')

	dontaudit $1 proc_numa_t:dir search;
')

########################################
## <summary>
##	Allow caller to read the numa state information.
## </summary>
## <param name="domain">
##	<summary>
##	Domain allowed access.
##	</summary>
## </param>
##
#
interface(`kernel_read_numa_state',`
	gen_require(`
		type proc_t, proc_numa_t;
	')

	read_files_pattern($1, { proc_t proc_numa_t }, proc_numa_t)
	read_lnk_files_pattern($1, { proc_t proc_numa_t }, proc_numa_t)

	list_dirs_pattern($1, proc_t, proc_numa_t)
')

########################################
## <summary>
##	Allow caller to read the numa state symbolic links.
## </summary>
## <param name="domain">
##	<summary>
##	Domain allowed access.
##	</summary>
## </param>
##
#
interface(`kernel_read_numa_state_symlinks',`
	gen_require(`
		type proc_t, proc_numa_t;
	')

	read_lnk_files_pattern($1, { proc_t proc_numa_t }, proc_numa_t)

	list_dirs_pattern($1, proc_t, proc_numa_t)
')

########################################
## <summary>
##	Allow caller to write numa state information.
## </summary>
## <param name="domain">
##	<summary>
##	Domain allowed access.
##	</summary>
## </param>
##
#
interface(`kernel_write_numa_state',`
	gen_require(`
		type proc_t, proc_numa_t;
	')

	write_files_pattern($1, { proc_t proc_numa_t }, proc_numa_t)
')

########################################
## <summary>
##	Allow caller to search virtual memory overcommit sysctls.
## </summary>
## <param name="domain">
##	<summary>
##	Domain allowed access.
##	</summary>
## </param>
#
interface(`kernel_search_vm_overcommit_sysctl',`
	gen_require(`
		type sysctl_vm_overcommit_t;
	')

	kernel_search_vm_sysctl($1)
	search_dirs_pattern($1, sysctl_vm_overcommit_t, sysctl_vm_overcommit_t)
')

########################################
## <summary>
##	Allow caller to read virtual memory overcommit sysctls.
## </summary>
## <param name="domain">
##	<summary>
##	Domain allowed access.
##	</summary>
## </param>
## <rolecap/>
#
interface(`kernel_read_vm_overcommit_sysctls',`
	gen_require(`
		type sysctl_vm_overcommit_t;
	')

	kernel_search_vm_sysctl($1)
	read_files_pattern($1, sysctl_vm_overcommit_t, sysctl_vm_overcommit_t)
')

########################################
## <summary>
##	Read and write virtual memory overcommit sysctls.
## </summary>
## <param name="domain">
##	<summary>
##	Domain allowed access.
##	</summary>
## </param>
## <rolecap/>
#
interface(`kernel_rw_vm_overcommit_sysctls',`
	gen_require(`
		type sysctl_vm_overcommit_t;
	')

	kernel_search_vm_sysctl($1)
	rw_files_pattern($1, sysctl_vm_overcommit_t, sysctl_vm_overcommit_t)
	list_dirs_pattern($1, sysctl_vm_overcommit_t, sysctl_vm_overcommit_t)
')

########################################
## <summary>
##	Do not audit attempts to search the security
##	state directory.
## </summary>
## <param name="domain">
##	<summary>
##	Domain to not audit.
##	</summary>
## </param>
##
#
interface(`kernel_dontaudit_search_security_state',`
	gen_require(`
		type proc_security_t;
	')

	dontaudit $1 proc_security_t:dir search;
')

########################################
## <summary>
##	Allow searching of security state directory.
## </summary>
## <param name="domain">
##	<summary>
##	Domain allowed access.
##	</summary>
## </param>
##
#
interface(`kernel_search_security_state',`
	gen_require(`
		type proc_security_t;
	')

	search_dirs_pattern($1, proc_t, proc_security_t)
')

########################################
## <summary>
##	Read the security state information.
## </summary>
## <desc>
##	<p>
##	Allow the specified domain to read the security
##	state information. 
##	</p>
## </desc>
## <param name="domain">
##	<summary>
##	Domain allowed access.
##	</summary>
## </param>
## <infoflow type="read" weight="10"/>
## <rolecap/>
#
interface(`kernel_read_security_state',`
	gen_require(`
		type proc_t, proc_security_t;
	')

	read_files_pattern($1, { proc_t proc_security_t }, proc_security_t)
	read_lnk_files_pattern($1, { proc_t proc_security_t }, proc_security_t)

	list_dirs_pattern($1, proc_t, proc_security_t)
')

########################################
## <summary>
##	Write the security state information.
## </summary>
## <desc>
##	<p>
##	Allow the specified domain to write the security
##	state information. 
##	</p>
## </desc>
## <param name="domain">
##	<summary>
##	Domain allowed access.
##	</summary>
## </param>
## <infoflow type="write" weight="10"/>
## <rolecap/>
#
interface(`kernel_write_security_state',`
	gen_require(`
		type proc_t, proc_security_t;
	')

	write_files_pattern($1, { proc_t proc_security_t }, proc_security_t)
')

########################################
## <summary>
##	Allow caller to read the security state symbolic links.
## </summary>
## <param name="domain">
##	<summary>
##	Domain allowed access.
##	</summary>
## </param>
#
interface(`kernel_read_security_state_symlinks',`
	gen_require(`
		type proc_t, proc_security_t;
	')

	read_lnk_files_pattern($1, { proc_t proc_security_t }, proc_security_t)

	list_dirs_pattern($1, proc_t, proc_security_t)
')

########################################
## <summary>
##	Allow caller to read the security state symbolic links.
## </summary>
## <param name="domain">
##	<summary>
##	Domain allowed access.
##	</summary>
## </param>
#
interface(`kernel_rw_security_state',`
	gen_require(`
		type proc_t, proc_security_t;
	')

	rw_files_pattern($1, { proc_t proc_security_t }, proc_security_t)

	list_dirs_pattern($1, proc_t, proc_security_t)
')

########################################
## <summary>
##	Do not audit attempts to search the usermodehelper
##	state directory.
## </summary>
## <param name="domain">
##	<summary>
##	Domain to not audit.
##	</summary>
## </param>
##
#
interface(`kernel_dontaudit_search_usermodehelper_state',`
	gen_require(`
		type usermodehelper_t;
	')

	dontaudit $1 usermodehelper_t:dir search;
')

########################################
## <summary>
##	Allow searching of usermodehelper state directory.
## </summary>
## <param name="domain">
##	<summary>
##	Domain allowed access.
##	</summary>
## </param>
##
#
interface(`kernel_search_usermodehelper_state',`
	gen_require(`
		type usermodehelper_t;
	')

	search_dirs_pattern($1, proc_t, usermodehelper_t)
')

########################################
## <summary>
##	Read the usermodehelper state information.
## </summary>
## <desc>
##	<p>
##	Allow the specified domain to read the usermodehelpering
##	state information. This includes several pieces
##	of usermodehelpering information, such as usermodehelper interface
##	names, usermodehelperfilter (iptables) statistics, protocol
##	information, routes, and remote procedure call (RPC)
##	information.
##	</p>
## </desc>
## <param name="domain">
##	<summary>
##	Domain allowed access.
##	</summary>
## </param>
## <infoflow type="read" weight="10"/>
## <rolecap/>
#
interface(`kernel_read_usermodehelper_state',`
	gen_require(`
		type proc_t, usermodehelper_t;
	')

	read_files_pattern($1, { proc_t usermodehelper_t }, usermodehelper_t)
	read_lnk_files_pattern($1, { proc_t usermodehelper_t }, usermodehelper_t)

	list_dirs_pattern($1, proc_t, usermodehelper_t)
')

########################################
## <summary>
##	Allow caller to read the usermodehelper state symbolic links.
## </summary>
## <param name="domain">
##	<summary>
##	Domain allowed access.
##	</summary>
## </param>
#
interface(`kernel_read_usermodehelper_state_symlinks',`
	gen_require(`
		type proc_t, usermodehelper_t;
	')

	read_lnk_files_pattern($1, { proc_t usermodehelper_t }, usermodehelper_t)

	list_dirs_pattern($1, proc_t, usermodehelper_t)
')

########################################
## <summary>
##	Read and write usermodehelper state
## </summary>
## <param name="domain">
##	<summary>
##	Domain allowed access.
##	</summary>
## </param>
## <rolecap/>
#
interface(`kernel_rw_usermodehelper_state',`
	gen_require(`
		type proc_t, usermodehelper_t;
	')

	dev_search_sysfs($1)
	rw_files_pattern($1, proc_t, usermodehelper_t)
	list_dirs_pattern($1, proc_t, usermodehelper_t)
')

########################################
## <summary>
##      Relabel to usermodehelper context .
## </summary>
## <param name="domain">
##      <summary>
##      Domain allowed access.
##      </summary>
## </param>
#
interface(`kernel_relabelto_usermodehelper',`
	gen_require(`
		type usermodehelper_t;
	')

	allow $1 usermodehelper_t:file relabelto;
')<|MERGE_RESOLUTION|>--- conflicted
+++ resolved
@@ -1260,12 +1260,7 @@
 
 ########################################
 ## <summary>
-<<<<<<< HEAD
-##	Allow caller to read kernel messages
-##	using the /proc/kmsg interface.
-=======
 ##	Allow caller to mounton the kernel messages file
->>>>>>> 2ce8aee5
 ## </summary>
 ## <param name="domain">
 ##	<summary>
@@ -1275,17 +1270,10 @@
 #
 interface(`kernel_mounton_messages',`
 	gen_require(`
-<<<<<<< HEAD
-		type proc_kmsg_t, proc_t;
-	')
-
-    allow $1 proc_kmsg_t:dir mounton;
-=======
 		type proc_kmsg_t;
 	')
 
 	allow $1 proc_kmsg_t:file mounton;
->>>>>>> 2ce8aee5
 ')
 
 ########################################
