--- conflicted
+++ resolved
@@ -702,38 +702,20 @@
 
 #######################################
 ## <summary>
-<<<<<<< HEAD
-##  Allow attempts to get attributes
-##  on the pty multiplexor (/dev/ptmx).
-## </summary>
-## <param name="domain">
-##  <summary>
-##  Domain to not audit.
-##  </summary>
+##	Get the attributes of the pty multiplexor (/dev/ptmx).
+## </summary>
+## <param name="domain">
+##	<summary>
+##	Domain to not audit.
+##	</summary>
 ## </param>
 #
 interface(`term_getattr_ptmx',`
-    gen_require(`
-        type ptmx_t;
-    ')
-
-    allow $1 ptmx_t:chr_file getattr;
-=======
-##	Get the attributes of the pty multiplexor (/dev/ptmx).
-## </summary>
-## <param name="domain">
-##	<summary>
-##	Domain to not audit.
-##	</summary>
-## </param>
-#
-interface(`term_getattr_ptmx',`
 	gen_require(`
 		type ptmx_t;
 	')
 
 	allow $1 ptmx_t:chr_file getattr;
->>>>>>> 23f9cd7b
 ')
 
 ########################################
