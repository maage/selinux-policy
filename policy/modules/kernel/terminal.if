## <summary>Policy for terminals.</summary>
## <required val="true">
##	Depended on by other required modules.
## </required>

########################################
## <summary>
##	Transform specified type into a pty type.
## </summary>
## <param name="pty_type">
##	<summary>
##	An object type that will applied to a pty.
##	</summary>
## </param>
#
interface(`term_pty',`
	gen_require(`
		attribute ptynode;
		type devpts_t;
	')

	dev_node($1)
	allow $1 devpts_t:filesystem associate;
	typeattribute $1 ptynode;
')

########################################
## <summary>
##	Transform specified type into an user
##	pty type. This allows it to be relabeled via
##	type change by login programs such as ssh.
## </summary>
## <param name="userdomain">
##	<summary>
##	The type of the user domain associated with
##	this pty.
##	</summary>
## </param>
## <param name="object_type">
##	<summary>
##	An object type that will applied to a pty.
##	</summary>
## </param>
#
interface(`term_user_pty',`
	gen_require(`
		attribute server_ptynode;
	')

	term_pty($2)
	type_change $1 server_ptynode:chr_file $2;
')

########################################
## <summary>
##	Transform specified type into a pty type
##	used by login programs, such as sshd.
## </summary>
## <param name="pty_type">
##	<summary>
##	An object type that will applied to a pty.
##	</summary>
## </param>
#
interface(`term_login_pty',`
	gen_require(`
		attribute server_ptynode;
	')

	term_pty($1)
	typeattribute $1 server_ptynode;
')

########################################
## <summary>
##	Transform specified type into a tty type.
## </summary>
## <param name="tty_type">
##	<summary>
##	An object type that will applied to a tty.
##	</summary>
## </param>
#
interface(`term_tty',`
	gen_require(`
		attribute ttynode, serial_device;
		type tty_device_t;
	')

	typeattribute $1 ttynode, serial_device;

	dev_node($1)
')

########################################
## <summary>
##	Transform specified type into a user tty type.
## </summary>
## <param name="domain">
##	<summary>
##	User domain that is related to this tty.
##	</summary>
## </param>
## <param name="tty_type">
##	<summary>
##	An object type that will applied to a tty.
##	</summary>
## </param>
#
interface(`term_user_tty',`
	gen_require(`
		attribute ttynode;
		type console_device_t;
		type tty_device_t;
	')

	term_tty($2)

	type_change $1 tty_device_t:chr_file $2;

	# Debian login is from shadow utils and does not allow resetting the perms.
	# have to fix this!
	ifdef(`distro_debian',`
		type_change $1 ttynode:chr_file $2;
	')

	tunable_policy(`login_console_enabled',`
		# When user logs in from /dev/console, relabel it
		# to user tty type as well.
		type_change $1 console_device_t:chr_file $2;
	')
')

########################################
## <summary>
##	Create a pty in the /dev/pts directory.
## </summary>
## <param name="domain">
##	<summary>
##	The type of the process creating the pty.
##	</summary>
## </param>
## <param name="pty_type">
##	<summary>
##	The type of the pty.
##	</summary>
## </param>
#
interface(`term_create_pty',`
	gen_require(`
		type bsdpty_device_t, devpts_t, ptmx_t;
	')

	dev_list_all_dev_nodes($1)
	allow $1 ptmx_t:chr_file rw_file_perms;

	allow $1 devpts_t:dir list_dir_perms;
	allow $1 devpts_t:filesystem getattr;
	dontaudit $1 bsdpty_device_t:chr_file { getattr read write };
	type_transition $1 devpts_t:chr_file $2;
')

########################################
## <summary>
##	Write the console, all
##	ttys and all ptys.
## </summary>
## <param name="domain">
##	<summary>
##	Domain allowed access.
##	</summary>
## </param>
## <rolecap/>
#
interface(`term_write_all_terms',`
	gen_require(`
		attribute ttynode, ptynode;
		type console_device_t, devpts_t, tty_device_t;
	')

	dev_list_all_dev_nodes($1)
	allow $1 devpts_t:dir list_dir_perms;
	allow $1 { console_device_t tty_device_t ttynode ptynode }:chr_file write_chr_file_perms;
')

########################################
## <summary>
##	Read and write the console, all
##	ttys and all ptys.
## </summary>
## <param name="domain">
##	<summary>
##	Domain allowed access.
##	</summary>
## </param>
## <rolecap/>
#
interface(`term_use_all_terms',`
	gen_require(`
		attribute ttynode, ptynode;
		type console_device_t, devpts_t, tty_device_t;
	')

	dev_list_all_dev_nodes($1)
	allow $1 devpts_t:dir list_dir_perms;
	allow $1 { devpts_t console_device_t tty_device_t ttynode ptynode }:chr_file rw_chr_file_perms;
')

########################################
## <summary>
##	Read and write the inherited console, all inherited 
##	ttys and ptys.
## </summary>
## <param name="domain">
##	<summary>
##	Domain allowed access.
##	</summary>
## </param>
## <rolecap/>
#
interface(`term_use_all_inherited_terms',`
	gen_require(`
		attribute ttynode, ptynode;
		type console_device_t, devpts_t, tty_device_t;
	')

	allow $1 { devpts_t console_device_t tty_device_t ttynode ptynode }:chr_file rw_inherited_term_perms;
')

########################################
## <summary>
##	Write to the console.
## </summary>
## <param name="domain">
##	<summary>
##	Domain allowed access.
##	</summary>
## </param>
## <rolecap/>
#
interface(`term_write_console',`
	gen_require(`
		type console_device_t;
	')

	dev_list_all_dev_nodes($1)
	allow $1 console_device_t:chr_file write_chr_file_perms;
')

########################################
## <summary>
##	Read from the console.
## </summary>
## <param name="domain">
##	<summary>
##	Domain allowed access.
##	</summary>
## </param>
## <rolecap/>
#
interface(`term_read_console',`
	gen_require(`
		type console_device_t;
	')

	dev_list_all_dev_nodes($1)
	allow $1 console_device_t:chr_file read_chr_file_perms;
')

########################################
## <summary>
##	Do not audit attempts to read from the console.
## </summary>
## <param name="domain">
##	<summary>
##	Domain to not audit.
##	</summary>
## </param>
## <rolecap/>
#
interface(`term_dontaudit_read_console',`
	gen_require(`
		type console_device_t;
	')

	dontaudit $1 console_device_t:chr_file read_chr_file_perms;
')

########################################
## <summary>
##	Read from and write to the console.
## </summary>
## <param name="domain">
##	<summary>
##	Domain allowed access.
##	</summary>
## </param>
#
interface(`term_use_console',`
	gen_require(`
		type console_device_t;
	')

	dev_list_all_dev_nodes($1)
	allow $1 console_device_t:chr_file rw_chr_file_perms;
')

########################################
## <summary>
##	Do not audit attemtps to read from
##	or write to the console.
## </summary>
## <param name="domain">
##	<summary>
##	Domain to not audit.
##	</summary>
## </param>
#
interface(`term_dontaudit_use_console',`
	gen_require(`
		type console_device_t;
		type tty_device_t;
	')

	init_dontaudit_use_fds($1)
	dontaudit $1 console_device_t:chr_file rw_inherited_chr_file_perms;
	dontaudit $1 tty_device_t:chr_file rw_inherited_chr_file_perms;
')

########################################
## <summary>
##	Set the attributes of the console
##	device node.
## </summary>
## <param name="domain">
##	<summary>
##	Domain allowed access.
##	</summary>
## </param>
## <rolecap/>
#
interface(`term_setattr_console',`
	gen_require(`
		type console_device_t;
	')

	dev_list_all_dev_nodes($1)
	allow $1 console_device_t:chr_file setattr;
')

########################################
## <summary>
##	Relabel from and to the console type.
## </summary>
## <param name="domain">
##	<summary>
##	Domain allowed access.
##	</summary>
## </param>
#
interface(`term_relabel_console',`
	gen_require(`
		type console_device_t;
	')

	dev_list_all_dev_nodes($1)
	allow $1 console_device_t:chr_file relabel_chr_file_perms;
')

########################################
## <summary>
##	Create the console device (/dev/console).
## </summary>
## <param name="domain">
##	<summary>
##	Domain allowed access.
##	</summary>
## </param>
#
interface(`term_create_console_dev',`
	gen_require(`
		type console_device_t;
	')

	dev_add_entry_generic_dirs($1)
	allow $1 console_device_t:chr_file create;
	allow $1 self:capability mknod;
')

########################################
## <summary>
##	Get the attributes of a pty filesystem
## </summary>
## <param name="domain">
##	<summary>
##	Domain allowed access.
##	</summary>
## </param>
#
interface(`term_getattr_pty_fs',`
	gen_require(`
		type devpts_t;
	')

	allow $1 devpts_t:filesystem getattr;
')

########################################
## <summary>
<<<<<<< HEAD
##	Relabel a pty filesystem.
=======
##	Relabel from and to pty filesystem.
>>>>>>> be2e70be
## </summary>
## <param name="domain">
##	<summary>
##	Domain allowed access.
##	</summary>
## </param>
#
interface(`term_relabel_pty_fs',`
	gen_require(`
		type devpts_t;
	')

<<<<<<< HEAD
	allow $1 devpts_t:filesystem relabel_file_perms;
=======
	dev_list_all_dev_nodes($1)
	allow $1 devpts_t:filesystem { relabelto relabelfrom };
>>>>>>> be2e70be
')

########################################
## <summary>
##	Do not audit attempts to get the
##	attributes of the /dev/pts directory.
## </summary>
## <param name="domain">
##	<summary>
##	Domain to not audit.
##	</summary>
## </param>
#
interface(`term_dontaudit_getattr_pty_dirs',`
	gen_require(`
		type devpts_t;
	')

	dontaudit $1 devpts_t:dir getattr;
')

########################################
## <summary>
##	Search the contents of the /dev/pts directory.
## </summary>
## <param name="domain">
##	<summary>
##	Domain allowed access.
##	</summary>
## </param>
#
interface(`term_search_ptys',`
	gen_require(`
		type devpts_t;
	')

	dev_list_all_dev_nodes($1)
	allow $1 devpts_t:dir search_dir_perms;
')

########################################
## <summary>
##	Do not audit attempts to search the
##	contents of the /dev/pts directory.
## </summary>
## <param name="domain">
##	<summary>
##	Domain to not audit.
##	</summary>
## </param>
#
interface(`term_dontaudit_search_ptys',`
	gen_require(`
		type devpts_t;
	')

	dev_dontaudit_list_all_dev_nodes($1)
	dontaudit $1 devpts_t:dir search_dir_perms;
')

########################################
## <summary>
##	Read the /dev/pts directory to
##	list all ptys.
## </summary>
## <param name="domain">
##	<summary>
##	Domain allowed access.
##	</summary>
## </param>
#
interface(`term_list_ptys',`
	gen_require(`
		type devpts_t;
	')

	dev_list_all_dev_nodes($1)
	allow $1 devpts_t:dir list_dir_perms;
')

########################################
## <summary>
##	Relabel the /dev/pts directory
## </summary>
## <param name="domain">
##	<summary>
##	Domain allowed access.
##	</summary>
## </param>
#
interface(`term_relabel_ptys_dirs',`
	gen_require(`
		type devpts_t;
	')

	allow $1 devpts_t:dir relabel_dir_perms;
')

########################################
## <summary>
##	Do not audit attempts to read the
##	/dev/pts directory.
## </summary>
## <param name="domain">
##	<summary>
##	Domain to not audit.
##	</summary>
## </param>
#
interface(`term_dontaudit_list_ptys',`
	gen_require(`
		type devpts_t;
	')

	dontaudit $1 devpts_t:dir { getattr search read };
')

########################################
## <summary>
##	Do not audit attempts to create, read,
##	write, or delete the /dev/pts directory.
## </summary>
## <param name="domain">
##	<summary>
##	Domain to not audit.
##	</summary>
## </param>
#
interface(`term_dontaudit_manage_pty_dirs',`
	gen_require(`
		type devpts_t;
	')

	dontaudit $1 devpts_t:dir manage_dir_perms;
')

########################################
## <summary>
##	Do not audit attempts to get the attributes
##	of generic pty devices.
## </summary>
## <param name="domain">
##	<summary>
##	Domain to not audit.
##	</summary>
## </param>
#
interface(`term_dontaudit_getattr_generic_ptys',`
	gen_require(`
		type devpts_t;
	')

	dontaudit $1 devpts_t:chr_file getattr;
')
########################################
## <summary>
##	ioctl of generic pty devices.
## </summary>
## <param name="domain">
##	<summary>
##	Domain allowed access.
##	</summary>
## </param>
#
# cjp: added for ppp
interface(`term_ioctl_generic_ptys',`
	gen_require(`
		type devpts_t;
	')

	dev_list_all_dev_nodes($1)
	allow $1 devpts_t:dir search;
	allow $1 devpts_t:chr_file ioctl;
')

########################################
## <summary>
##	Allow setting the attributes of
##	generic pty devices.
## </summary>
## <param name="domain">
##	<summary>
##	Domain allowed access.
##	</summary>
## </param>
#
# dwalsh: added for rhgb
interface(`term_setattr_generic_ptys',`
	gen_require(`
		type devpts_t;
	')

	allow $1 devpts_t:chr_file setattr;
')

########################################
## <summary>
##	Dontaudit setting the attributes of
##	generic pty devices.
## </summary>
## <param name="domain">
##	<summary>
##	Domain to not audit.
##	</summary>
## </param>
#
# dwalsh: added for rhgb
interface(`term_dontaudit_setattr_generic_ptys',`
	gen_require(`
		type devpts_t;
	')

	dontaudit $1 devpts_t:chr_file setattr;
')

########################################
## <summary>
##	Read and write the generic pty
##	type.  This is generally only used in
##	the targeted policy.
## </summary>
## <param name="domain">
##	<summary>
##	Domain allowed access.
##	</summary>
## </param>
#
interface(`term_use_generic_ptys',`
	gen_require(`
		type devpts_t;
	')

	dev_list_all_dev_nodes($1)
	allow $1 devpts_t:dir list_dir_perms;
	allow $1 devpts_t:chr_file { rw_term_perms lock append };
')

########################################
## <summary>
##	Do not audit attempts to read and
##	write the generic pty type.  This is
##	generally only used in the targeted policy.
## </summary>
## <param name="domain">
##	<summary>
##	Domain to not audit.
##	</summary>
## </param>
#
interface(`term_dontaudit_use_generic_ptys',`
	gen_require(`
		type devpts_t;
	')

	init_dontaudit_use_fds($1)
	dontaudit $1 devpts_t:chr_file { getattr read write ioctl };
')

#######################################
## <summary>
##	Set the attributes of the tty device
## </summary>
## <param name="domain">
##	<summary>
##	Domain allowed access.
##	</summary>
## </param>
#
interface(`term_setattr_controlling_term',`
	gen_require(`
		type devtty_t;
	')

	dev_list_all_dev_nodes($1)
	allow $1 devtty_t:chr_file setattr;
')

########################################
## <summary>
##	Read and write the controlling
##	terminal (/dev/tty).
## </summary>
## <param name="domain">
##	<summary>
##	Domain allowed access.
##	</summary>
## </param>
#
interface(`term_use_controlling_term',`
	gen_require(`
		type devtty_t;
	')

	dev_list_all_dev_nodes($1)
	allow $1 devtty_t:chr_file { rw_term_perms lock append };
')

#######################################
## <summary>
##	Get the attributes of the pty multiplexor (/dev/ptmx).
## </summary>
## <param name="domain">
##	<summary>
##	Domain to not audit.
##	</summary>
## </param>
#
interface(`term_getattr_ptmx',`
	gen_require(`
		type ptmx_t;
	')

	allow $1 ptmx_t:chr_file getattr;
')

########################################
## <summary>
##	Do not audit attempts to get attributes
##	on the pty multiplexor (/dev/ptmx).
## </summary>
## <param name="domain">
##	<summary>
##	Domain to not audit.
##	</summary>
## </param>
#
interface(`term_dontaudit_getattr_ptmx',`
	gen_require(`
		type ptmx_t;
	')

	dontaudit $1 ptmx_t:chr_file getattr;
')

########################################
## <summary>
##	Read and write the pty multiplexor (/dev/ptmx).
## </summary>
## <param name="domain">
##	<summary>
##	Domain allowed access.
##	</summary>
## </param>
#
interface(`term_use_ptmx',`
	gen_require(`
		type ptmx_t;
	')

	dev_list_all_dev_nodes($1)
	allow $1 ptmx_t:chr_file rw_file_perms;
')

########################################
## <summary>
##	Do not audit attempts to read and
##	write the pty multiplexor (/dev/ptmx).
## </summary>
## <param name="domain">
##	<summary>
##	Domain to not audit.
##	</summary>
## </param>
#
interface(`term_dontaudit_use_ptmx',`
	gen_require(`
		type ptmx_t;
	')

	dontaudit $1 ptmx_t:chr_file { getattr read write };
')

########################################
## <summary>
##	Get the attributes of all
##	pty device nodes.
## </summary>
## <param name="domain">
##	<summary>
##	Domain allowed access.
##	</summary>
## </param>
## <rolecap/>
#
interface(`term_getattr_all_ptys',`
	gen_require(`
		attribute ptynode;
		type devpts_t;
	')

	dev_list_all_dev_nodes($1)
	allow $1 devpts_t:dir list_dir_perms;
	allow $1 ptynode:chr_file getattr;
')

########################################
## <summary>
##	Do not audit attempts to get the
##	attributes of any pty
##	device nodes.
## </summary>
## <param name="domain">
##	<summary>
##	Domain to not audit.
##	</summary>
## </param>
#
interface(`term_dontaudit_getattr_all_ptys',`
	gen_require(`
		attribute ptynode;
	')

	dontaudit $1 ptynode:chr_file getattr;
')

########################################
## <summary>
##	Set the attributes of all
##	pty device nodes.
## </summary>
## <param name="domain">
##	<summary>
##	Domain allowed access.
##	</summary>
## </param>
## <rolecap/>
#
interface(`term_setattr_all_ptys',`
	gen_require(`
		attribute ptynode;
		type devpts_t;
	')

	dev_list_all_dev_nodes($1)
	allow $1 devpts_t:dir list_dir_perms;
	allow $1 ptynode:chr_file setattr;
')

########################################
## <summary>
##	Relabel to all ptys.
## </summary>
## <param name="domain">
##	<summary>
##	Domain allowed access.
##	</summary>
## </param>
#
interface(`term_relabelto_all_ptys',`
	gen_require(`
		attribute ptynode;
	')

	allow $1 ptynode:chr_file relabelto;
')

########################################
## <summary>
##	Write to all ptys.
## </summary>
## <param name="domain">
##	<summary>
##	Domain allowed access.
##	</summary>
## </param>
#
interface(`term_write_all_ptys',`
	gen_require(`
		attribute ptynode;
	')

	dev_list_all_dev_nodes($1)
	allow $1 ptynode:chr_file write_chr_file_perms;
')

########################################
## <summary>
##	Read and write all ptys.
## </summary>
## <param name="domain">
##	<summary>
##	Domain allowed access.
##	</summary>
## </param>
## <rolecap/>
#
interface(`term_use_all_ptys',`
	gen_require(`
		attribute ptynode;
		type devpts_t;
	')

	dev_list_all_dev_nodes($1)
	allow $1 devpts_t:dir list_dir_perms;
	allow $1 ptynode:chr_file { rw_term_perms lock append };
')

########################################
## <summary>
##	Read and write all inherited ptys.
## </summary>
## <param name="domain">
##	<summary>
##	Domain allowed access.
##	</summary>
## </param>
## <rolecap/>
#
interface(`term_use_all_inherited_ptys',`
	gen_require(`
		attribute ptynode;
		type devpts_t;
	')

	allow $1 ptynode:chr_file { rw_inherited_term_perms lock };
')

########################################
## <summary>
##	Do not audit attempts to read or write any ptys.
## </summary>
## <param name="domain">
##	<summary>
##	Domain to not audit.
##	</summary>
## </param>
#
interface(`term_dontaudit_use_all_ptys',`
	gen_require(`
		attribute ptynode;
	')

	dontaudit $1 ptynode:chr_file { rw_inherited_term_perms lock append };
')

########################################
## <summary>
##	Relabel from and to all pty device nodes.
## </summary>
## <param name="domain">
##	<summary>
##	Domain allowed access.
##	</summary>
## </param>
#
interface(`term_relabel_all_ptys',`
	gen_require(`
		attribute ptynode;
		type devpts_t;
	')

	dev_list_all_dev_nodes($1)
	relabel_chr_files_pattern($1, devpts_t, { ptynode devpts_t } )
')

########################################
## <summary>
##	Get the attributes of all user
##	pty device nodes. (Deprecated)
## </summary>
## <param name="domain">
##	<summary>
##	Domain allowed access.
##	</summary>
## </param>
## <rolecap/>
#
interface(`term_getattr_all_user_ptys',`
	refpolicywarn(`$0 has been deprecated, use term_getattr_all_ptys() instead.')
	term_getattr_all_ptys($1)
')

########################################
## <summary>
##	Do not audit attempts to get the
##	attributes of any user pty
##	device nodes. (Deprecated)
## </summary>
## <param name="domain">
##	<summary>
##	Domain to not audit.
##	</summary>
## </param>
#
interface(`term_dontaudit_getattr_all_user_ptys',`
	refpolicywarn(`$0 has been deprecated, use term_dontaudit_getattr_all_ptys() instead.')
	term_dontaudit_getattr_all_ptys($1)
')

########################################
## <summary>
##	Set the attributes of all user
##	pty device nodes. (Deprecated)
## </summary>
## <param name="domain">
##	<summary>
##	Domain allowed access.
##	</summary>
## </param>
## <rolecap/>
#
interface(`term_setattr_all_user_ptys',`
	refpolicywarn(`$0 has been deprecated, use term_setattr_all_ptys() instead.')
	term_setattr_all_ptys($1)
')

########################################
## <summary>
##	Relabel to all user ptys. (Deprecated)
## </summary>
## <param name="domain">
##	<summary>
##	Domain allowed access.
##	</summary>
## </param>
#
interface(`term_relabelto_all_user_ptys',`
	refpolicywarn(`$0 has been deprecated, use term_relabelto_all_ptys() instead.')
	term_relabelto_all_ptys($1)
')

########################################
## <summary>
##	Write to all user ptys. (Deprecated)
## </summary>
## <param name="domain">
##	<summary>
##	Domain allowed access.
##	</summary>
## </param>
#
interface(`term_write_all_user_ptys',`
	refpolicywarn(`$0 has been deprecated, use term_write_all_ptys() instead.')
	term_write_all_ptys($1)
')

########################################
## <summary>
##	Read and write all user ptys. (Deprecated)
## </summary>
## <param name="domain">
##	<summary>
##	Domain allowed access.
##	</summary>
## </param>
## <rolecap/>
#
interface(`term_use_all_user_ptys',`
	refpolicywarn(`$0 has been deprecated, use term_use_all_ptys() instead.')
	term_use_all_ptys($1)
')

########################################
## <summary>
##	Do not audit attempts to read any
##	user ptys. (Deprecated)
## </summary>
## <param name="domain">
##	<summary>
##	Domain to not audit.
##	</summary>
## </param>
#
interface(`term_dontaudit_use_all_user_ptys',`
	refpolicywarn(`$0 has been deprecated, use term_dontaudit_use_all_ptys() instead.')
	term_dontaudit_use_all_ptys($1)
')

########################################
## <summary>
##	Relabel from and to all user
##	user pty device nodes. (Deprecated)
## </summary>
## <param name="domain">
##	<summary>
##	Domain allowed access.
##	</summary>
## </param>
#
interface(`term_relabel_all_user_ptys',`
	refpolicywarn(`$0 has been deprecated, use term_relabel_all_ptys() instead.')
	term_relabel_all_ptys($1)
')

########################################
## <summary>
##	Get the attributes of all unallocated
##	tty device nodes.
## </summary>
## <param name="domain">
##	<summary>
##	Domain allowed access.
##	</summary>
## </param>
## <rolecap/>
#
interface(`term_getattr_unallocated_ttys',`
	gen_require(`
		type tty_device_t;
	')

	dev_list_all_dev_nodes($1)
	allow $1 tty_device_t:chr_file getattr;
')

########################################
## <summary>
##	Do not audit attempts to get the attributes
##	of all unallocated tty device nodes.
## </summary>
## <param name="domain">
##	<summary>
##	Domain to not audit.
##	</summary>
## </param>
#
interface(`term_dontaudit_getattr_unallocated_ttys',`
	gen_require(`
		type tty_device_t;
	')

	dontaudit $1 tty_device_t:chr_file getattr;
')

########################################
## <summary>
##	Set the attributes of all unallocated
##	tty device nodes.
## </summary>
## <param name="domain">
##	<summary>
##	Domain allowed access.
##	</summary>
## </param>
## <rolecap/>
#
interface(`term_setattr_unallocated_ttys',`
	gen_require(`
		type tty_device_t;
	')

	dev_list_all_dev_nodes($1)
	allow $1 tty_device_t:chr_file setattr;
')

########################################
## <summary>
##	Do not audit attempts to set the attributes
##	of unallocated tty device nodes.
## </summary>
## <param name="domain">
##	<summary>
##	Domain to not audit.
##	</summary>
## </param>
#
interface(`term_dontaudit_setattr_unallocated_ttys',`
	gen_require(`
		type tty_device_t;
	')

	dontaudit $1 tty_device_t:chr_file setattr;
')

########################################
## <summary>
##	Do not audit attempts to ioctl
##	unallocated tty device nodes.
## </summary>
## <param name="domain">
##	<summary>
##	Domain to not audit.
##	</summary>
## </param>
#
interface(`term_dontaudit_ioctl_unallocated_ttys',`
	gen_require(`
		type tty_device_t;
	')

	dontaudit $1 tty_device_t:chr_file ioctl;
')

########################################
## <summary>
##	Relabel from and to the unallocated
##	tty type.
## </summary>
## <param name="domain">
##	<summary>
##	Domain allowed access.
##	</summary>
## </param>
#
interface(`term_relabel_unallocated_ttys',`
	gen_require(`
		type tty_device_t;
	')

	dev_list_all_dev_nodes($1)
	allow $1 tty_device_t:chr_file relabel_chr_file_perms;
')

########################################
## <summary>
##	Relabel from all user tty types to
##	the unallocated tty type.
## </summary>
## <param name="domain">
##	<summary>
##	Domain allowed access.
##	</summary>
## </param>
#
interface(`term_reset_tty_labels',`
	gen_require(`
		attribute ttynode;
		type tty_device_t;
	')

	dev_list_all_dev_nodes($1)
	allow $1 ttynode:chr_file relabelfrom;
	allow $1 tty_device_t:chr_file relabelto;
')

########################################
## <summary>
##	Append to unallocated ttys.
## </summary>
## <param name="domain">
##	<summary>
##	Domain allowed access.
##	</summary>
## </param>
#
interface(`term_append_unallocated_ttys',`
	gen_require(`
		type tty_device_t;
	')

	dev_list_all_dev_nodes($1)
	allow $1 tty_device_t:chr_file append_chr_file_perms;
')

########################################
## <summary>
##	Write to unallocated ttys.
## </summary>
## <param name="domain">
##	<summary>
##	Domain allowed access.
##	</summary>
## </param>
#
interface(`term_write_unallocated_ttys',`
	gen_require(`
		type tty_device_t;
	')

	dev_list_all_dev_nodes($1)
	allow $1 tty_device_t:chr_file write_chr_file_perms;
')

########################################
## <summary>
##	Read and write unallocated ttys.
## </summary>
## <param name="domain">
##	<summary>
##	Domain allowed access.
##	</summary>
## </param>
## <rolecap/>
#
interface(`term_use_unallocated_ttys',`
	gen_require(`
		type tty_device_t;
	')

	dev_list_all_dev_nodes($1)
	allow $1 tty_device_t:chr_file rw_chr_file_perms;
')

########################################
## <summary>
##	Do not audit attempts to read or
##	write unallocated ttys.
## </summary>
## <param name="domain">
##	<summary>
##	Domain to not audit.
##	</summary>
## </param>
#
interface(`term_dontaudit_use_unallocated_ttys',`
	gen_require(`
		type tty_device_t;
	')

	init_dontaudit_use_fds($1)
	dontaudit $1 tty_device_t:chr_file rw_inherited_chr_file_perms;
')

########################################
## <summary>
##	Read and write USB tty character
##	device nodes.
## </summary>
## <param name="domain">
##	<summary>
##	Domain allowed access.
##	</summary>
## </param>
#
interface(`term_use_usb_ttys',`
	gen_require(`
		type usbtty_device_t;
	')

	dev_list_all_dev_nodes($1)
	allow $1 usbtty_device_t:chr_file rw_chr_file_perms;
')

#######################################
## <summary>
##  Setattr on USB tty character
##  device nodes.
## </summary>
## <param name="domain">
##  <summary>
##  Domain allowed access.
##  </summary>
## </param>
#
interface(`term_setattr_usb_ttys',`
    gen_require(`
        type usbtty_device_t;
    ')

    allow $1 usbtty_device_t:chr_file setattr;
')

########################################
## <summary>
##	Get the attributes of all tty device nodes.
## </summary>
## <param name="domain">
##	<summary>
##	Domain allowed access.
##	</summary>
## </param>
## <rolecap/>
#
interface(`term_getattr_all_ttys',`
	gen_require(`
		type tty_device_t;
		attribute ttynode;
	')

	dev_list_all_dev_nodes($1)
	allow $1 ttynode:chr_file getattr;
	allow $1 tty_device_t:chr_file getattr;
')

########################################
## <summary>
##	Do not audit attempts to get the
##	attributes of any tty device nodes.
## </summary>
## <param name="domain">
##	<summary>
##	Domain to not audit.
##	</summary>
## </param>
#
interface(`term_dontaudit_getattr_all_ttys',`
	gen_require(`
		attribute ttynode;
		type tty_device_t;
	')

	dev_list_all_dev_nodes($1)
	dontaudit $1 ttynode:chr_file getattr;
	dontaudit $1 tty_device_t:chr_file getattr;
')

########################################
## <summary>
##	Set the attributes of all tty device nodes.
## </summary>
## <param name="domain">
##	<summary>
##	Domain allowed access.
##	</summary>
## </param>
## <rolecap/>
#
interface(`term_setattr_all_ttys',`
	gen_require(`
		attribute ttynode;
	')

	dev_list_all_dev_nodes($1)
	allow $1 ttynode:chr_file setattr;
')

########################################
## <summary>
##	Relabel from and to all tty device nodes.
## </summary>
## <param name="domain">
##	<summary>
##	Domain allowed access.
##	</summary>
## </param>
#
interface(`term_relabel_all_ttys',`
	gen_require(`
		attribute ttynode;
	')

	dev_list_all_dev_nodes($1)
	allow $1 ttynode:chr_file relabel_chr_file_perms;
')

########################################
## <summary>
##	Write to all ttys.
## </summary>
## <param name="domain">
##	<summary>
##	Domain allowed access.
##	</summary>
## </param>
#
interface(`term_write_all_ttys',`
	gen_require(`
		attribute ttynode;
	')

	dev_list_all_dev_nodes($1)
	allow $1 ttynode:chr_file write_chr_file_perms;
')

########################################
## <summary>
##	Read and write all ttys.
## </summary>
## <param name="domain">
##	<summary>
##	Domain allowed access.
##	</summary>
## </param>
## <rolecap/>
#
interface(`term_use_all_ttys',`
	gen_require(`
		attribute ttynode;
	')

	dev_list_all_dev_nodes($1)
	allow $1 ttynode:chr_file rw_term_perms;
')

########################################
## <summary>
##	Read and write all inherited ttys.
## </summary>
## <param name="domain">
##	<summary>
##	Domain allowed access.
##	</summary>
## </param>
## <rolecap/>
#
interface(`term_use_all_inherited_ttys',`
	gen_require(`
		attribute ttynode;
	')

	dev_list_all_dev_nodes($1)
	allow $1 ttynode:chr_file rw_inherited_term_perms;
')

########################################
## <summary>
##	Do not audit attempts to read or write
##	any ttys.
## </summary>
## <param name="domain">
##	<summary>
##	Domain to not audit.
##	</summary>
## </param>
#
interface(`term_dontaudit_use_all_ttys',`
	gen_require(`
		attribute ttynode;
	')

	dontaudit $1 ttynode:chr_file rw_inherited_chr_file_perms;
')

########################################
## <summary>
##	Get the attributes of all user tty
##	device nodes. (Deprecated)
## </summary>
## <param name="domain">
##	<summary>
##	Domain allowed access.
##	</summary>
## </param>
## <rolecap/>
#
interface(`term_getattr_all_user_ttys',`
	refpolicywarn(`$0() is deprecated, use term_getattr_all_ttys() instead.')
	term_getattr_all_ttys($1)
')

########################################
## <summary>
##	Do not audit attempts to get the
##	attributes of any user tty
##	device nodes. (Deprecated)
## </summary>
## <param name="domain">
##	<summary>
##	Domain to not audit.
##	</summary>
## </param>
#
interface(`term_dontaudit_getattr_all_user_ttys',`
	refpolicywarn(`$0() is deprecated, use term_dontaudit_getattr_all_ttys() instead.')
	term_dontaudit_getattr_all_ttys($1)
')

########################################
## <summary>
##	Set the attributes of all user tty
##	device nodes. (Deprecated)
## </summary>
## <param name="domain">
##	<summary>
##	Domain allowed access.
##	</summary>
## </param>
## <rolecap/>
#
interface(`term_setattr_all_user_ttys',`
	refpolicywarn(`$0() is deprecated, use term_setattr_all_ttys() instead.')
	term_setattr_all_ttys($1)
')

########################################
## <summary>
##	Relabel from and to all user
##	user tty device nodes. (Deprecated)
## </summary>
## <param name="domain">
##	<summary>
##	Domain allowed access.
##	</summary>
## </param>
#
interface(`term_relabel_all_user_ttys',`
	refpolicywarn(`$0() is deprecated, use term_relabel_all_ttys() instead.')
	term_relabel_all_ttys($1)
')

########################################
## <summary>
##	Write to all user ttys. (Deprecated)
## </summary>
## <param name="domain">
##	<summary>
##	Domain allowed access.
##	</summary>
## </param>
#
interface(`term_write_all_user_ttys',`
	refpolicywarn(`$0() is deprecated, use term_write_all_ttys() instead.')
	term_write_all_ttys($1)
')

########################################
## <summary>
##	Read and write all user to all user ttys. (Deprecated)
## </summary>
## <param name="domain">
##	<summary>
##	Domain allowed access.
##	</summary>
## </param>
## <rolecap/>
#
interface(`term_use_all_user_ttys',`
	refpolicywarn(`$0() is deprecated, use term_use_all_ttys() instead.')
	term_use_all_ttys($1)
')

########################################
## <summary>
##	Do not audit attempts to read or write
##	any user ttys. (Deprecated)
## </summary>
## <param name="domain">
##	<summary>
##	Domain to not audit.
##	</summary>
## </param>
#
interface(`term_dontaudit_use_all_user_ttys',`
	refpolicywarn(`$0() is deprecated, use term_dontaudit_use_all_ttys() instead.')
	term_dontaudit_use_all_ttys($1)
')

####################################
## <summary>
##      Getattr on the virtio console.
## </summary>
## <param name="domain">
##      <summary>
##      Domain allowed access.
##      </summary>
## </param>
#
interface(`term_getattr_virtio_console',`
        gen_require(`
                type virtio_device_t;
        ')

        allow $1 virtio_device_t:chr_file getattr_chr_file_perms;
')

#####################################
## <summary>
##      Read from and write to the virtio console.
## </summary>
## <param name="domain">
##      <summary>
##      Domain allowed access.
##      </summary>
## </param>
#
interface(`term_use_virtio_console',`
        gen_require(`
                type virtio_device_t;
        ')

        dev_list_all_dev_nodes($1)
        allow $1 virtio_device_t:chr_file rw_chr_file_perms;
')

########################################
## <summary>
##	Create all named term devices with the correct label
## </summary>
## <param name="domain">
##	<summary>
##      Domain allowed access.
##	</summary>
## </param>
#
interface(`term_filetrans_all_named_dev',`

gen_require(`
	type tty_device_t;
	type bsdpty_device_t;
	type console_device_t;
	type ptmx_t;
	type devtty_t;
	type virtio_device_t;
	type devpts_t;
	type usbtty_device_t;
')

	dev_filetrans($1, devtty_t, chr_file, "tty")
	dev_filetrans($1, tty_device_t, chr_file, "tty0")
	dev_filetrans($1, tty_device_t, chr_file, "tty1")
	dev_filetrans($1, tty_device_t, chr_file, "tty2")
	dev_filetrans($1, tty_device_t, chr_file, "tty3")
	dev_filetrans($1, tty_device_t, chr_file, "tty4")
	dev_filetrans($1, tty_device_t, chr_file, "tty5")
	dev_filetrans($1, tty_device_t, chr_file, "tty6")
	dev_filetrans($1, tty_device_t, chr_file, "tty7")
	dev_filetrans($1, tty_device_t, chr_file, "tty8")
	dev_filetrans($1, tty_device_t, chr_file, "tty9")
	dev_filetrans($1, tty_device_t, chr_file, "tty10")
	dev_filetrans($1, tty_device_t, chr_file, "tty11")
	dev_filetrans($1, tty_device_t, chr_file, "tty12")
	dev_filetrans($1, tty_device_t, chr_file, "tty13")
	dev_filetrans($1, tty_device_t, chr_file, "tty14")
	dev_filetrans($1, tty_device_t, chr_file, "tty15")
	dev_filetrans($1, tty_device_t, chr_file, "tty16")
	dev_filetrans($1, tty_device_t, chr_file, "tty17")
	dev_filetrans($1, tty_device_t, chr_file, "tty18")
	dev_filetrans($1, tty_device_t, chr_file, "tty19")
	dev_filetrans($1, tty_device_t, chr_file, "tty20")
	dev_filetrans($1, tty_device_t, chr_file, "tty21")
	dev_filetrans($1, tty_device_t, chr_file, "tty22")
	dev_filetrans($1, tty_device_t, chr_file, "tty23")
	dev_filetrans($1, tty_device_t, chr_file, "tty24")
	dev_filetrans($1, tty_device_t, chr_file, "tty25")
	dev_filetrans($1, tty_device_t, chr_file, "tty26")
	dev_filetrans($1, tty_device_t, chr_file, "tty27")
	dev_filetrans($1, tty_device_t, chr_file, "tty28")
	dev_filetrans($1, tty_device_t, chr_file, "tty29")
	dev_filetrans($1, tty_device_t, chr_file, "tty30")
	dev_filetrans($1, tty_device_t, chr_file, "tty31")
	dev_filetrans($1, tty_device_t, chr_file, "tty32")
	dev_filetrans($1, tty_device_t, chr_file, "tty33")
	dev_filetrans($1, tty_device_t, chr_file, "tty34")
	dev_filetrans($1, tty_device_t, chr_file, "tty35")
	dev_filetrans($1, tty_device_t, chr_file, "tty36")
	dev_filetrans($1, tty_device_t, chr_file, "tty37")
	dev_filetrans($1, tty_device_t, chr_file, "tty38")
	dev_filetrans($1, tty_device_t, chr_file, "tty39")
	dev_filetrans($1, tty_device_t, chr_file, "tty40")
	dev_filetrans($1, tty_device_t, chr_file, "tty41")
	dev_filetrans($1, tty_device_t, chr_file, "tty42")
	dev_filetrans($1, tty_device_t, chr_file, "tty43")
	dev_filetrans($1, tty_device_t, chr_file, "tty44")
	dev_filetrans($1, tty_device_t, chr_file, "tty45")
	dev_filetrans($1, tty_device_t, chr_file, "tty46")
	dev_filetrans($1, tty_device_t, chr_file, "tty47")
	dev_filetrans($1, tty_device_t, chr_file, "tty48")
	dev_filetrans($1, tty_device_t, chr_file, "tty49")
	dev_filetrans($1, tty_device_t, chr_file, "tty50")
	dev_filetrans($1, tty_device_t, chr_file, "tty51")
	dev_filetrans($1, tty_device_t, chr_file, "tty52")
	dev_filetrans($1, tty_device_t, chr_file, "tty53")
	dev_filetrans($1, tty_device_t, chr_file, "tty54")
	dev_filetrans($1, tty_device_t, chr_file, "tty55")
	dev_filetrans($1, tty_device_t, chr_file, "tty56")
	dev_filetrans($1, tty_device_t, chr_file, "tty57")
	dev_filetrans($1, tty_device_t, chr_file, "tty58")
	dev_filetrans($1, tty_device_t, chr_file, "tty59")
	dev_filetrans($1, tty_device_t, chr_file, "tty60")
	dev_filetrans($1, tty_device_t, chr_file, "tty61")
	dev_filetrans($1, tty_device_t, chr_file, "tty62")
	dev_filetrans($1, tty_device_t, chr_file, "tty63")
	dev_filetrans($1, tty_device_t, chr_file, "tty64")
	dev_filetrans($1, tty_device_t, chr_file, "tty65")
	dev_filetrans($1, tty_device_t, chr_file, "tty66")
	dev_filetrans($1, tty_device_t, chr_file, "tty67")
	dev_filetrans($1, tty_device_t, chr_file, "tty68")
	dev_filetrans($1, tty_device_t, chr_file, "tty69")
	dev_filetrans($1, tty_device_t, chr_file, "tty70")
	dev_filetrans($1, tty_device_t, chr_file, "tty71")
	dev_filetrans($1, tty_device_t, chr_file, "tty72")
	dev_filetrans($1, tty_device_t, chr_file, "tty73")
	dev_filetrans($1, tty_device_t, chr_file, "tty74")
	dev_filetrans($1, tty_device_t, chr_file, "tty75")
	dev_filetrans($1, tty_device_t, chr_file, "tty76")
	dev_filetrans($1, tty_device_t, chr_file, "tty77")
	dev_filetrans($1, tty_device_t, chr_file, "tty78")
	dev_filetrans($1, tty_device_t, chr_file, "tty79")
	dev_filetrans($1, tty_device_t, chr_file, "tty80")
	dev_filetrans($1, tty_device_t, chr_file, "tty81")
	dev_filetrans($1, tty_device_t, chr_file, "tty82")
	dev_filetrans($1, tty_device_t, chr_file, "tty83")
	dev_filetrans($1, tty_device_t, chr_file, "tty84")
	dev_filetrans($1, tty_device_t, chr_file, "tty85")
	dev_filetrans($1, tty_device_t, chr_file, "tty86")
	dev_filetrans($1, tty_device_t, chr_file, "tty87")
	dev_filetrans($1, tty_device_t, chr_file, "tty88")
	dev_filetrans($1, tty_device_t, chr_file, "tty89")
	dev_filetrans($1, tty_device_t, chr_file, "tty90")
	dev_filetrans($1, tty_device_t, chr_file, "tty91")
	dev_filetrans($1, tty_device_t, chr_file, "tty92")
	dev_filetrans($1, tty_device_t, chr_file, "tty93")
	dev_filetrans($1, tty_device_t, chr_file, "tty94")
	dev_filetrans($1, tty_device_t, chr_file, "tty95")
	dev_filetrans($1, tty_device_t, chr_file, "tty96")
	dev_filetrans($1, tty_device_t, chr_file, "tty97")
	dev_filetrans($1, tty_device_t, chr_file, "tty98")
	dev_filetrans($1, tty_device_t, chr_file, "tty99")
	dev_filetrans($1, tty_device_t, chr_file, "pty")
	dev_filetrans($1, tty_device_t, chr_file, "pty0")
	dev_filetrans($1, tty_device_t, chr_file, "pty1")
	dev_filetrans($1, tty_device_t, chr_file, "pty2")
	dev_filetrans($1, tty_device_t, chr_file, "pty3")
	dev_filetrans($1, tty_device_t, chr_file, "pty4")
	dev_filetrans($1, tty_device_t, chr_file, "pty5")
	dev_filetrans($1, tty_device_t, chr_file, "pty6")
	dev_filetrans($1, tty_device_t, chr_file, "pty7")
	dev_filetrans($1, tty_device_t, chr_file, "pty8")
	dev_filetrans($1, tty_device_t, chr_file, "pty9")
	dev_filetrans($1, tty_device_t, chr_file, "pty10")
	dev_filetrans($1, tty_device_t, chr_file, "pty11")
	dev_filetrans($1, tty_device_t, chr_file, "pty12")
	dev_filetrans($1, tty_device_t, chr_file, "pty13")
	dev_filetrans($1, tty_device_t, chr_file, "pty14")
	dev_filetrans($1, tty_device_t, chr_file, "pty15")
	dev_filetrans($1, tty_device_t, chr_file, "pty16")
	dev_filetrans($1, tty_device_t, chr_file, "pty17")
	dev_filetrans($1, tty_device_t, chr_file, "pty18")
	dev_filetrans($1, tty_device_t, chr_file, "pty19")
	dev_filetrans($1, tty_device_t, chr_file, "pty20")
	dev_filetrans($1, tty_device_t, chr_file, "pty21")
	dev_filetrans($1, tty_device_t, chr_file, "pty22")
	dev_filetrans($1, tty_device_t, chr_file, "pty23")
	dev_filetrans($1, tty_device_t, chr_file, "pty24")
	dev_filetrans($1, tty_device_t, chr_file, "pty25")
	dev_filetrans($1, tty_device_t, chr_file, "pty26")
	dev_filetrans($1, tty_device_t, chr_file, "pty27")
	dev_filetrans($1, tty_device_t, chr_file, "pty28")
	dev_filetrans($1, tty_device_t, chr_file, "pty29")
	dev_filetrans($1, tty_device_t, chr_file, "pty30")
	dev_filetrans($1, tty_device_t, chr_file, "pty31")
	dev_filetrans($1, tty_device_t, chr_file, "pty32")
	dev_filetrans($1, tty_device_t, chr_file, "pty33")
	dev_filetrans($1, tty_device_t, chr_file, "pty34")
	dev_filetrans($1, tty_device_t, chr_file, "pty35")
	dev_filetrans($1, tty_device_t, chr_file, "pty36")
	dev_filetrans($1, tty_device_t, chr_file, "pty37")
	dev_filetrans($1, tty_device_t, chr_file, "pty38")
	dev_filetrans($1, tty_device_t, chr_file, "pty39")
	dev_filetrans($1, tty_device_t, chr_file, "pty40")
	dev_filetrans($1, tty_device_t, chr_file, "pty41")
	dev_filetrans($1, tty_device_t, chr_file, "pty42")
	dev_filetrans($1, tty_device_t, chr_file, "pty43")
	dev_filetrans($1, tty_device_t, chr_file, "pty44")
	dev_filetrans($1, tty_device_t, chr_file, "pty45")
	dev_filetrans($1, tty_device_t, chr_file, "pty46")
	dev_filetrans($1, tty_device_t, chr_file, "pty47")
	dev_filetrans($1, tty_device_t, chr_file, "pty48")
	dev_filetrans($1, tty_device_t, chr_file, "pty49")
	dev_filetrans($1, tty_device_t, chr_file, "pty50")
	dev_filetrans($1, tty_device_t, chr_file, "pty51")
	dev_filetrans($1, tty_device_t, chr_file, "pty52")
	dev_filetrans($1, tty_device_t, chr_file, "pty53")
	dev_filetrans($1, tty_device_t, chr_file, "pty54")
	dev_filetrans($1, tty_device_t, chr_file, "pty55")
	dev_filetrans($1, tty_device_t, chr_file, "pty56")
	dev_filetrans($1, tty_device_t, chr_file, "pty57")
	dev_filetrans($1, tty_device_t, chr_file, "pty58")
	dev_filetrans($1, tty_device_t, chr_file, "pty59")
	dev_filetrans($1, tty_device_t, chr_file, "pty60")
	dev_filetrans($1, tty_device_t, chr_file, "pty61")
	dev_filetrans($1, tty_device_t, chr_file, "pty62")
	dev_filetrans($1, tty_device_t, chr_file, "pty63")
	dev_filetrans($1, tty_device_t, chr_file, "pty64")
	dev_filetrans($1, tty_device_t, chr_file, "pty65")
	dev_filetrans($1, tty_device_t, chr_file, "pty66")
	dev_filetrans($1, tty_device_t, chr_file, "pty67")
	dev_filetrans($1, tty_device_t, chr_file, "pty68")
	dev_filetrans($1, tty_device_t, chr_file, "pty69")
	dev_filetrans($1, tty_device_t, chr_file, "pty70")
	dev_filetrans($1, tty_device_t, chr_file, "pty71")
	dev_filetrans($1, tty_device_t, chr_file, "pty72")
	dev_filetrans($1, tty_device_t, chr_file, "pty73")
	dev_filetrans($1, tty_device_t, chr_file, "pty74")
	dev_filetrans($1, tty_device_t, chr_file, "pty75")
	dev_filetrans($1, tty_device_t, chr_file, "pty76")
	dev_filetrans($1, tty_device_t, chr_file, "pty77")
	dev_filetrans($1, tty_device_t, chr_file, "pty78")
	dev_filetrans($1, tty_device_t, chr_file, "pty79")
	dev_filetrans($1, tty_device_t, chr_file, "pty80")
	dev_filetrans($1, tty_device_t, chr_file, "pty81")
	dev_filetrans($1, tty_device_t, chr_file, "pty82")
	dev_filetrans($1, tty_device_t, chr_file, "pty83")
	dev_filetrans($1, tty_device_t, chr_file, "pty84")
	dev_filetrans($1, tty_device_t, chr_file, "pty85")
	dev_filetrans($1, tty_device_t, chr_file, "pty86")
	dev_filetrans($1, tty_device_t, chr_file, "pty87")
	dev_filetrans($1, tty_device_t, chr_file, "pty88")
	dev_filetrans($1, tty_device_t, chr_file, "pty89")
	dev_filetrans($1, tty_device_t, chr_file, "pty90")
	dev_filetrans($1, tty_device_t, chr_file, "pty91")
	dev_filetrans($1, tty_device_t, chr_file, "pty92")
	dev_filetrans($1, tty_device_t, chr_file, "pty93")
	dev_filetrans($1, tty_device_t, chr_file, "pty94")
	dev_filetrans($1, tty_device_t, chr_file, "pty95")
	dev_filetrans($1, tty_device_t, chr_file, "pty96")
	dev_filetrans($1, tty_device_t, chr_file, "pty97")
	dev_filetrans($1, tty_device_t, chr_file, "pty98")
	dev_filetrans($1, tty_device_t, chr_file, "pty99")
	dev_filetrans($1, tty_device_t, chr_file, "adb0")
	dev_filetrans($1, tty_device_t, chr_file, "adb1")
	dev_filetrans($1, tty_device_t, chr_file, "adb2")
	dev_filetrans($1, tty_device_t, chr_file, "adb3")
	dev_filetrans($1, tty_device_t, chr_file, "adb4")
	dev_filetrans($1, tty_device_t, chr_file, "adb5")
	dev_filetrans($1, tty_device_t, chr_file, "adb6")
	dev_filetrans($1, tty_device_t, chr_file, "adb7")
	dev_filetrans($1, tty_device_t, chr_file, "adb8")
	dev_filetrans($1, tty_device_t, chr_file, "adb9")
	dev_filetrans($1, tty_device_t, chr_file, "capi0")
	dev_filetrans($1, tty_device_t, chr_file, "capi1")
	dev_filetrans($1, tty_device_t, chr_file, "capi2")
	dev_filetrans($1, tty_device_t, chr_file, "capi3")
	dev_filetrans($1, tty_device_t, chr_file, "capi4")
	dev_filetrans($1, tty_device_t, chr_file, "capi5")
	dev_filetrans($1, tty_device_t, chr_file, "capi6")
	dev_filetrans($1, tty_device_t, chr_file, "capi7")
	dev_filetrans($1, tty_device_t, chr_file, "capi8")
	dev_filetrans($1, tty_device_t, chr_file, "capi9")
	dev_filetrans($1, console_device_t, chr_file, "console")
	dev_filetrans($1, tty_device_t, chr_file, "cu0")
	dev_filetrans($1, tty_device_t, chr_file, "cu1")
	dev_filetrans($1, tty_device_t, chr_file, "cu2")
	dev_filetrans($1, tty_device_t, chr_file, "cu3")
	dev_filetrans($1, tty_device_t, chr_file, "cu4")
	dev_filetrans($1, tty_device_t, chr_file, "cu5")
	dev_filetrans($1, tty_device_t, chr_file, "cu6")
	dev_filetrans($1, tty_device_t, chr_file, "cu7")
	dev_filetrans($1, tty_device_t, chr_file, "cu8")
	dev_filetrans($1, tty_device_t, chr_file, "cu9")
	dev_filetrans($1, tty_device_t, chr_file, "dcbri0")
	dev_filetrans($1, tty_device_t, chr_file, "dcbri1")
	dev_filetrans($1, tty_device_t, chr_file, "dcbri2")
	dev_filetrans($1, tty_device_t, chr_file, "dcbri3")
	dev_filetrans($1, tty_device_t, chr_file, "dcbri4")
	dev_filetrans($1, tty_device_t, chr_file, "dcbri5")
	dev_filetrans($1, tty_device_t, chr_file, "dcbri6")
	dev_filetrans($1, tty_device_t, chr_file, "dcbri7")
	dev_filetrans($1, tty_device_t, chr_file, "dcbri8")
	dev_filetrans($1, tty_device_t, chr_file, "dcbri9")
	dev_filetrans($1, tty_device_t, chr_file, "vcsa")
	dev_filetrans($1, tty_device_t, chr_file, "vcsb")
	dev_filetrans($1, tty_device_t, chr_file, "vcsc")
	dev_filetrans($1, tty_device_t, chr_file, "vcsd")
	dev_filetrans($1, tty_device_t, chr_file, "vcse")
	dev_filetrans($1, tty_device_t, chr_file, "hvc0")
	dev_filetrans($1, tty_device_t, chr_file, "hvc1")
	dev_filetrans($1, tty_device_t, chr_file, "hvc2")
	dev_filetrans($1, tty_device_t, chr_file, "hvc3")
	dev_filetrans($1, tty_device_t, chr_file, "hvc4")
	dev_filetrans($1, tty_device_t, chr_file, "hvc5")
	dev_filetrans($1, tty_device_t, chr_file, "hvc6")
	dev_filetrans($1, tty_device_t, chr_file, "hvc7")
	dev_filetrans($1, tty_device_t, chr_file, "hvc8")
	dev_filetrans($1, tty_device_t, chr_file, "hvc9")
	dev_filetrans($1, tty_device_t, chr_file, "hvsi0")
	dev_filetrans($1, tty_device_t, chr_file, "hvsi1")
	dev_filetrans($1, tty_device_t, chr_file, "hvsi2")
	dev_filetrans($1, tty_device_t, chr_file, "hvsi3")
	dev_filetrans($1, tty_device_t, chr_file, "hvsi4")
	dev_filetrans($1, tty_device_t, chr_file, "hvsi5")
	dev_filetrans($1, tty_device_t, chr_file, "hvsi6")
	dev_filetrans($1, tty_device_t, chr_file, "hvsi7")
	dev_filetrans($1, tty_device_t, chr_file, "hvsi8")
	dev_filetrans($1, tty_device_t, chr_file, "hvsi9")
	dev_filetrans($1, tty_device_t, chr_file, "ircomm0")
	dev_filetrans($1, tty_device_t, chr_file, "ircomm1")
	dev_filetrans($1, tty_device_t, chr_file, "ircomm2")
	dev_filetrans($1, tty_device_t, chr_file, "ircomm3")
	dev_filetrans($1, tty_device_t, chr_file, "ircomm4")
	dev_filetrans($1, tty_device_t, chr_file, "ircomm5")
	dev_filetrans($1, tty_device_t, chr_file, "ircomm6")
	dev_filetrans($1, tty_device_t, chr_file, "ircomm7")
	dev_filetrans($1, tty_device_t, chr_file, "ircomm8")
	dev_filetrans($1, tty_device_t, chr_file, "ircomm9")
	dev_filetrans($1, tty_device_t, chr_file, "isdn0")
	dev_filetrans($1, tty_device_t, chr_file, "isdn1")
	dev_filetrans($1, tty_device_t, chr_file, "isdn2")
	dev_filetrans($1, tty_device_t, chr_file, "isdn3")
	dev_filetrans($1, tty_device_t, chr_file, "isdn4")
	dev_filetrans($1, tty_device_t, chr_file, "isdn5")
	dev_filetrans($1, tty_device_t, chr_file, "isdn6")
	dev_filetrans($1, tty_device_t, chr_file, "isdn7")
	dev_filetrans($1, tty_device_t, chr_file, "isdn8")
	dev_filetrans($1, tty_device_t, chr_file, "isdn9")
	filetrans_pattern($1, devpts_t, ptmx_t, chr_file, "ptmx")
	dev_filetrans($1, ptmx_t, chr_file, "ptmx")
	dev_filetrans($1, tty_device_t, chr_file, "rfcomm0")
	dev_filetrans($1, tty_device_t, chr_file, "rfcomm1")
	dev_filetrans($1, tty_device_t, chr_file, "rfcomm2")
	dev_filetrans($1, tty_device_t, chr_file, "rfcomm3")
	dev_filetrans($1, tty_device_t, chr_file, "rfcomm4")
	dev_filetrans($1, tty_device_t, chr_file, "rfcomm5")
	dev_filetrans($1, tty_device_t, chr_file, "rfcomm6")
	dev_filetrans($1, tty_device_t, chr_file, "rfcomm7")
	dev_filetrans($1, tty_device_t, chr_file, "rfcomm8")
	dev_filetrans($1, tty_device_t, chr_file, "rfcomm9")
	dev_filetrans($1, tty_device_t, chr_file, "slamr0")
	dev_filetrans($1, tty_device_t, chr_file, "slamr1")
	dev_filetrans($1, tty_device_t, chr_file, "slamr2")
	dev_filetrans($1, tty_device_t, chr_file, "slamr3")
	dev_filetrans($1, tty_device_t, chr_file, "slamr4")
	dev_filetrans($1, tty_device_t, chr_file, "slamr5")
	dev_filetrans($1, tty_device_t, chr_file, "slamr6")
	dev_filetrans($1, tty_device_t, chr_file, "slamr7")
	dev_filetrans($1, tty_device_t, chr_file, "slamr8")
	dev_filetrans($1, tty_device_t, chr_file, "slamr9")
	dev_filetrans($1, tty_device_t, chr_file, "ttyACM0")
	dev_filetrans($1, tty_device_t, chr_file, "ttyACM1")
	dev_filetrans($1, tty_device_t, chr_file, "ttyACM2")
	dev_filetrans($1, tty_device_t, chr_file, "ttyACM3")
	dev_filetrans($1, tty_device_t, chr_file, "ttyACM4")
	dev_filetrans($1, tty_device_t, chr_file, "ttyACM5")
	dev_filetrans($1, tty_device_t, chr_file, "ttyACM6")
	dev_filetrans($1, tty_device_t, chr_file, "ttyACM7")
	dev_filetrans($1, tty_device_t, chr_file, "ttyACM8")
	dev_filetrans($1, tty_device_t, chr_file, "ttyACM9")
	dev_filetrans($1, tty_device_t, chr_file, "ttyS0")
	dev_filetrans($1, tty_device_t, chr_file, "ttyS1")
	dev_filetrans($1, tty_device_t, chr_file, "ttyS2")
	dev_filetrans($1, tty_device_t, chr_file, "ttyS3")
	dev_filetrans($1, tty_device_t, chr_file, "ttyS4")
	dev_filetrans($1, tty_device_t, chr_file, "ttyS5")
	dev_filetrans($1, tty_device_t, chr_file, "ttyS6")
	dev_filetrans($1, tty_device_t, chr_file, "ttyS7")
	dev_filetrans($1, tty_device_t, chr_file, "ttyS8")
	dev_filetrans($1, tty_device_t, chr_file, "ttyS9")
	dev_filetrans($1, tty_device_t, chr_file, "ttySG0")
	dev_filetrans($1, tty_device_t, chr_file, "ttySG1")
	dev_filetrans($1, tty_device_t, chr_file, "ttySG2")
	dev_filetrans($1, tty_device_t, chr_file, "ttySG3")
	dev_filetrans($1, tty_device_t, chr_file, "ttySG4")
	dev_filetrans($1, tty_device_t, chr_file, "ttySG5")
	dev_filetrans($1, tty_device_t, chr_file, "ttySG6")
	dev_filetrans($1, tty_device_t, chr_file, "ttySG7")
	dev_filetrans($1, tty_device_t, chr_file, "ttySG8")
	dev_filetrans($1, tty_device_t, chr_file, "ttySG9")
	dev_filetrans($1, usbtty_device_t, chr_file, "ttyUSB0")
	dev_filetrans($1, usbtty_device_t, chr_file, "ttyUSB1")
	dev_filetrans($1, usbtty_device_t, chr_file, "ttyUSB2")
	dev_filetrans($1, usbtty_device_t, chr_file, "ttyUSB3")
	dev_filetrans($1, usbtty_device_t, chr_file, "ttyUSB4")
	dev_filetrans($1, usbtty_device_t, chr_file, "ttyUSB5")
	dev_filetrans($1, usbtty_device_t, chr_file, "ttyUSB6")
	dev_filetrans($1, usbtty_device_t, chr_file, "ttyUSB7")
	dev_filetrans($1, usbtty_device_t, chr_file, "ttyUSB8")
	dev_filetrans($1, usbtty_device_t, chr_file, "ttyUSB9")
	dev_filetrans($1, virtio_device_t, chr_file, "vport0p0")
	dev_filetrans($1, virtio_device_t, chr_file, "vport0p1")
	dev_filetrans($1, virtio_device_t, chr_file, "vport0p2")
	dev_filetrans($1, virtio_device_t, chr_file, "vport0p3")
	dev_filetrans($1, virtio_device_t, chr_file, "vport0p4")
	dev_filetrans($1, virtio_device_t, chr_file, "vport0p5")
	dev_filetrans($1, virtio_device_t, chr_file, "vport0p6")
	dev_filetrans($1, virtio_device_t, chr_file, "vport0p7")
	dev_filetrans($1, virtio_device_t, chr_file, "vport0p8")
	dev_filetrans($1, virtio_device_t, chr_file, "vport0p9")
	dev_filetrans($1, devpts_t, dir, "pts")
	dev_filetrans($1, tty_device_t, chr_file, "xvc0")
	dev_filetrans($1, tty_device_t, chr_file, "xvc1")
	dev_filetrans($1, tty_device_t, chr_file, "xvc2")
	dev_filetrans($1, tty_device_t, chr_file, "xvc3")
	dev_filetrans($1, tty_device_t, chr_file, "xvc4")
	dev_filetrans($1, tty_device_t, chr_file, "xvc5")
	dev_filetrans($1, tty_device_t, chr_file, "xvc6")
	dev_filetrans($1, tty_device_t, chr_file, "xvc7")
	dev_filetrans($1, tty_device_t, chr_file, "xvc8")
	dev_filetrans($1, tty_device_t, chr_file, "xvc9")
')<|MERGE_RESOLUTION|>--- conflicted
+++ resolved
@@ -407,11 +407,7 @@
 
 ########################################
 ## <summary>
-<<<<<<< HEAD
-##	Relabel a pty filesystem.
-=======
 ##	Relabel from and to pty filesystem.
->>>>>>> be2e70be
 ## </summary>
 ## <param name="domain">
 ##	<summary>
@@ -424,12 +420,8 @@
 		type devpts_t;
 	')
 
-<<<<<<< HEAD
-	allow $1 devpts_t:filesystem relabel_file_perms;
-=======
 	dev_list_all_dev_nodes($1)
 	allow $1 devpts_t:filesystem { relabelto relabelfrom };
->>>>>>> be2e70be
 ')
 
 ########################################
