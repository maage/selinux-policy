## <summary>
## Device nodes and interfaces for many basic system devices.
## </summary>
## <desc>
## <p>
## This module creates the device node concept and provides
## the policy for many of the device files. Notable exceptions are
## the mass storage and terminal devices that are covered by other
## modules.
## </p>
## <p>
## This module creates the concept of a device node. That is a
## char or block device file, usually in /dev. All types that
## are used to label device nodes should use the dev_node macro.
## </p>
## <p>
## Additionally, this module controls access to three things:
##	<ul>
##		<li>the device directories containing device nodes</li>
##		<li>device nodes as a group</li>
##		<li>individual access to specific device nodes covered by
##		this module.</li>
##	</ul>
## </p>
## </desc>
## <required val="true">
##	Depended on by other required modules.
## </required>

########################################
## <summary>
##	Make the specified type usable for device
##	nodes in a filesystem.
## </summary>
## <desc>
##	<p>
##	Make the specified type usable for device nodes
##	in a filesystem.  Types used for device nodes that
##	do not use this interface, or an interface that
##	calls this one, will have unexpected behaviors
##	while the system is running.
##	</p>
##	<p>
##	Example:
##	</p>
##	<p>
##	type mydev_t;
##	dev_node(mydev_t)
##	allow mydomain_t mydev_t:chr_file read_chr_file_perms;
##	</p>
##	<p>
##	Related interfaces:
##	</p>
##	<ul>
##		<li>term_tty()</li>
##		<li>term_pty()</li>
##	</ul>
## </desc>
## <param name="type">
##	<summary>
##	Type to be used for device nodes.
##	</summary>
## </param>
## <infoflow type="none"/>
#
interface(`dev_node',`
	gen_require(`
		attribute device_node;
	')

	typeattribute $1 device_node;
')

########################################
## <summary>
##	Associate the specified file type with device filesystem.
## </summary>
## <param name="file_type">
##	<summary>
##	The type of the file to be associated.
##	</summary>
## </param>
#
interface(`dev_associate',`
	gen_require(`
		type device_t;
	')

	allow $1 device_t:filesystem associate;
	fs_associate_tmpfs($1)	#For backwards compatibility
')

########################################
## <summary>
##	Mount a filesystem on /dev
## </summary>
## <param name="domain">
##	<summary>
##	Domain allow access.
##	</summary>
## </param>
#
interface(`dev_mounton',`
	gen_require(`
		type device_t;
	')

	allow $1 device_t:dir mounton;
')

########################################
## <summary>
##	Allow full relabeling (to and from) of all device nodes.
## </summary>
## <param name="domain">
##	<summary>
##	Domain allowed access.
##	</summary>
## </param>
## <rolecap/>
#
interface(`dev_relabel_all_dev_nodes',`
	gen_require(`
		attribute device_node;
		type device_t;
	')

	relabelfrom_dirs_pattern($1, device_t, device_node)
	relabelfrom_files_pattern($1, device_t, device_node)
	relabelfrom_lnk_files_pattern($1, device_t, { device_t device_node })
	relabelfrom_fifo_files_pattern($1, device_t, device_node)
	relabelfrom_sock_files_pattern($1, device_t, device_node)
	relabel_blk_files_pattern($1, device_t, { device_t device_node })
	relabel_chr_files_pattern($1, device_t, { device_t device_node })
')

########################################
## <summary>
##	List all of the device nodes in a device directory.
## </summary>
## <param name="domain">
##	<summary>
##	Domain allowed access.
##	</summary>
## </param>
#
interface(`dev_list_all_dev_nodes',`
	gen_require(`
		type device_t;
	')

	list_dirs_pattern($1, device_t, device_t)
	read_lnk_files_pattern($1, device_t, device_t)
')

########################################
## <summary>
##	Set the attributes of /dev directories.
## </summary>
## <param name="domain">
##	<summary>
##	Domain allowed access.
##	</summary>
## </param>
#
interface(`dev_setattr_generic_dirs',`
	gen_require(`
		type device_t;
	')

	setattr_dirs_pattern($1, device_t, device_t)
')

########################################
## <summary>
##	Dontaudit attempts to list all device nodes.
## </summary>
## <param name="domain">
##	<summary>
##	Domain to not audit.
##	</summary>
## </param>
#
interface(`dev_dontaudit_list_all_dev_nodes',`
	gen_require(`
		type device_t;
	')

	dontaudit $1 device_t:dir list_dir_perms;
')

########################################
## <summary>
##	Add entries to directories in /dev.
## </summary>
## <param name="domain">
##	<summary>
##	Domain allowed access.
##	</summary>
## </param>
#
interface(`dev_add_entry_generic_dirs',`
	gen_require(`
		type device_t;
	')

	allow $1 device_t:dir add_entry_dir_perms;
')

########################################
## <summary>
##	Add entries to directories in /dev.
## </summary>
## <param name="domain">
##	<summary>
##	Domain allowed access.
##	</summary>
## </param>
#
interface(`dev_remove_entry_generic_dirs',`
	gen_require(`
		type device_t;
	')

	allow $1 device_t:dir del_entry_dir_perms;
')

########################################
## <summary>
##	Create a directory in the device directory.
## </summary>
## <param name="domain">
##	<summary>
##	Domain allowed access.
##	</summary>
## </param>
#
interface(`dev_create_generic_dirs',`
	gen_require(`
		type device_t;
	')

	allow $1 device_t:dir list_dir_perms;
	create_dirs_pattern($1, device_t, device_t)
')

########################################
## <summary>
##	Delete a directory in the device directory.
## </summary>
## <param name="domain">
##	<summary>
##	Domain allowed access.
##	</summary>
## </param>
#
interface(`dev_delete_generic_dirs',`
	gen_require(`
		type device_t;
	')

	delete_dirs_pattern($1, device_t, device_t)
')

########################################
## <summary>
##	Manage of directories in /dev.
## </summary>
## <param name="domain">
##	<summary>
##	Domain allowed access.
##	</summary>
## </param>
#
interface(`dev_manage_generic_dirs',`
	gen_require(`
		type device_t;
	')

	manage_dirs_pattern($1, device_t, device_t)
')

########################################
## <summary>
##	Allow full relabeling (to and from) of directories in /dev.
## </summary>
## <param name="domain">
##	<summary>
##	Domain allowed access.
##	</summary>
## </param>
#
interface(`dev_relabel_generic_dev_dirs',`
	gen_require(`
		type device_t;
	')

	relabel_dirs_pattern($1, device_t, device_t)
')

########################################
## <summary>
##	dontaudit getattr generic files in /dev.
## </summary>
## <param name="domain">
##	<summary>
##	Domain to not audit.
##	</summary>
## </param>
#
interface(`dev_dontaudit_getattr_generic_files',`
	gen_require(`
		type device_t;
	')

	dontaudit $1 device_t:file getattr;
')

########################################
## <summary>
##	Read and write generic files in /dev.
## </summary>
## <param name="domain">
##	<summary>
##	Domain allowed access.
##	</summary>
## </param>
#
interface(`dev_rw_generic_files',`
	gen_require(`
		type device_t;
	')

	rw_files_pattern($1, device_t, device_t)
')

########################################
## <summary>
##	Delete generic files in /dev.
## </summary>
## <param name="domain">
##	<summary>
##	Domain allowed access.
##	</summary>
## </param>
#
interface(`dev_delete_generic_files',`
	gen_require(`
		type device_t;
	')

	delete_files_pattern($1, device_t, device_t)
')

########################################
## <summary>
##	Create a file in the device directory.
## </summary>
## <param name="domain">
##	<summary>
##	Domain allowed access.
##	</summary>
## </param>
#
interface(`dev_manage_generic_files',`
	gen_require(`
		type device_t;
	')

	manage_files_pattern($1, device_t, device_t)
')

########################################
## <summary>
##	Dontaudit getattr on generic pipes.
## </summary>
## <param name="domain">
##	<summary>
##	Domain to not audit.
##	</summary>
## </param>
#
interface(`dev_dontaudit_getattr_generic_pipes',`
	gen_require(`
		type device_t;
	')

	dontaudit $1 device_t:fifo_file getattr;
')

########################################
## <summary>
##	Allow getattr on generic block devices.
## </summary>
## <param name="domain">
##	<summary>
##	Domain allowed access.
##	</summary>
## </param>
#
interface(`dev_getattr_generic_blk_files',`
	gen_require(`
		type device_t;
	')

	getattr_blk_files_pattern($1, device_t, device_t)
')

########################################
## <summary>
##	Dontaudit getattr on generic block devices.
## </summary>
## <param name="domain">
##	<summary>
##	Domain to not audit.
##	</summary>
## </param>
#
interface(`dev_dontaudit_getattr_generic_blk_files',`
	gen_require(`
		type device_t;
	')

	dontaudit $1 device_t:blk_file getattr;
')

########################################
## <summary>
##	Dontaudit setattr on generic block devices.
## </summary>
## <param name="domain">
##	<summary>
##	Domain to not audit.
##	</summary>
## </param>
#
interface(`dev_dontaudit_setattr_generic_blk_files',`
	gen_require(`
		type device_t;
	')

	dontaudit $1 device_t:blk_file setattr;
')

########################################
## <summary>
##	Create generic block device files.
## </summary>
## <param name="domain">
##	<summary>
##	Domain allowed access.
##	</summary>
## </param>
#
interface(`dev_create_generic_blk_files',`
	gen_require(`
		type device_t;
	')

	create_blk_files_pattern($1, device_t, device_t)
')

########################################
## <summary>
##	Delete generic block device files.
## </summary>
## <param name="domain">
##	<summary>
##	Domain allowed access.
##	</summary>
## </param>
#
interface(`dev_delete_generic_blk_files',`
	gen_require(`
		type device_t;
	')

	delete_blk_files_pattern($1, device_t, device_t)
')

########################################
## <summary>
##	Allow getattr for generic character device files.
## </summary>
## <param name="domain">
##	<summary>
##	Domain allowed access.
##	</summary>
## </param>
#
interface(`dev_getattr_generic_chr_files',`
	gen_require(`
		type device_t;
	')

	getattr_chr_files_pattern($1, device_t, device_t)
')

########################################
## <summary>
##	Allow relablefrom for generic character device files.
## </summary>
## <param name="domain">
##	<summary>
##	Domain allowed access.
##	</summary>
## </param>
#
interface(`dev_relabelfrom_generic_chr_files',`
	gen_require(`
		type device_t;
	')

	allow $1 device_t:chr_file relabelfrom;
')

########################################
## <summary>
##	Dontaudit getattr for generic character device files.
## </summary>
## <param name="domain">
##	<summary>
##	Domain to not audit.
##	</summary>
## </param>
#
interface(`dev_dontaudit_getattr_generic_chr_files',`
	gen_require(`
		type device_t;
	')

	dontaudit $1 device_t:chr_file getattr;
')

########################################
## <summary>
##	Dontaudit setattr for generic character device files.
## </summary>
## <param name="domain">
##	<summary>
##	Domain to not audit.
##	</summary>
## </param>
#
interface(`dev_dontaudit_setattr_generic_chr_files',`
	gen_require(`
		type device_t;
	')

	dontaudit $1 device_t:chr_file setattr;
')

########################################
## <summary>
##	Read generic character device files.
## </summary>
## <param name="domain">
##	<summary>
##	Domain allowed access.
##	</summary>
## </param>
#
interface(`dev_read_generic_chr_files',`
	gen_require(`
		type device_t;
	')

	allow $1 device_t:chr_file read_chr_file_perms;
')

########################################
## <summary>
##	Read and write generic character device files.
## </summary>
## <param name="domain">
##	<summary>
##	Domain allowed access.
##	</summary>
## </param>
#
interface(`dev_rw_generic_chr_files',`
	gen_require(`
		type device_t;
	')

	allow $1 device_t:chr_file rw_chr_file_perms;
')

########################################
## <summary>
<<<<<<< HEAD
##	Read and write generic block device files.
## </summary>
## <param name="domain">
##	<summary>
##	Domain allowed access.
##	</summary>
## </param>
#
interface(`dev_rw_generic_blk_files',`
=======
##	Dontaudit attempts to read/write generic character device files.
## </summary>
## <param name="domain">
##	<summary>
##	Domain to dontaudit access.
##	</summary>
## </param>
#
interface(`dev_dontaudit_rw_generic_chr_files',`
>>>>>>> 76a9fe96
	gen_require(`
		type device_t;
	')

<<<<<<< HEAD
	allow $1 device_t:blk_file rw_chr_file_perms;
=======
	dontaudit $1 device_t:chr_file rw_chr_file_perms;
>>>>>>> 76a9fe96
')

########################################
## <summary>
##	Create generic character device files.
## </summary>
## <param name="domain">
##	<summary>
##	Domain allowed access.
##	</summary>
## </param>
#
interface(`dev_create_generic_chr_files',`
	gen_require(`
		type device_t;
	')

	create_chr_files_pattern($1, device_t, device_t)
')

########################################
## <summary>
##	Delete generic character device files.
## </summary>
## <param name="domain">
##	<summary>
##	Domain allowed access.
##	</summary>
## </param>
#
interface(`dev_delete_generic_chr_files',`
	gen_require(`
		type device_t;
	')

	delete_chr_files_pattern($1, device_t, device_t)
')

########################################
## <summary>
##	Do not audit attempts to set the attributes
##	of symbolic links in device directories (/dev).
## </summary>
## <param name="domain">
##	<summary>
##	Domain to not audit.
##	</summary>
## </param>
#
interface(`dev_dontaudit_setattr_generic_symlinks',`
	gen_require(`
		type device_t;
	')

	dontaudit $1 device_t:lnk_file setattr;
')

########################################
## <summary>
##	Create symbolic links in device directories.
## </summary>
## <param name="domain">
##	<summary>
##	Domain allowed access.
##	</summary>
## </param>
#
interface(`dev_create_generic_symlinks',`
	gen_require(`
		type device_t;
	')

	create_lnk_files_pattern($1, device_t, device_t)
')

########################################
## <summary>
##	Delete symbolic links in device directories.
## </summary>
## <param name="domain">
##	<summary>
##	Domain allowed access.
##	</summary>
## </param>
#
interface(`dev_delete_generic_symlinks',`
	gen_require(`
		type device_t;
	')

	delete_lnk_files_pattern($1, device_t, device_t)
')

########################################
## <summary>
##	Read symbolic links in device directories.
## </summary>
## <param name="domain">
##	<summary>
##	Domain allowed access.
##	</summary>
## </param>
#
interface(`dev_read_generic_symlinks',`
	gen_require(`
		type device_t;
	')

	allow $1 device_t:lnk_file read_lnk_file_perms;
')

########################################
## <summary>
##	Create, delete, read, and write symbolic links in device directories.
## </summary>
## <param name="domain">
##	<summary>
##	Domain allowed access.
##	</summary>
## </param>
#
interface(`dev_manage_generic_symlinks',`
	gen_require(`
		type device_t;
	')

	manage_lnk_files_pattern($1, device_t, device_t)
')

########################################
## <summary>
##	Relabel symbolic links in device directories.
## </summary>
## <param name="domain">
##	<summary>
##	Domain allowed access.
##	</summary>
## </param>
#
interface(`dev_relabel_generic_symlinks',`
	gen_require(`
		type device_t;
	')

	relabel_lnk_files_pattern($1, device_t, device_t)
')

########################################
## <summary>
##	Create, delete, read, and write device nodes in device directories.
## </summary>
## <param name="domain">
##	<summary>
##	Domain allowed access.
##	</summary>
## </param>
#
interface(`dev_manage_all_dev_nodes',`
	gen_require(`
		attribute device_node, memory_raw_read, memory_raw_write;
		type device_t;
	')

	manage_dirs_pattern($1, device_t, device_t)
	manage_sock_files_pattern($1, device_t, device_t)
	manage_lnk_files_pattern($1, device_t, device_t)
	manage_chr_files_pattern($1, device_t, { device_t device_node })
	manage_blk_files_pattern($1, device_t, { device_t device_node })
	relabel_dirs_pattern($1, device_t, device_t)
	relabel_chr_files_pattern($1, device_t, { device_t device_node })
	relabel_blk_files_pattern($1, device_t, { device_t device_node })

	# these next rules are to satisfy assertions broken by the above lines.
	# the permissions hopefully can be cut back a lot
	storage_raw_read_fixed_disk($1)
	storage_raw_write_fixed_disk($1)
	storage_read_scsi_generic($1)
	storage_write_scsi_generic($1)

	typeattribute $1 memory_raw_read;
	typeattribute $1 memory_raw_write;
')

########################################
## <summary>
##	Dontaudit getattr for generic device files.
## </summary>
## <param name="domain">
##	<summary>
##	Domain to not audit.
##	</summary>
## </param>
#
interface(`dev_dontaudit_rw_generic_dev_nodes',`
	gen_require(`
		type device_t;
	')

	dontaudit $1 device_t:{ chr_file blk_file } { getattr read write ioctl };
')

########################################
## <summary>
##	Create, delete, read, and write block device files.
## </summary>
## <param name="domain">
##	<summary>
##	Domain allowed access.
##	</summary>
## </param>
#
interface(`dev_manage_generic_blk_files',`
	gen_require(`
		type device_t;
	')

	manage_blk_files_pattern($1, device_t, device_t)
')

########################################
## <summary>
##	Create, delete, read, and write character device files.
## </summary>
## <param name="domain">
##	<summary>
##	Domain allowed access.
##	</summary>
## </param>
#
interface(`dev_manage_generic_chr_files',`
	gen_require(`
		type device_t;
	')

	manage_chr_files_pattern($1, device_t, device_t)
')

########################################
## <summary>
##	Create, read, and write device nodes. The node
##	will be transitioned to the type provided.
## </summary>
## <param name="domain">
##	<summary>
##	Domain allowed access.
##	</summary>
## </param>
## <param name="file">
##	<summary>
##	Type to which the created node will be transitioned.
##	</summary>
## </param>
## <param name="objectclass(es)">
##	<summary>
##	Object class(es) (single or set including {}) for which this
##	the transition will occur.
##	</summary>
## </param>
#
interface(`dev_filetrans',`
	gen_require(`
		type device_t;
	')

	filetrans_pattern($1, device_t, $2, $3)

	dev_associate($2)
	files_associate_tmp($2)
')

########################################
## <summary>
##	Create, read, and write device nodes. The node
##	will be transitioned to the type provided.  This is
##	a temporary interface until devtmpfs functionality
##	fixed.
## </summary>
## <param name="domain">
##	<summary>
##	Domain allowed access.
##	</summary>
## </param>
## <param name="objectclass(es)">
##	<summary>
##	Object class(es) (single or set including {}) for which this
##	the transition will occur.
##	</summary>
## </param>
#
interface(`dev_tmpfs_filetrans_dev',`
	gen_require(`
		type device_t;
	')

	fs_tmpfs_filetrans($1, device_t, $2)
')

########################################
## <summary>
##	Getattr on all block file device nodes.
## </summary>
## <param name="domain">
##	<summary>
##	Domain allowed access.
##	</summary>
## </param>
## <rolecap/>
#
interface(`dev_getattr_all_blk_files',`
	gen_require(`
		attribute device_node;
		type device_t;
	')

	getattr_blk_files_pattern($1, device_t, device_node)
')

########################################
## <summary>
##	Dontaudit getattr on all block file device nodes.
## </summary>
## <param name="domain">
##	<summary>
##	Domain to not audit.
##	</summary>
## </param>
#
interface(`dev_dontaudit_getattr_all_blk_files',`
	gen_require(`
		attribute device_node;
		type device_t;
	')

	dontaudit $1 { device_t device_node }:blk_file getattr;
')

########################################
## <summary>
##	Getattr on all character file device nodes.
## </summary>
## <param name="domain">
##	<summary>
##	Domain allowed access.
##	</summary>
## </param>
## <rolecap/>
#
interface(`dev_getattr_all_chr_files',`
	gen_require(`
		attribute device_node;
	')

	getattr_chr_files_pattern($1, device_t, device_node)
')

########################################
## <summary>
##	Dontaudit getattr on all character file device nodes.
## </summary>
## <param name="domain">
##	<summary>
##	Domain to not audit.
##	</summary>
## </param>
#
interface(`dev_dontaudit_getattr_all_chr_files',`
	gen_require(`
		attribute device_node;
		type device_t;
	')

	dontaudit $1 { device_t device_node }:chr_file getattr;
')

########################################
## <summary>
##	Setattr on all block file device nodes.
## </summary>
## <param name="domain">
##	<summary>
##	Domain allowed access.
##	</summary>
## </param>
## <rolecap/>
#
interface(`dev_setattr_all_blk_files',`
	gen_require(`
		attribute device_node;
	')

	setattr_blk_files_pattern($1, device_t, device_node)
')

########################################
## <summary>
##	Setattr on all character file device nodes.
## </summary>
## <param name="domain">
##	<summary>
##	Domain allowed access.
##	</summary>
## </param>
## <rolecap/>
#
interface(`dev_setattr_all_chr_files',`
	gen_require(`
		attribute device_node;
	')

	setattr_chr_files_pattern($1, device_t, device_node)
')

########################################
## <summary>
##	Dontaudit read on all block file device nodes.
## </summary>
## <param name="domain">
##	<summary>
##	Domain to not audit.
##	</summary>
## </param>
#
interface(`dev_dontaudit_read_all_blk_files',`
	gen_require(`
		attribute device_node;
	')

	dontaudit $1 device_node:blk_file { getattr read };
')

########################################
## <summary>
##	Dontaudit write on all block file device nodes.
## </summary>
## <param name="domain">
##	<summary>
##	Domain to not audit.
##	</summary>
## </param>
#
interface(`dev_dontaudit_write_all_blk_files',`
	gen_require(`
		attribute device_node;
	')

	dontaudit $1 device_node:blk_file write;
')

########################################
## <summary>
##	Dontaudit read on all character file device nodes.
## </summary>
## <param name="domain">
##	<summary>
##	Domain to not audit.
##	</summary>
## </param>
#
interface(`dev_dontaudit_read_all_chr_files',`
	gen_require(`
		attribute device_node;
	')

	dontaudit $1 device_node:chr_file { getattr read };
')

########################################
## <summary>
##	Dontaudit write on all character file device nodes.
## </summary>
## <param name="domain">
##	<summary>
##	Domain to not audit.
##	</summary>
## </param>
#
interface(`dev_dontaudit_write_all_chr_files',`
	gen_require(`
		attribute device_node;
	')

	dontaudit $1 device_node:chr_file write;
')

########################################
## <summary>
##	Create all block device files.
## </summary>
## <param name="domain">
##	<summary>
##	Domain allowed access.
##	</summary>
## </param>
#
interface(`dev_create_all_blk_files',`
	gen_require(`
		attribute device_node;
	')

	create_blk_files_pattern($1, device_t, device_node)
')

########################################
## <summary>
##	Create all character device files.
## </summary>
## <param name="domain">
##	<summary>
##	Domain allowed access.
##	</summary>
## </param>
#
interface(`dev_create_all_chr_files',`
	gen_require(`
		attribute device_node;
	')

	create_chr_files_pattern($1, device_t, device_node)
')

########################################
## <summary>
##	rw all inherited character device files.
## </summary>
## <param name="domain">
##	<summary>
##	Domain allowed access.
##	</summary>
## </param>
#
interface(`dev_rw_all_inherited_chr_files',`
	gen_require(`
		attribute device_node;
	')

	allow $1 device_node:chr_file rw_inherited_chr_file_perms;
')

########################################
## <summary>
##	rw all inherited blk device files.
## </summary>
## <param name="domain">
##	<summary>
##	Domain allowed access.
##	</summary>
## </param>
#
interface(`dev_rw_all_inherited_blk_files',`
	gen_require(`
		attribute device_node;
	')

	allow $1 device_node:blk_file rw_inherited_blk_file_perms;
')

########################################
## <summary>
##	Delete all block device files.
## </summary>
## <param name="domain">
##	<summary>
##	Domain allowed access.
##	</summary>
## </param>
#
interface(`dev_delete_all_blk_files',`
	gen_require(`
		attribute device_node;
	')

	delete_blk_files_pattern($1, device_t, device_node)
')

########################################
## <summary>
##	Delete all character device files.
## </summary>
## <param name="domain">
##	<summary>
##	Domain allowed access.
##	</summary>
## </param>
#
interface(`dev_delete_all_chr_files',`
	gen_require(`
		attribute device_node;
	')

	delete_chr_files_pattern($1, device_t, device_node)
')

########################################
## <summary>
##	Rename all block device files.
## </summary>
## <param name="domain">
##	<summary>
##	Domain allowed access.
##	</summary>
## </param>
#
interface(`dev_rename_all_blk_files',`
	gen_require(`
		attribute device_node;
	')

	rename_blk_files_pattern($1, device_t, device_node)
')

########################################
## <summary>
##	Rename all character device files.
## </summary>
## <param name="domain">
##	<summary>
##	Domain allowed access.
##	</summary>
## </param>
#
interface(`dev_rename_all_chr_files',`
	gen_require(`
		attribute device_node;
	')

	rename_chr_files_pattern($1, device_t, device_node)
')

########################################
## <summary>
##	Read, write, create, and delete all block device files.
## </summary>
## <param name="domain">
##	<summary>
##	Domain allowed access.
##	</summary>
## </param>
#
interface(`dev_manage_all_blk_files',`
	gen_require(`
		attribute device_node;
	')

	manage_blk_files_pattern($1, device_t, device_node)

	# these next rules are to satisfy assertions broken by the above lines.
	storage_raw_read_fixed_disk($1)
	storage_raw_write_fixed_disk($1)
	storage_read_scsi_generic($1)
	storage_write_scsi_generic($1)
')

########################################
## <summary>
##	Read, write, create, and delete all character device files.
## </summary>
## <param name="domain">
##	<summary>
##	Domain allowed access.
##	</summary>
## </param>
#
interface(`dev_manage_all_chr_files',`
	gen_require(`
		attribute device_node, memory_raw_read, memory_raw_write;
	')

	manage_chr_files_pattern($1, device_t, device_node)

	typeattribute $1 memory_raw_read, memory_raw_write;
')

########################################
## <summary>
##	Getattr the agp devices.
## </summary>
## <param name="domain">
##	<summary>
##	Domain allowed access.
##	</summary>
## </param>
#
interface(`dev_getattr_agp_dev',`
	gen_require(`
		type device_t, agp_device_t;
	')

	getattr_chr_files_pattern($1, device_t, agp_device_t)
')

########################################
## <summary>
##	Read and write the agp devices.
## </summary>
## <param name="domain">
##	<summary>
##	Domain allowed access.
##	</summary>
## </param>
#
interface(`dev_rw_agp',`
	gen_require(`
		type device_t, agp_device_t;
	')

	rw_chr_files_pattern($1, device_t, agp_device_t)
')

########################################
## <summary>
##	Get the attributes of the apm bios device node.
## </summary>
## <param name="domain">
##	<summary>
##	Domain allowed access.
##	</summary>
## </param>
#
interface(`dev_getattr_apm_bios_dev',`
	gen_require(`
		type device_t, apm_bios_t;
	')

	getattr_chr_files_pattern($1, device_t, apm_bios_t)
')

########################################
## <summary>
##	Do not audit attempts to get the attributes of
##	the apm bios device node.
## </summary>
## <param name="domain">
##	<summary>
##	Domain to not audit.
##	</summary>
## </param>
#
interface(`dev_dontaudit_getattr_apm_bios_dev',`
	gen_require(`
		type apm_bios_t;
	')

	dontaudit $1 apm_bios_t:chr_file getattr;
')

########################################
## <summary>
##	Set the attributes of the apm bios device node.
## </summary>
## <param name="domain">
##	<summary>
##	Domain allowed access.
##	</summary>
## </param>
#
interface(`dev_setattr_apm_bios_dev',`
	gen_require(`
		type device_t, apm_bios_t;
	')

	setattr_chr_files_pattern($1, device_t, apm_bios_t)
')

########################################
## <summary>
##	Do not audit attempts to set the attributes of
##	the apm bios device node.
## </summary>
## <param name="domain">
##	<summary>
##	Domain to not audit.
##	</summary>
## </param>
#
interface(`dev_dontaudit_setattr_apm_bios_dev',`
	gen_require(`
		type apm_bios_t;
	')

	dontaudit $1 apm_bios_t:chr_file setattr;
')

########################################
## <summary>
##	Read and write the apm bios.
## </summary>
## <param name="domain">
##	<summary>
##	Domain allowed access.
##	</summary>
## </param>
#
interface(`dev_rw_apm_bios',`
	gen_require(`
		type device_t, apm_bios_t;
	')

	rw_chr_files_pattern($1, device_t, apm_bios_t)
')

########################################
## <summary>
##	Get the attributes of the autofs device node.
## </summary>
## <param name="domain">
##	<summary>
##	Domain allowed access.
##	</summary>
## </param>
#
interface(`dev_getattr_autofs_dev',`
	gen_require(`
		type device_t, autofs_device_t;
	')

	getattr_chr_files_pattern($1, device_t, autofs_device_t)
')

########################################
## <summary>
##	Relable the autofs device node.
## </summary>
## <param name="domain">
##	<summary>
##	Domain allowed access.
##	</summary>
## </param>
#
interface(`dev_relabel_autofs_dev',`
	gen_require(`
		type autofs_device_t;
	')

	allow $1 autofs_device_t:chr_file relabel_chr_file_perms;
')

########################################
## <summary>
##	Do not audit attempts to get the attributes of
##	the autofs device node.
## </summary>
## <param name="domain">
##	<summary>
##	Domain to not audit.
##	</summary>
## </param>
#
interface(`dev_dontaudit_getattr_autofs_dev',`
	gen_require(`
		type autofs_device_t;
	')

	dontaudit $1 autofs_device_t:chr_file getattr;
')

########################################
## <summary>
##	Set the attributes of the autofs device node.
## </summary>
## <param name="domain">
##	<summary>
##	Domain allowed access.
##	</summary>
## </param>
#
interface(`dev_setattr_autofs_dev',`
	gen_require(`
		type device_t, autofs_device_t;
	')

	setattr_chr_files_pattern($1, device_t, autofs_device_t)
')

########################################
## <summary>
##	Do not audit attempts to set the attributes of
##	the autofs device node.
## </summary>
## <param name="domain">
##	<summary>
##	Domain to not audit.
##	</summary>
## </param>
#
interface(`dev_dontaudit_setattr_autofs_dev',`
	gen_require(`
		type autofs_device_t;
	')

	dontaudit $1 autofs_device_t:chr_file setattr;
')

########################################
## <summary>
##	Read and write the autofs device.
## </summary>
## <param name="domain">
##	<summary>
##	Domain allowed access.
##	</summary>
## </param>
#
interface(`dev_rw_autofs',`
	gen_require(`
		type device_t, autofs_device_t;
	')

	rw_chr_files_pattern($1, device_t, autofs_device_t)
')

########################################
## <summary>
##	Read and write the PCMCIA card manager device.
## </summary>
## <param name="domain">
##	<summary>
##	Domain allowed access.
##	</summary>
## </param>
#
interface(`dev_rw_cardmgr',`
	gen_require(`
		type cardmgr_dev_t;
	')

	rw_chr_files_pattern($1, device_t, cardmgr_dev_t)
')

########################################
## <summary>
##	Do not audit attempts to read and
##	write the PCMCIA card manager device.
## </summary>
## <param name="domain">
##	<summary>
##	Domain to not audit.
##	</summary>
## </param>
#
interface(`dev_dontaudit_rw_cardmgr',`
	gen_require(`
		type cardmgr_dev_t;
	')

	dontaudit $1 cardmgr_dev_t:chr_file { read write };
')

########################################
## <summary>
##	Create, read, write, and delete
##	the PCMCIA card manager device
##	with the correct type.
## </summary>
## <param name="domain">
##	<summary>
##	Domain allowed access.
##	</summary>
## </param>
#
interface(`dev_create_cardmgr_dev',`
	gen_require(`
		type device_t, cardmgr_dev_t;
	')

	create_chr_files_pattern($1, device_t, cardmgr_dev_t)
	create_blk_files_pattern($1, device_t, cardmgr_dev_t)
')

########################################
## <summary>
##	Create, read, write, and delete
##	the PCMCIA card manager device.
## </summary>
## <param name="domain">
##	<summary>
##	Domain allowed access.
##	</summary>
## </param>
#
interface(`dev_manage_cardmgr_dev',`
	gen_require(`
		type device_t, cardmgr_dev_t;
	')

	manage_chr_files_pattern($1, device_t, cardmgr_dev_t)
	manage_blk_files_pattern($1, device_t, cardmgr_dev_t)
')

########################################
## <summary>
##	Automatic type transition to the type
##	for PCMCIA card manager device nodes when
##	created in /dev.
## </summary>
## <param name="domain">
##	<summary>
##	Domain allowed access.
##	</summary>
## </param>
#
interface(`dev_filetrans_cardmgr',`
	gen_require(`
		type device_t, cardmgr_dev_t;
	')

	filetrans_pattern($1, device_t, cardmgr_dev_t, { chr_file blk_file })
')

########################################
## <summary>
##	Get the attributes of the CPU
##	microcode and id interfaces.
## </summary>
## <param name="domain">
##	<summary>
##	Domain allowed access.
##	</summary>
## </param>
#
interface(`dev_getattr_cpu_dev',`
	gen_require(`
		type device_t, cpu_device_t;
	')

	getattr_chr_files_pattern($1, device_t, cpu_device_t)
')

########################################
## <summary>
##	Set the attributes of the CPU
##	microcode and id interfaces.
## </summary>
## <param name="domain">
##	<summary>
##	Domain allowed access.
##	</summary>
## </param>
#
interface(`dev_setattr_cpu_dev',`
	gen_require(`
		type device_t, cpu_device_t;
	')

	setattr_chr_files_pattern($1, device_t, cpu_device_t)
')

########################################
## <summary>
##	Read the CPU identity.
## </summary>
## <param name="domain">
##	<summary>
##	Domain allowed access.
##	</summary>
## </param>
#
interface(`dev_read_cpuid',`
	gen_require(`
		type device_t, cpu_device_t;
	')

	read_chr_files_pattern($1, device_t, cpu_device_t)
')

########################################
## <summary>
##	Read and write the the CPU microcode device. This
##	is required to load CPU microcode.
## </summary>
## <param name="domain">
##	<summary>
##	Domain allowed access.
##	</summary>
## </param>
#
interface(`dev_rw_cpu_microcode',`
	gen_require(`
		type device_t, cpu_device_t;
	')

	rw_chr_files_pattern($1, device_t, cpu_device_t)
')

########################################
## <summary>
##	Read and write the the hardware SSL accelerator.
## </summary>
## <param name="domain">
##	<summary>
##	Domain allowed access.
##	</summary>
## </param>
#
interface(`dev_rw_crypto',`
	gen_require(`
		type device_t, crypt_device_t;
	')

	rw_chr_files_pattern($1, device_t, crypt_device_t)
')

#######################################
## <summary>
##	Set the attributes of the dlm control devices.
## </summary>
## <param name="domain">
##	<summary>
##	Domain allowed access.
##	</summary>
## </param>
#
interface(`dev_setattr_dlm_control',`
	gen_require(`
	type device_t, kvm_device_t;
	')

	setattr_chr_files_pattern($1, device_t, dlm_control_device_t)
')

#######################################
## <summary>
##	Read and write the the dlm control device
## </summary>
## <param name="domain">
##	<summary>
##	Domain allowed access.
##	</summary>
## </param>
#
interface(`dev_rw_dlm_control',`
	gen_require(`
		type device_t, dlm_control_device_t;
	')

	rw_chr_files_pattern($1, device_t, dlm_control_device_t)
')

########################################
## <summary>
##	getattr the dri devices.
## </summary>
## <param name="domain">
##	<summary>
##	Domain allowed access.
##	</summary>
## </param>
#
interface(`dev_getattr_dri_dev',`
	gen_require(`
		type device_t, dri_device_t;
	')

	getattr_chr_files_pattern($1, device_t, dri_device_t)
')

########################################
## <summary>
##	Setattr the dri devices.
## </summary>
## <param name="domain">
##	<summary>
##	Domain allowed access.
##	</summary>
## </param>
#
interface(`dev_setattr_dri_dev',`
	gen_require(`
		type device_t, dri_device_t;
	')

	setattr_chr_files_pattern($1, device_t, dri_device_t)
')

########################################
## <summary>
##	Read and write the dri devices.
## </summary>
## <param name="domain">
##	<summary>
##	Domain allowed access.
##	</summary>
## </param>
#
interface(`dev_rw_dri',`
	gen_require(`
		type device_t, dri_device_t;
	')

	rw_chr_files_pattern($1, device_t, dri_device_t)
')

########################################
## <summary>
##	Dontaudit read and write on the dri devices.
## </summary>
## <param name="domain">
##	<summary>
##	Domain to not audit.
##	</summary>
## </param>
#
interface(`dev_dontaudit_rw_dri',`
	gen_require(`
		type dri_device_t;
	')

	dontaudit $1 dri_device_t:chr_file rw_chr_file_perms;
')

########################################
## <summary>
##	Create, read, write, and delete the dri devices.
## </summary>
## <param name="domain">
##	<summary>
##	Domain allowed access.
##	</summary>
## </param>
#
interface(`dev_manage_dri_dev',`
	gen_require(`
		type device_t, dri_device_t;
	')

	manage_chr_files_pattern($1, device_t, dri_device_t)
')

########################################
## <summary>
##	Automatic type transition to the type
##	for DRI device nodes when created in /dev.
## </summary>
## <param name="domain">
##	<summary>
##	Domain allowed access.
##	</summary>
## </param>
#
interface(`dev_filetrans_dri',`
	gen_require(`
		type device_t, dri_device_t;
	')

	filetrans_pattern($1, device_t, dri_device_t, chr_file)
')

########################################
## <summary>
##	Get the attributes of the event devices.
## </summary>
## <param name="domain">
##	<summary>
##	Domain allowed access.
##	</summary>
## </param>
#
interface(`dev_getattr_input_dev',`
	gen_require(`
		type device_t, event_device_t;
	')

	allow $1 device_t:dir list_dir_perms;
	allow $1 event_device_t:chr_file getattr;
')

########################################
## <summary>
##	Set the attributes of the event devices.
## </summary>
## <param name="domain">
##	<summary>
##	Domain allowed access.
##	</summary>
## </param>
#
interface(`dev_setattr_input_dev',`
	gen_require(`
		type device_t, event_device_t;
	')

	allow $1 device_t:dir list_dir_perms;
	allow $1 event_device_t:chr_file setattr;
')

########################################
## <summary>
##	Read input event devices (/dev/input).
## </summary>
## <param name="domain">
##	<summary>
##	Domain allowed access.
##	</summary>
## </param>
#
interface(`dev_read_input',`
	gen_require(`
		type device_t, event_device_t;
	')

	read_chr_files_pattern($1, device_t, event_device_t)
')

########################################
## <summary>
##	Read input event devices (/dev/input).
## </summary>
## <param name="domain">
##	<summary>
##	Domain allowed access.
##	</summary>
## </param>
#
interface(`dev_rw_input_dev',`
	gen_require(`
		type device_t, event_device_t;
	')

	rw_chr_files_pattern($1, device_t, event_device_t)
')

########################################
## <summary>
##	Get the attributes of the framebuffer device node.
## </summary>
## <param name="domain">
##	<summary>
##	Domain allowed access.
##	</summary>
## </param>
#
interface(`dev_getattr_framebuffer_dev',`
	gen_require(`
		type device_t, framebuf_device_t;
	')

	getattr_chr_files_pattern($1, device_t, framebuf_device_t)
')

########################################
## <summary>
##	Set the attributes of the framebuffer device node.
## </summary>
## <param name="domain">
##	<summary>
##	Domain allowed access.
##	</summary>
## </param>
#
interface(`dev_setattr_framebuffer_dev',`
	gen_require(`
		type device_t, framebuf_device_t;
	')

	setattr_chr_files_pattern($1, device_t, framebuf_device_t)
')

########################################
## <summary>
##	Dot not audit attempts to set the attributes
##	of the framebuffer device node.
## </summary>
## <param name="domain">
##	<summary>
##	Domain to not audit.
##	</summary>
## </param>
#
interface(`dev_dontaudit_setattr_framebuffer_dev',`
	gen_require(`
		type framebuf_device_t;
	')

	dontaudit $1 framebuf_device_t:chr_file setattr;
')

########################################
## <summary>
##	Read the framebuffer.
## </summary>
## <param name="domain">
##	<summary>
##	Domain allowed access.
##	</summary>
## </param>
#
interface(`dev_read_framebuffer',`
	gen_require(`
		type framebuf_device_t;
	')

	read_chr_files_pattern($1, device_t, framebuf_device_t)
')

########################################
## <summary>
##	Do not audit attempts to read the framebuffer.
## </summary>
## <param name="domain">
##	<summary>
##	Domain to not audit.
##	</summary>
## </param>
#
interface(`dev_dontaudit_read_framebuffer',`
	gen_require(`
		type framebuf_device_t;
	')

	dontaudit $1 framebuf_device_t:chr_file { getattr read };
')

########################################
## <summary>
##	Write the framebuffer.
## </summary>
## <param name="domain">
##	<summary>
##	Domain allowed access.
##	</summary>
## </param>
#
interface(`dev_write_framebuffer',`
	gen_require(`
		type device_t, framebuf_device_t;
	')

	write_chr_files_pattern($1, device_t, framebuf_device_t)
')

########################################
## <summary>
##	Read and write the framebuffer.
## </summary>
## <param name="domain">
##	<summary>
##	Domain allowed access.
##	</summary>
## </param>
#
interface(`dev_rw_framebuffer',`
	gen_require(`
		type device_t, framebuf_device_t;
	')

	rw_chr_files_pattern($1, device_t, framebuf_device_t)
')

########################################
## <summary>
##	Read the kernel messages
## </summary>
## <param name="domain">
##	<summary>
##	Domain allowed access.
##	</summary>
## </param>
#
interface(`dev_read_kmsg',`
	gen_require(`
		type device_t, kmsg_device_t;
	')

	read_chr_files_pattern($1, device_t, kmsg_device_t)
')

########################################
## <summary>
##	Write to the kernel messages device
## </summary>
## <param name="domain">
##	<summary>
##	Domain allowed access.
##	</summary>
## </param>
#
interface(`dev_write_kmsg',`
	gen_require(`
		type device_t, kmsg_device_t;
	')

	write_chr_files_pattern($1, device_t, kmsg_device_t)
')

########################################
## <summary>
##	Get the attributes of the ksm devices.
## </summary>
## <param name="domain">
##	<summary>
##	Domain allowed access.
##	</summary>
## </param>
#
interface(`dev_getattr_ksm_dev',`
	gen_require(`
		type device_t, ksm_device_t;
	')

	getattr_chr_files_pattern($1, device_t, ksm_device_t)
')

########################################
## <summary>
##	Set the attributes of the ksm devices.
## </summary>
## <param name="domain">
##	<summary>
##	Domain allowed access.
##	</summary>
## </param>
#
interface(`dev_setattr_ksm_dev',`
	gen_require(`
		type device_t, ksm_device_t;
	')

	setattr_chr_files_pattern($1, device_t, ksm_device_t)
')

########################################
## <summary>
##	Read the ksm devices.
## </summary>
## <param name="domain">
##	<summary>
##	Domain allowed access.
##	</summary>
## </param>
#
interface(`dev_read_ksm',`
	gen_require(`
		type device_t, ksm_device_t;
	')

	read_chr_files_pattern($1, device_t, ksm_device_t)
')

########################################
## <summary>
##	Read and write to ksm devices.
## </summary>
## <param name="domain">
##	<summary>
##	Domain allowed access.
##	</summary>
## </param>
#
interface(`dev_rw_ksm',`
	gen_require(`
		type device_t, ksm_device_t;
	')

	rw_chr_files_pattern($1, device_t, ksm_device_t)
')

########################################
## <summary>
##	Get the attributes of the kvm devices.
## </summary>
## <param name="domain">
##	<summary>
##	Domain allowed access.
##	</summary>
## </param>
#
interface(`dev_getattr_kvm_dev',`
	gen_require(`
		type device_t, kvm_device_t;
	')

	getattr_chr_files_pattern($1, device_t, kvm_device_t)
')

########################################
## <summary>
##	Set the attributes of the kvm devices.
## </summary>
## <param name="domain">
##	<summary>
##	Domain allowed access.
##	</summary>
## </param>
#
interface(`dev_setattr_kvm_dev',`
	gen_require(`
		type device_t, kvm_device_t;
	')

	setattr_chr_files_pattern($1, device_t, kvm_device_t)
')

########################################
## <summary>
##	Read the kvm devices.
## </summary>
## <param name="domain">
##	<summary>
##	Domain allowed access.
##	</summary>
## </param>
#
interface(`dev_read_kvm',`
	gen_require(`
		type device_t, kvm_device_t;
	')

	read_chr_files_pattern($1, device_t, kvm_device_t)
')

########################################
## <summary>
##	Read and write to kvm devices.
## </summary>
## <param name="domain">
##	<summary>
##	Domain allowed access.
##	</summary>
## </param>
#
interface(`dev_rw_kvm',`
	gen_require(`
		type device_t, kvm_device_t;
	')

	rw_chr_files_pattern($1, device_t, kvm_device_t)
')

######################################
## <summary>
##	Read the lirc device.
## </summary>
## <param name="domain">
##	<summary>
##	Domain allowed access.
##	</summary>
## </param>
#
interface(`dev_read_lirc',`
	gen_require(`
		type device_t, lirc_device_t;
	')

	read_chr_files_pattern($1, device_t, lirc_device_t)
')

######################################
## <summary>
##	Read and write the lirc device.
## </summary>
## <param name="domain">
##	<summary>
##	Domain allowed access.
##	</summary>
## </param>
#
interface(`dev_rw_lirc',`
	gen_require(`
		type device_t, lirc_device_t;
	')

	rw_chr_files_pattern($1, device_t, lirc_device_t)
')

######################################
## <summary>
##	Automatic type transition to the type
##	for lirc device nodes when created in /dev.
## </summary>
## <param name="domain">
##	<summary>
##	Domain allowed access.
##	</summary>
## </param>
#
interface(`dev_filetrans_lirc',`
	gen_require(`
		type device_t, lirc_device_t;
	')

	filetrans_pattern($1, device_t, lirc_device_t, chr_file)
')

########################################
## <summary>
##	Get the attributes of the lvm comtrol device.
## </summary>
## <param name="domain">
##	<summary>
##	Domain allowed access.
##	</summary>
## </param>
#
interface(`dev_getattr_lvm_control',`
	gen_require(`
		type device_t, lvm_control_t;
	')

	getattr_chr_files_pattern($1, device_t, lvm_control_t)
')

########################################
## <summary>
##	Read the lvm comtrol device.
## </summary>
## <param name="domain">
##	<summary>
##	Domain allowed access.
##	</summary>
## </param>
#
interface(`dev_read_lvm_control',`
	gen_require(`
		type device_t, lvm_control_t;
	')

	read_chr_files_pattern($1, device_t, lvm_control_t)
')

########################################
## <summary>
##	Read and write the lvm control device.
## </summary>
## <param name="domain">
##	<summary>
##	Domain allowed access.
##	</summary>
## </param>
#
interface(`dev_rw_lvm_control',`
	gen_require(`
		type device_t, lvm_control_t;
	')

	rw_chr_files_pattern($1, device_t, lvm_control_t)
')

########################################
## <summary>
##	Do not audit attempts to read and write lvm control device.
## </summary>
## <param name="domain">
##	<summary>
##	Domain to not audit.
##	</summary>
## </param>
#
interface(`dev_dontaudit_rw_lvm_control',`
	gen_require(`
		type lvm_control_t;
	')

	dontaudit $1 lvm_control_t:chr_file rw_file_perms;
')

########################################
## <summary>
##	Delete the lvm control device.
## </summary>
## <param name="domain">
##	<summary>
##	Domain allowed access.
##	</summary>
## </param>
#
interface(`dev_delete_lvm_control_dev',`
	gen_require(`
		type device_t, lvm_control_t;
	')

	delete_chr_files_pattern($1, device_t, lvm_control_t)
')

########################################
## <summary>
##	dontaudit getattr raw memory devices (e.g. /dev/mem).
## </summary>
## <param name="domain">
##	<summary>
##	Domain to not audit.
##	</summary>
## </param>
#
interface(`dev_dontaudit_getattr_memory_dev',`
	gen_require(`
		type memory_device_t;
	')

	dontaudit $1 memory_device_t:chr_file getattr;
')

########################################
## <summary>
##	Read raw memory devices (e.g. /dev/mem).
## </summary>
## <param name="domain">
##	<summary>
##	Domain allowed access.
##	</summary>
## </param>
#
interface(`dev_read_raw_memory',`
	gen_require(`
		type device_t, memory_device_t;
		attribute memory_raw_read;
	')

	read_chr_files_pattern($1, device_t, memory_device_t)

	allow $1 self:capability sys_rawio;
	typeattribute $1 memory_raw_read;
')

########################################
## <summary>
##	Do not audit attempts to read raw memory devices
##	(e.g. /dev/mem).
## </summary>
## <param name="domain">
##	<summary>
##	Domain to not audit.
##	</summary>
## </param>
#
interface(`dev_dontaudit_read_raw_memory',`
	gen_require(`
		type memory_device_t;
	')

	dontaudit $1 memory_device_t:chr_file read_chr_file_perms;
')

########################################
## <summary>
##	Write raw memory devices (e.g. /dev/mem).
## </summary>
## <param name="domain">
##	<summary>
##	Domain allowed access.
##	</summary>
## </param>
#
interface(`dev_write_raw_memory',`
	gen_require(`
		type device_t, memory_device_t;
		attribute memory_raw_write;
	')

	write_chr_files_pattern($1, device_t, memory_device_t)

	allow $1 self:capability sys_rawio;
	typeattribute $1 memory_raw_write;
')

########################################
## <summary>
##	Read and execute raw memory devices (e.g. /dev/mem).
## </summary>
## <param name="domain">
##	<summary>
##	Domain allowed access.
##	</summary>
## </param>
#
interface(`dev_rx_raw_memory',`
	gen_require(`
		type device_t, memory_device_t;
	')

	dev_read_raw_memory($1)
	allow $1 memory_device_t:chr_file execute;
')

########################################
## <summary>
##	Write and execute raw memory devices (e.g. /dev/mem).
## </summary>
## <param name="domain">
##	<summary>
##	Domain allowed access.
##	</summary>
## </param>
#
interface(`dev_wx_raw_memory',`
	gen_require(`
		type device_t, memory_device_t;
	')

	dev_write_raw_memory($1)
	allow $1 memory_device_t:chr_file execute;
')

########################################
## <summary>
##	Get the attributes of miscellaneous devices.
## </summary>
## <param name="domain">
##	<summary>
##	Domain allowed access.
##	</summary>
## </param>
#
interface(`dev_getattr_misc_dev',`
	gen_require(`
		type device_t, misc_device_t;
	')

	getattr_chr_files_pattern($1, device_t, misc_device_t)
')

########################################
## <summary>
##	Do not audit attempts to get the attributes
##	of miscellaneous devices.
## </summary>
## <param name="domain">
##	<summary>
##	Domain to not audit.
##	</summary>
## </param>
#
interface(`dev_dontaudit_getattr_misc_dev',`
	gen_require(`
		type misc_device_t;
	')

	dontaudit $1 misc_device_t:chr_file getattr;
')

########################################
## <summary>
##	Set the attributes of miscellaneous devices.
## </summary>
## <param name="domain">
##	<summary>
##	Domain allowed access.
##	</summary>
## </param>
#
interface(`dev_setattr_misc_dev',`
	gen_require(`
		type device_t, misc_device_t;
	')

	setattr_chr_files_pattern($1, device_t, misc_device_t)
')

########################################
## <summary>
##	Do not audit attempts to set the attributes
##	of miscellaneous devices.
## </summary>
## <param name="domain">
##	<summary>
##	Domain to not audit.
##	</summary>
## </param>
#
interface(`dev_dontaudit_setattr_misc_dev',`
	gen_require(`
		type misc_device_t;
	')

	dontaudit $1 misc_device_t:chr_file setattr;
')

########################################
## <summary>
##	Read miscellaneous devices.
## </summary>
## <param name="domain">
##	<summary>
##	Domain allowed access.
##	</summary>
## </param>
#
interface(`dev_read_misc',`
	gen_require(`
		type device_t, misc_device_t;
	')

	read_chr_files_pattern($1, device_t, misc_device_t)
')

########################################
## <summary>
##	Write miscellaneous devices.
## </summary>
## <param name="domain">
##	<summary>
##	Domain allowed access.
##	</summary>
## </param>
#
interface(`dev_write_misc',`
	gen_require(`
		type device_t, misc_device_t;
	')

	write_chr_files_pattern($1, device_t, misc_device_t)
')

########################################
## <summary>
##	Do not audit attempts to read and write miscellaneous devices.
## </summary>
## <param name="domain">
##	<summary>
##	Domain allowed access.
##	</summary>
## </param>
#
interface(`dev_dontaudit_rw_misc',`
	gen_require(`
		type misc_device_t;
	')

	dontaudit $1 misc_device_t:chr_file rw_file_perms;
')

########################################
## <summary>
##	Get the attributes of the modem devices.
## </summary>
## <param name="domain">
##	<summary>
##	Domain allowed access.
##	</summary>
## </param>
#
interface(`dev_getattr_modem_dev',`
	gen_require(`
		type device_t, modem_device_t;
	')

	getattr_chr_files_pattern($1, device_t, modem_device_t)
')

########################################
## <summary>
##	Set the attributes of the modem devices.
## </summary>
## <param name="domain">
##	<summary>
##	Domain allowed access.
##	</summary>
## </param>
#
interface(`dev_setattr_modem_dev',`
	gen_require(`
		type device_t, modem_device_t;
	')

	setattr_chr_files_pattern($1, device_t, modem_device_t)
')

########################################
## <summary>
##	Read the modem devices.
## </summary>
## <param name="domain">
##	<summary>
##	Domain allowed access.
##	</summary>
## </param>
#
interface(`dev_read_modem',`
	gen_require(`
		type device_t, modem_device_t;
	')

	read_chr_files_pattern($1, device_t, modem_device_t)
')

########################################
## <summary>
##	Read and write to modem devices.
## </summary>
## <param name="domain">
##	<summary>
##	Domain allowed access.
##	</summary>
## </param>
#
interface(`dev_rw_modem',`
	gen_require(`
		type device_t, modem_device_t;
	')

	rw_chr_files_pattern($1, device_t, modem_device_t)
')

########################################
## <summary>
##	Get the attributes of the mouse devices.
## </summary>
## <param name="domain">
##	<summary>
##	Domain allowed access.
##	</summary>
## </param>
#
interface(`dev_getattr_mouse_dev',`
	gen_require(`
		type device_t, mouse_device_t;
	')

	getattr_chr_files_pattern($1, device_t, mouse_device_t)
')

########################################
## <summary>
##	Set the attributes of the mouse devices.
## </summary>
## <param name="domain">
##	<summary>
##	Domain allowed access.
##	</summary>
## </param>
#
interface(`dev_setattr_mouse_dev',`
	gen_require(`
		type device_t, mouse_device_t;
	')

	setattr_chr_files_pattern($1, device_t, mouse_device_t)
')

########################################
## <summary>
##	Read the mouse devices.
## </summary>
## <param name="domain">
##	<summary>
##	Domain allowed access.
##	</summary>
## </param>
#
interface(`dev_read_mouse',`
	gen_require(`
		type device_t, mouse_device_t;
	')

	read_chr_files_pattern($1, device_t, mouse_device_t)
')

########################################
## <summary>
##	Read and write to mouse devices.
## </summary>
## <param name="domain">
##	<summary>
##	Domain allowed access.
##	</summary>
## </param>
#
interface(`dev_rw_mouse',`
	gen_require(`
		type device_t, mouse_device_t;
	')

	rw_chr_files_pattern($1, device_t, mouse_device_t)
')

########################################
## <summary>
##	Get the attributes of the memory type range
##	registers (MTRR) device.
## </summary>
## <param name="domain">
##	<summary>
##	Domain allowed access.
##	</summary>
## </param>
#
interface(`dev_getattr_mtrr_dev',`
	gen_require(`
		type device_t, mtrr_device_t;
	')

	getattr_files_pattern($1, device_t, mtrr_device_t)
	getattr_chr_files_pattern($1, device_t, mtrr_device_t)
')

########################################
## <summary>
##	Read the memory type range
##	registers (MTRR).  (Deprecated)
## </summary>
## <desc>
##	<p>
##	Read the memory type range
##	registers (MTRR).  This interface has
##	been deprecated, dev_rw_mtrr() should be
##	used instead.
##	</p>
##	<p>
##	The MTRR device ioctls can be used for
##	reading and writing; thus, read access to the
##	device cannot be separated from write access.
##	</p>
## </desc>
## <param name="domain">
##	<summary>
##	Domain allowed access.
##	</summary>
## </param>
#
interface(`dev_read_mtrr',`
	refpolicywarn(`$0($*) has been replaced with dev_rw_mtrr().')
	dev_rw_mtrr($1)
')

########################################
## <summary>
##	Write the memory type range
##	registers (MTRR).  (Deprecated)
## </summary>
## <desc>
##	<p>
##	Write the memory type range
##	registers (MTRR).  This interface has
##	been deprecated, dev_rw_mtrr() should be
##	used instead.
##	</p>
##	<p>
##	The MTRR device ioctls can be used for
##	reading and writing; thus, write access to the
##	device cannot be separated from read access.
##	</p>
## </desc>
## <param name="domain">
##	<summary>
##	Domain allowed access.
##	</summary>
## </param>
#
interface(`dev_write_mtrr',`
	refpolicywarn(`$0($*) has been replaced with dev_rw_mtrr().')
	dev_rw_mtrr($1)
')

########################################
## <summary>
##	Do not audit attempts to write the memory type
##	range registers (MTRR).
## </summary>
## <param name="domain">
##	<summary>
##	Domain to not audit.
##	</summary>
## </param>
#
interface(`dev_dontaudit_write_mtrr',`
	gen_require(`
		type mtrr_device_t;
	')

	dontaudit $1 mtrr_device_t:file write;
	dontaudit $1 mtrr_device_t:chr_file write;
')

########################################
## <summary>
##	Read and write the memory type range registers (MTRR).
## </summary>
## <param name="domain">
##	<summary>
##	Domain allowed access.
##	</summary>
## </param>
#
interface(`dev_rw_mtrr',`
	gen_require(`
		type device_t, mtrr_device_t;
	')

	rw_files_pattern($1, device_t, mtrr_device_t)
	rw_chr_files_pattern($1, device_t, mtrr_device_t)
')

########################################
## <summary>
##	Get the attributes of the network control device
## </summary>
## <param name="domain">
##	<summary>
##	Domain allowed access.
##	</summary>
## </param>
#
interface(`dev_getattr_netcontrol_dev',`
	gen_require(`
		type device_t, netcontrol_device_t;
	')

	getattr_chr_files_pattern($1, device_t, netcontrol_device_t)
')

########################################
## <summary>
##	Read the network control identity.
## </summary>
## <param name="domain">
##	<summary>
##	Domain allowed access.
##	</summary>
## </param>
#
interface(`dev_read_netcontrol',`
	gen_require(`
		type device_t, netcontrol_device_t;
	')

	read_chr_files_pattern($1, device_t, netcontrol_device_t)
')

########################################
## <summary>
##	Read and write the the network control device.
## </summary>
## <param name="domain">
##	<summary>
##	Domain allowed access.
##	</summary>
## </param>
#
interface(`dev_rw_netcontrol',`
	gen_require(`
		type device_t, netcontrol_device_t;
	')

	rw_chr_files_pattern($1, device_t, netcontrol_device_t)
')

########################################
## <summary>
##	Get the attributes of the null device nodes.
## </summary>
## <param name="domain">
##	<summary>
##	Domain allowed access.
##	</summary>
## </param>
#
interface(`dev_getattr_null_dev',`
	gen_require(`
		type device_t, null_device_t;
	')

	getattr_chr_files_pattern($1, device_t, null_device_t)
')

########################################
## <summary>
##	Set the attributes of the null device nodes.
## </summary>
## <param name="domain">
##	<summary>
##	Domain allowed access.
##	</summary>
## </param>
#
interface(`dev_setattr_null_dev',`
	gen_require(`
		type device_t, null_device_t;
	')

	setattr_chr_files_pattern($1, device_t, null_device_t)
')

########################################
## <summary>
##	Delete the null device (/dev/null).
## </summary>
## <param name="domain">
##	<summary>
##	Domain allowed access.
##	</summary>
## </param>
#
interface(`dev_delete_null',`
	gen_require(`
		type device_t, null_device_t;
	')

	delete_chr_files_pattern($1, device_t, null_device_t)
')

########################################
## <summary>
##	Read and write to the null device (/dev/null).
## </summary>
## <param name="domain">
##	<summary>
##	Domain allowed access.
##	</summary>
## </param>
#
interface(`dev_rw_null',`
	gen_require(`
		type device_t, null_device_t;
	')

	rw_chr_files_pattern($1, device_t, null_device_t)
')

########################################
## <summary>
##	Create the null device (/dev/null).
## </summary>
## <param name="domain">
##	<summary>
##	Domain allowed access.
##	</summary>
## </param>
#
interface(`dev_create_null_dev',`
	gen_require(`
		type device_t, null_device_t;
	')

	create_chr_files_pattern($1, device_t, null_device_t)
')

########################################
## <summary>
##	Do not audit attempts to get the attributes
##	of the BIOS non-volatile RAM device.
## </summary>
## <param name="domain">
##	<summary>
##	Domain to not audit.
##	</summary>
## </param>
#
interface(`dev_dontaudit_getattr_nvram_dev',`
	gen_require(`
		type nvram_device_t;
	')

	dontaudit $1 nvram_device_t:chr_file getattr;
')

########################################
## <summary>
##	Read and write BIOS non-volatile RAM.
## </summary>
## <param name="domain">
##	<summary>
##	Domain allowed access.
##	</summary>
## </param>
#
interface(`dev_rw_nvram',`
	gen_require(`
		type nvram_device_t;
	')

	rw_chr_files_pattern($1, device_t, nvram_device_t)
')

########################################
## <summary>
##	Get the attributes of the printer device nodes.
## </summary>
## <param name="domain">
##	<summary>
##	Domain allowed access.
##	</summary>
## </param>
#
interface(`dev_getattr_printer_dev',`
	gen_require(`
		type device_t, printer_device_t;
	')

	getattr_chr_files_pattern($1, device_t, printer_device_t)
')

########################################
## <summary>
##	Set the attributes of the printer device nodes.
## </summary>
## <param name="domain">
##	<summary>
##	Domain allowed access.
##	</summary>
## </param>
#
interface(`dev_setattr_printer_dev',`
	gen_require(`
		type device_t, printer_device_t;
	')

	setattr_chr_files_pattern($1, device_t, printer_device_t)
')

########################################
## <summary>
##	Append the printer device.
## </summary>
## <param name="domain">
##	<summary>
##	Domain allowed access.
##	</summary>
## </param>
#
# cjp: added for lpd/checkpc_t
interface(`dev_append_printer',`
	gen_require(`
		type device_t, printer_device_t;
	')

	append_chr_files_pattern($1, device_t, printer_device_t)
')

########################################
## <summary>
##	Read and write the printer device.
## </summary>
## <param name="domain">
##	<summary>
##	Domain allowed access.
##	</summary>
## </param>
#
interface(`dev_rw_printer',`
	gen_require(`
		type device_t, printer_device_t;
	')

	rw_chr_files_pattern($1, device_t, printer_device_t)
')

########################################
## <summary>
##	Read printk devices (e.g., /dev/kmsg /dev/mcelog)
## </summary>
## <param name="domain">
##	<summary>
##	Domain allowed access.
##	</summary>
## </param>
#
interface(`dev_read_printk',`
	gen_require(`
		type device_t, printk_device_t;
	')

	read_chr_files_pattern($1, device_t, printk_device_t)
')

########################################
## <summary>
##	Get the attributes of the QEMU
##	microcode and id interfaces.
## </summary>
## <param name="domain">
##	<summary>
##	Domain allowed access.
##	</summary>
## </param>
#
interface(`dev_getattr_qemu_dev',`
	gen_require(`
		type device_t, qemu_device_t;
	')

	getattr_chr_files_pattern($1, device_t, qemu_device_t)
')

########################################
## <summary>
##	Set the attributes of the QEMU
##	microcode and id interfaces.
## </summary>
## <param name="domain">
##	<summary>
##	Domain allowed access.
##	</summary>
## </param>
#
interface(`dev_setattr_qemu_dev',`
	gen_require(`
		type device_t, qemu_device_t;
	')

	setattr_chr_files_pattern($1, device_t, qemu_device_t)
')

########################################
## <summary>
##	Read the QEMU device
## </summary>
## <param name="domain">
##	<summary>
##	Domain allowed access.
##	</summary>
## </param>
#
interface(`dev_read_qemu',`
	gen_require(`
		type device_t, qemu_device_t;
	')

	read_chr_files_pattern($1, device_t, qemu_device_t)
')

########################################
## <summary>
##	Read and write the the QEMU device.
## </summary>
## <param name="domain">
##	<summary>
##	Domain allowed access.
##	</summary>
## </param>
#
interface(`dev_rw_qemu',`
	gen_require(`
		type device_t, qemu_device_t;
	')

	rw_chr_files_pattern($1, device_t, qemu_device_t)
')

########################################
## <summary>
##	Read from random number generator
##	devices (e.g., /dev/random).
## </summary>
## <desc>
##	<p>
##	Allow the specified domain to read from random number
##	generator devices (e.g., /dev/random).  Typically this is
##	used in situations when a cryptographically secure random
##	number is needed.
##	</p>
##	<p>
##	Related interface:
##	</p>
##	<ul>
##		<li>dev_read_urand()</li>
##	</ul>
## </desc>
## <param name="domain">
##	<summary>
##	Domain allowed access.
##	</summary>
## </param>
## <infoflow type="read" weight="10"/>
#
interface(`dev_read_rand',`
	gen_require(`
		type device_t, random_device_t;
	')

	read_chr_files_pattern($1, device_t, random_device_t)
')

########################################
## <summary>
##	Do not audit attempts to read from random
##	number generator devices (e.g., /dev/random)
## </summary>
## <param name="domain">
##	<summary>
##	Domain to not audit.
##	</summary>
## </param>
#
interface(`dev_dontaudit_read_rand',`
	gen_require(`
		type random_device_t;
	')

	dontaudit $1 random_device_t:chr_file { getattr read };
')

########################################
## <summary>
##	Do not audit attempts to append to random
##	number generator devices (e.g., /dev/random)
## </summary>
## <param name="domain">
##	<summary>
##	Domain to not audit.
##	</summary>
## </param>
#
interface(`dev_dontaudit_append_rand',`
	gen_require(`
		type random_device_t;
	')

	dontaudit $1 random_device_t:chr_file append_chr_file_perms;
')

########################################
## <summary>
##	Write to the random device (e.g., /dev/random). This adds
##	entropy used to generate the random data read from the
##	random device.
## </summary>
## <param name="domain">
##	<summary>
##	Domain allowed access.
##	</summary>
## </param>
#
interface(`dev_write_rand',`
	gen_require(`
		type device_t, random_device_t;
	')

	write_chr_files_pattern($1, device_t, random_device_t)
')

########################################
## <summary>
##	Read the realtime clock (/dev/rtc).
## </summary>
## <param name="domain">
##	<summary>
##	Domain allowed access.
##	</summary>
## </param>
#
interface(`dev_read_realtime_clock',`
	gen_require(`
		type device_t, clock_device_t;
	')

	read_chr_files_pattern($1, device_t, clock_device_t)
')

########################################
## <summary>
##	Set the realtime clock (/dev/rtc).
## </summary>
## <param name="domain">
##	<summary>
##	Domain allowed access.
##	</summary>
## </param>
#
interface(`dev_write_realtime_clock',`
	gen_require(`
		type device_t, clock_device_t;
	')

	write_chr_files_pattern($1, device_t, clock_device_t)

	allow $1 clock_device_t:chr_file setattr;
')

########################################
## <summary>
##	Read and set the realtime clock (/dev/rtc).
## </summary>
## <param name="domain">
##	<summary>
##	Domain allowed access.
##	</summary>
## </param>
#
interface(`dev_rw_realtime_clock',`
	dev_read_realtime_clock($1)
	dev_write_realtime_clock($1)
')

########################################
## <summary>
##	Get the attributes of the scanner device.
## </summary>
## <param name="domain">
##	<summary>
##	Domain allowed access.
##	</summary>
## </param>
#
interface(`dev_getattr_scanner_dev',`
	gen_require(`
		type device_t, scanner_device_t;
	')

	getattr_chr_files_pattern($1, device_t, scanner_device_t)
')

########################################
## <summary>
##	Do not audit attempts to get the attributes of
##	the scanner device.
## </summary>
## <param name="domain">
##	<summary>
##	Domain to not audit.
##	</summary>
## </param>
#
interface(`dev_dontaudit_getattr_scanner_dev',`
	gen_require(`
		type scanner_device_t;
	')

	dontaudit $1 scanner_device_t:chr_file getattr;
')

########################################
## <summary>
##	Set the attributes of the scanner device.
## </summary>
## <param name="domain">
##	<summary>
##	Domain allowed access.
##	</summary>
## </param>
#
interface(`dev_setattr_scanner_dev',`
	gen_require(`
		type device_t, scanner_device_t;
	')

	setattr_chr_files_pattern($1, device_t, scanner_device_t)
')

########################################
## <summary>
##	Do not audit attempts to set the attributes of
##	the scanner device.
## </summary>
## <param name="domain">
##	<summary>
##	Domain to not audit.
##	</summary>
## </param>
#
interface(`dev_dontaudit_setattr_scanner_dev',`
	gen_require(`
		type scanner_device_t;
	')

	dontaudit $1 scanner_device_t:chr_file setattr;
')

########################################
## <summary>
##	Read and write the scanner device.
## </summary>
## <param name="domain">
##	<summary>
##	Domain allowed access.
##	</summary>
## </param>
#
interface(`dev_rw_scanner',`
	gen_require(`
		type device_t, scanner_device_t;
	')

	rw_chr_files_pattern($1, device_t, scanner_device_t)
')

########################################
## <summary>
##	Get the attributes of the sound devices.
## </summary>
## <param name="domain">
##	<summary>
##	Domain allowed access.
##	</summary>
## </param>
#
interface(`dev_getattr_sound_dev',`
	gen_require(`
		type device_t, sound_device_t;
	')

	getattr_chr_files_pattern($1, device_t, sound_device_t)
')

########################################
## <summary>
##	Set the attributes of the sound devices.
## </summary>
## <param name="domain">
##	<summary>
##	Domain allowed access.
##	</summary>
## </param>
#
interface(`dev_setattr_sound_dev',`
	gen_require(`
		type device_t, sound_device_t;
	')

	setattr_chr_files_pattern($1, device_t, sound_device_t)
')

########################################
## <summary>
##	Read the sound devices.
## </summary>
## <param name="domain">
##	<summary>
##	Domain allowed access.
##	</summary>
## </param>
#
interface(`dev_read_sound',`
	gen_require(`
		type device_t, sound_device_t;
	')

	read_chr_files_pattern($1, device_t, sound_device_t)
')

########################################
## <summary>
##	Write the sound devices.
## </summary>
## <param name="domain">
##	<summary>
##	Domain allowed access.
##	</summary>
## </param>
#
interface(`dev_write_sound',`
	gen_require(`
		type device_t, sound_device_t;
	')

	write_chr_files_pattern($1, device_t, sound_device_t)
')

########################################
## <summary>
##	Read the sound mixer devices.
## </summary>
## <param name="domain">
##	<summary>
##	Domain allowed access.
##	</summary>
## </param>
#
interface(`dev_read_sound_mixer',`
	gen_require(`
		type device_t, sound_device_t;
	')

	read_chr_files_pattern($1, device_t, sound_device_t)
')

########################################
## <summary>
##	Write the sound mixer devices.
## </summary>
## <param name="domain">
##	<summary>
##	Domain allowed access.
##	</summary>
## </param>
#
interface(`dev_write_sound_mixer',`
	gen_require(`
		type device_t, sound_device_t;
	')

	write_chr_files_pattern($1, device_t, sound_device_t)
')

########################################
## <summary>
##	Get the attributes of the the power management device.
## </summary>
## <param name="domain">
##	<summary>
##	Domain allowed access.
##	</summary>
## </param>
#
interface(`dev_getattr_power_mgmt_dev',`
	gen_require(`
		type device_t, power_device_t;
	')

	getattr_chr_files_pattern($1, device_t, power_device_t)
')

########################################
## <summary>
##	Set the attributes of the the power management device.
## </summary>
## <param name="domain">
##	<summary>
##	Domain allowed access.
##	</summary>
## </param>
#
interface(`dev_setattr_power_mgmt_dev',`
	gen_require(`
		type device_t, power_device_t;
	')

	setattr_chr_files_pattern($1, device_t, power_device_t)
')

########################################
## <summary>
##	Read and write the the power management device.
## </summary>
## <param name="domain">
##	<summary>
##	Domain allowed access.
##	</summary>
## </param>
#
interface(`dev_rw_power_management',`
	gen_require(`
		type device_t, power_device_t;
	')

	rw_chr_files_pattern($1, device_t, power_device_t)
')

########################################
## <summary>
##	Getattr on smartcard devices
## </summary>
## <param name="domain">
##	<summary>
##	Domain allowed access.
##	</summary>
## </param>
#
interface(`dev_getattr_smartcard_dev',`
	gen_require(`
		type smartcard_device_t;
	')

	allow $1 smartcard_device_t:chr_file getattr;

')

########################################
## <summary>
##	dontaudit getattr on smartcard devices
## </summary>
## <param name="domain">
##	<summary>
##	Domain to not audit.
##	</summary>
## </param>
#
interface(`dev_dontaudit_getattr_smartcard_dev',`
	gen_require(`
		type smartcard_device_t;
	')

	dontaudit $1 smartcard_device_t:chr_file getattr;

')

########################################
## <summary>
##	Read and write smartcard devices.
## </summary>
## <param name="domain">
##	<summary>
##	Domain allowed access.
##	</summary>
## </param>
#
interface(`dev_rw_smartcard',`
	gen_require(`
		type device_t, smartcard_device_t;
	')

	rw_chr_files_pattern($1, device_t, smartcard_device_t)
')

########################################
## <summary>
##	Create, read, write, and delete smartcard devices.
## </summary>
## <param name="domain">
##	<summary>
##	Domain allowed access.
##	</summary>
## </param>
#
interface(`dev_manage_smartcard',`
	gen_require(`
		type device_t, smartcard_device_t;
	')

	manage_chr_files_pattern($1, device_t, smartcard_device_t)
')

########################################
## <summary>
##	Associate a file to a sysfs filesystem.
## </summary>
## <param name="file_type">
##	<summary>
##	The type of the file to be associated to sysfs.
##	</summary>
## </param>
#
interface(`dev_associate_sysfs',`
	gen_require(`
		type sysfs_t;
	')

	allow $1 sysfs_t:filesystem associate;
')

########################################
## <summary>
##	Get the attributes of sysfs directories.
## </summary>
## <param name="domain">
##	<summary>
##	Domain allowed access.
##	</summary>
## </param>
#
interface(`dev_getattr_sysfs_dirs',`
	gen_require(`
		type sysfs_t;
	')

	allow $1 sysfs_t:dir getattr_dir_perms;
')

########################################
## <summary>
##	Search the sysfs directories.
## </summary>
## <param name="domain">
##	<summary>
##	Domain allowed access.
##	</summary>
## </param>
#
interface(`dev_search_sysfs',`
	gen_require(`
		type sysfs_t;
	')

	search_dirs_pattern($1, sysfs_t, sysfs_t)
')

########################################
## <summary>
##	Do not audit attempts to search sysfs.
## </summary>
## <param name="domain">
##	<summary>
##	Domain to not audit.
##	</summary>
## </param>
#
interface(`dev_dontaudit_search_sysfs',`
	gen_require(`
		type sysfs_t;
	')

	dontaudit $1 sysfs_t:dir search_dir_perms;
')

########################################
## <summary>
##	List the contents of the sysfs directories.
## </summary>
## <param name="domain">
##	<summary>
##	Domain allowed access.
##	</summary>
## </param>
#
interface(`dev_list_sysfs',`
	gen_require(`
		type sysfs_t;
	')

	list_dirs_pattern($1, sysfs_t, sysfs_t)
')

########################################
## <summary>
##	Write in a sysfs directories.
## </summary>
## <param name="domain">
##	<summary>
##	Domain allowed access.
##	</summary>
## </param>
#
# cjp: added for cpuspeed
interface(`dev_write_sysfs_dirs',`
	gen_require(`
		type sysfs_t;
	')

	allow $1 sysfs_t:dir write;
')

########################################
## <summary>
##	Read hardware state information.
## </summary>
## <desc>
##	<p>
##	Allow the specified domain to read the contents of
##	the sysfs filesystem.  This filesystem contains
##	information, parameters, and other settings on the
##	hardware installed on the system.
##	</p>
## </desc>
## <param name="domain">
##	<summary>
##	Domain allowed access.
##	</summary>
## </param>
## <infoflow type="read" weight="10"/>
#
interface(`dev_read_sysfs',`
	gen_require(`
		type sysfs_t;
	')

	read_files_pattern($1, sysfs_t, sysfs_t)
	read_lnk_files_pattern($1, sysfs_t, sysfs_t)

	list_dirs_pattern($1, sysfs_t, sysfs_t)
')

########################################
## <summary>
##	Allow caller to modify hardware state information.
## </summary>
## <param name="domain">
##	<summary>
##	Domain allowed access.
##	</summary>
## </param>
#
interface(`dev_rw_sysfs',`
	gen_require(`
		type sysfs_t;
	')

	rw_files_pattern($1, sysfs_t, sysfs_t)
	read_lnk_files_pattern($1, sysfs_t, sysfs_t)

	list_dirs_pattern($1, sysfs_t, sysfs_t)
')

########################################
## <summary>
##	Allow caller to modify hardware state information.
## </summary>
## <param name="domain">
##	<summary>
##	Domain allowed access.
##	</summary>
## </param>
#
interface(`dev_manage_sysfs_dirs',`
	gen_require(`
		type sysfs_t;
	')

	manage_dirs_pattern($1, sysfs_t, sysfs_t)
')

########################################
## <summary>
##	Read from pseudo random number generator devices (e.g., /dev/urandom).
## </summary>
## <desc>
##	<p>
##	Allow the specified domain to read from pseudo random number
##	generator devices (e.g., /dev/urandom).  Typically this is
##	used in situations when a cryptographically secure random
##	number is not necessarily needed.  One example is the Stack
##	Smashing Protector (SSP, formerly known as ProPolice) support
##	that may be compiled into programs.
##	</p>
##	<p>
##	Related interface:
##	</p>
##	<ul>
##		<li>dev_read_rand()</li>
##	</ul>
##	<p>
##	Related tunable:
##	</p>
##	<ul>
##		<li>global_ssp</li>
##	</ul>
## </desc>
## <param name="domain">
##	<summary>
##	Domain allowed access.
##	</summary>
## </param>
## <infoflow type="read" weight="10"/>
#
interface(`dev_read_urand',`
	gen_require(`
		type device_t, urandom_device_t;
	')

	read_chr_files_pattern($1, device_t, urandom_device_t)
')

########################################
## <summary>
##	Do not audit attempts to read from pseudo
##	random devices (e.g., /dev/urandom)
## </summary>
## <param name="domain">
##	<summary>
##	Domain to not audit.
##	</summary>
## </param>
#
interface(`dev_dontaudit_read_urand',`
	gen_require(`
		type urandom_device_t;
	')

	dontaudit $1 urandom_device_t:chr_file { getattr read };
')

########################################
## <summary>
##	Write to the pseudo random device (e.g., /dev/urandom). This
##	sets the random number generator seed.
## </summary>
## <param name="domain">
##	<summary>
##	Domain allowed access.
##	</summary>
## </param>
#
interface(`dev_write_urand',`
	gen_require(`
		type device_t, urandom_device_t;
	')

	write_chr_files_pattern($1, device_t, urandom_device_t)
')

########################################
## <summary>
##	Getattr generic the USB devices.
## </summary>
## <param name="domain">
##	<summary>
##	Domain allowed access.
##	</summary>
## </param>
#
interface(`dev_getattr_generic_usb_dev',`
	gen_require(`
		type usb_device_t;
	')

	getattr_chr_files_pattern($1, device_t, usb_device_t)
')

########################################
## <summary>
##	Setattr generic the USB devices.
## </summary>
## <param name="domain">
##	<summary>
##	Domain allowed access.
##	</summary>
## </param>
#
interface(`dev_setattr_generic_usb_dev',`
	gen_require(`
		type usb_device_t;
	')

	setattr_chr_files_pattern($1, device_t, usb_device_t)
')

########################################
## <summary>
##	Read generic the USB devices.
## </summary>
## <param name="domain">
##	<summary>
##	Domain allowed access.
##	</summary>
## </param>
#
interface(`dev_read_generic_usb_dev',`
	gen_require(`
		type usb_device_t;
	')

	read_chr_files_pattern($1, device_t, usb_device_t)
')

########################################
## <summary>
##	Read and write generic the USB devices.
## </summary>
## <param name="domain">
##	<summary>
##	Domain allowed access.
##	</summary>
## </param>
#
interface(`dev_rw_generic_usb_dev',`
	gen_require(`
		type device_t, usb_device_t;
	')

	rw_chr_files_pattern($1, device_t, usb_device_t)
')

########################################
## <summary>
##	Read USB monitor devices.
## </summary>
## <param name="domain">
##	<summary>
##	Domain allowed access.
##	</summary>
## </param>
#
interface(`dev_read_usbmon_dev',`
	gen_require(`
		type device_t, usbmon_device_t;
	')

	read_chr_files_pattern($1, device_t, usbmon_device_t)
')

########################################
## <summary>
##	Write USB monitor devices.
## </summary>
## <param name="domain">
##	<summary>
##	Domain allowed access.
##	</summary>
## </param>
#
interface(`dev_write_usbmon_dev',`
	gen_require(`
		type device_t, usbmon_device_t;
	')

	write_chr_files_pattern($1, device_t, usbmon_device_t)
')

########################################
## <summary>
##	Mount a usbfs filesystem.
## </summary>
## <param name="domain">
##	<summary>
##	Domain allowed access.
##	</summary>
## </param>
#
interface(`dev_mount_usbfs',`
	gen_require(`
		type usbfs_t;
	')

	allow $1 usbfs_t:filesystem mount;
')

########################################
## <summary>
##	Associate a file to a usbfs filesystem.
## </summary>
## <param name="file_type">
##	<summary>
##	The type of the file to be associated to usbfs.
##	</summary>
## </param>
#
interface(`dev_associate_usbfs',`
	gen_require(`
		type usbfs_t;
	')

	allow $1 usbfs_t:filesystem associate;
')

########################################
## <summary>
##	Get the attributes of a directory in the usb filesystem.
## </summary>
## <param name="domain">
##	<summary>
##	Domain allowed access.
##	</summary>
## </param>
#
interface(`dev_getattr_usbfs_dirs',`
	gen_require(`
		type usbfs_t;
	')

	allow $1 usbfs_t:dir getattr_dir_perms;
')

########################################
## <summary>
##	Do not audit attempts to get the attributes
##	of a directory in the usb filesystem.
## </summary>
## <param name="domain">
##	<summary>
##	Domain to not audit.
##	</summary>
## </param>
#
interface(`dev_dontaudit_getattr_usbfs_dirs',`
	gen_require(`
		type usbfs_t;
	')

	dontaudit $1 usbfs_t:dir getattr_dir_perms;
')

########################################
## <summary>
##	Search the directory containing USB hardware information.
## </summary>
## <param name="domain">
##	<summary>
##	Domain allowed access.
##	</summary>
## </param>
#
interface(`dev_search_usbfs',`
	gen_require(`
		type usbfs_t;
	')

	search_dirs_pattern($1, usbfs_t, usbfs_t)
')

########################################
## <summary>
##	Allow caller to get a list of usb hardware.
## </summary>
## <param name="domain">
##	<summary>
##	Domain allowed access.
##	</summary>
## </param>
#
interface(`dev_list_usbfs',`
	gen_require(`
		type usbfs_t;
	')

	read_lnk_files_pattern($1, usbfs_t, usbfs_t)
	getattr_files_pattern($1, usbfs_t, usbfs_t)

	list_dirs_pattern($1, usbfs_t, usbfs_t)
')

########################################
## <summary>
##	Set the attributes of usbfs filesystem.
## </summary>
## <param name="domain">
##	<summary>
##	Domain allowed access.
##	</summary>
## </param>
#
interface(`dev_setattr_usbfs_files',`
	gen_require(`
		type usbfs_t;
	')

	setattr_files_pattern($1, usbfs_t, usbfs_t)
	list_dirs_pattern($1, usbfs_t, usbfs_t)
')

########################################
## <summary>
##	Read USB hardware information using
##	the usbfs filesystem interface.
## </summary>
## <param name="domain">
##	<summary>
##	Domain allowed access.
##	</summary>
## </param>
#
interface(`dev_read_usbfs',`
	gen_require(`
		type usbfs_t;
	')

	read_files_pattern($1, usbfs_t, usbfs_t)
	read_lnk_files_pattern($1, usbfs_t, usbfs_t)
	list_dirs_pattern($1, usbfs_t, usbfs_t)
')

########################################
## <summary>
##	Allow caller to modify usb hardware configuration files.
## </summary>
## <param name="domain">
##	<summary>
##	Domain allowed access.
##	</summary>
## </param>
#
interface(`dev_rw_usbfs',`
	gen_require(`
		type usbfs_t;
	')

	list_dirs_pattern($1, usbfs_t, usbfs_t)
	rw_files_pattern($1, usbfs_t, usbfs_t)
	read_lnk_files_pattern($1, usbfs_t, usbfs_t)
')

########################################
## <summary>
##	Get the attributes of video4linux devices.
## </summary>
## <param name="domain">
##	<summary>
##	Domain allowed access.
##	</summary>
## </param>
#
interface(`dev_getattr_video_dev',`
	gen_require(`
		type device_t, v4l_device_t;
	')

	getattr_chr_files_pattern($1, device_t, v4l_device_t)
')

######################################
## <summary>
##	Read and write userio device.
## </summary>
## <param name="domain">
##	<summary>
##	Domain allowed access.
##	</summary>
## </param>
#
interface(`dev_rw_userio_dev',`
	gen_require(`
		type device_t, userio_device_t;
	')

	rw_chr_files_pattern($1, device_t, userio_device_t)
')

########################################
## <summary>
##	Do not audit attempts to get the attributes
##	of video4linux device nodes.
## </summary>
## <param name="domain">
##	<summary>
##	Domain to not audit.
##	</summary>
## </param>
#
interface(`dev_dontaudit_getattr_video_dev',`
	gen_require(`
		type v4l_device_t;
	')

	dontaudit $1 v4l_device_t:chr_file getattr;
')

########################################
## <summary>
##	Set the attributes of video4linux device nodes.
## </summary>
## <param name="domain">
##	<summary>
##	Domain allowed access.
##	</summary>
## </param>
#
interface(`dev_setattr_video_dev',`
	gen_require(`
		type device_t, v4l_device_t;
	')

	setattr_chr_files_pattern($1, device_t, v4l_device_t)
')

########################################
## <summary>
##	Do not audit attempts to set the attributes
##	of video4linux device nodes.
## </summary>
## <param name="domain">
##	<summary>
##	Domain to not audit.
##	</summary>
## </param>
#
interface(`dev_dontaudit_setattr_video_dev',`
	gen_require(`
		type v4l_device_t;
	')

	dontaudit $1 v4l_device_t:chr_file setattr;
')

########################################
## <summary>
##	Read the video4linux devices.
## </summary>
## <param name="domain">
##	<summary>
##	Domain allowed access.
##	</summary>
## </param>
#
interface(`dev_read_video_dev',`
	gen_require(`
		type device_t, v4l_device_t;
	')

	read_chr_files_pattern($1, device_t, v4l_device_t)
')

########################################
## <summary>
##	Write the video4linux devices.
## </summary>
## <param name="domain">
##	<summary>
##	Domain allowed access.
##	</summary>
## </param>
#
interface(`dev_write_video_dev',`
	gen_require(`
		type device_t, v4l_device_t;
	')

	write_chr_files_pattern($1, device_t, v4l_device_t)
')

########################################
## <summary>
##	Allow read/write the vhost net device
## </summary>
## <param name="domain">
##	<summary>
##	Domain allowed access.
##	</summary>
## </param>
#
interface(`dev_rw_vhost',`
	gen_require(`
		type device_t, vhost_device_t;
	')

	rw_chr_files_pattern($1, device_t, vhost_device_t)
')

########################################
## <summary>
##	Read and write VMWare devices.
## </summary>
## <param name="domain">
##	<summary>
##	Domain allowed access.
##	</summary>
## </param>
#
interface(`dev_rw_vmware',`
	gen_require(`
		type device_t, vmware_device_t;
	')

	rw_chr_files_pattern($1, device_t, vmware_device_t)
')

########################################
## <summary>
##	Read, write, and mmap VMWare devices.
## </summary>
## <param name="domain">
##	<summary>
##	Domain allowed access.
##	</summary>
## </param>
#
interface(`dev_rwx_vmware',`
	gen_require(`
		type device_t, vmware_device_t;
	')

	dev_rw_vmware($1)
	allow $1 vmware_device_t:chr_file execute;
')

########################################
## <summary>
##	Write to watchdog devices.
## </summary>
## <param name="domain">
##	<summary>
##	Domain allowed access.
##	</summary>
## </param>
#
interface(`dev_write_watchdog',`
	gen_require(`
		type device_t, watchdog_device_t;
	')

	write_chr_files_pattern($1, device_t, watchdog_device_t)
')

########################################
## <summary>
##	Read and write the the wireless device.
## </summary>
## <param name="domain">
##	<summary>
##	Domain allowed access.
##	</summary>
## </param>
#
interface(`dev_rw_wireless',`
	gen_require(`
		type device_t, wireless_device_t;
	')

	rw_chr_files_pattern($1, device_t, wireless_device_t)
')

########################################
## <summary>
##	Read and write Xen devices.
## </summary>
## <param name="domain">
##	<summary>
##	Domain allowed access.
##	</summary>
## </param>
#
interface(`dev_rw_xen',`
	gen_require(`
		type device_t, xen_device_t;
	')

	rw_chr_files_pattern($1, device_t, xen_device_t)
')

########################################
## <summary>
##	Create, read, write, and delete Xen devices.
## </summary>
## <param name="domain">
##	<summary>
##	Domain allowed access.
##	</summary>
## </param>
#
interface(`dev_manage_xen',`
	gen_require(`
		type device_t, xen_device_t;
	')

	manage_chr_files_pattern($1, device_t, xen_device_t)
')

########################################
## <summary>
##	Automatic type transition to the type
##	for xen device nodes when created in /dev.
## </summary>
## <param name="domain">
##	<summary>
##	Domain allowed access.
##	</summary>
## </param>
#
interface(`dev_filetrans_xen',`
	gen_require(`
		type device_t, xen_device_t;
	')

	filetrans_pattern($1, device_t, xen_device_t, chr_file)
')

########################################
## <summary>
##	Get the attributes of X server miscellaneous devices.
## </summary>
## <param name="domain">
##	<summary>
##	Domain allowed access.
##	</summary>
## </param>
#
interface(`dev_getattr_xserver_misc_dev',`
	gen_require(`
		type device_t, xserver_misc_device_t;
	')

	getattr_chr_files_pattern($1, device_t, xserver_misc_device_t)
')

########################################
## <summary>
##	Set the attributes of X server miscellaneous devices.
## </summary>
## <param name="domain">
##	<summary>
##	Domain allowed access.
##	</summary>
## </param>
#
interface(`dev_setattr_xserver_misc_dev',`
	gen_require(`
		type device_t, xserver_misc_device_t;
	')

	setattr_chr_files_pattern($1, device_t, xserver_misc_device_t)
')

########################################
## <summary>
##	Read and write X server miscellaneous devices.
## </summary>
## <param name="domain">
##	<summary>
##	Domain allowed access.
##	</summary>
## </param>
#
interface(`dev_rw_xserver_misc',`
	gen_require(`
		type device_t, xserver_misc_device_t;
	')

	rw_chr_files_pattern($1, device_t, xserver_misc_device_t)
')

########################################
## <summary>
##	Read and write to the zero device (/dev/zero).
## </summary>
## <param name="domain">
##	<summary>
##	Domain allowed access.
##	</summary>
## </param>
#
interface(`dev_rw_zero',`
	gen_require(`
		type device_t, zero_device_t;
	')

	rw_chr_files_pattern($1, device_t, zero_device_t)
')

########################################
## <summary>
##	Read, write, and execute the zero device (/dev/zero).
## </summary>
## <param name="domain">
##	<summary>
##	Domain allowed access.
##	</summary>
## </param>
#
interface(`dev_rwx_zero',`
	gen_require(`
		type zero_device_t;
	')

	dev_rw_zero($1)
	allow $1 zero_device_t:chr_file execute;
')

########################################
## <summary>
##	Execmod the zero device (/dev/zero).
## </summary>
## <param name="domain">
##	<summary>
##	Domain allowed access.
##	</summary>
## </param>
#
interface(`dev_execmod_zero',`
	gen_require(`
		type zero_device_t;
	')

	dev_rw_zero($1)
	allow $1 zero_device_t:chr_file execmod;
')

########################################
## <summary>
##	Create the zero device (/dev/zero).
## </summary>
## <param name="domain">
##	<summary>
##	Domain allowed access.
##	</summary>
## </param>
#
interface(`dev_create_zero_dev',`
	gen_require(`
		type device_t, zero_device_t;
	')

	create_chr_files_pattern($1, device_t, zero_device_t)
')

########################################
## <summary>
##	Unconfined access to devices.
## </summary>
## <param name="domain">
##	<summary>
##	Domain allowed access.
##	</summary>
## </param>
#
interface(`dev_unconfined',`
	gen_require(`
		attribute devices_unconfined_type;
	')

	typeattribute $1 devices_unconfined_type;
')<|MERGE_RESOLUTION|>--- conflicted
+++ resolved
@@ -588,7 +588,6 @@
 
 ########################################
 ## <summary>
-<<<<<<< HEAD
 ##	Read and write generic block device files.
 ## </summary>
 ## <param name="domain">
@@ -598,7 +597,15 @@
 ## </param>
 #
 interface(`dev_rw_generic_blk_files',`
-=======
+	gen_require(`
+		type device_t;
+	')
+
+	allow $1 device_t:blk_file rw_chr_file_perms;
+')
+
+########################################
+## <summary>
 ##	Dontaudit attempts to read/write generic character device files.
 ## </summary>
 ## <param name="domain">
@@ -608,16 +615,11 @@
 ## </param>
 #
 interface(`dev_dontaudit_rw_generic_chr_files',`
->>>>>>> 76a9fe96
 	gen_require(`
 		type device_t;
 	')
 
-<<<<<<< HEAD
-	allow $1 device_t:blk_file rw_chr_file_perms;
-=======
 	dontaudit $1 device_t:chr_file rw_chr_file_perms;
->>>>>>> 76a9fe96
 ')
 
 ########################################
