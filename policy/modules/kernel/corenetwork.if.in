## <summary>Policy controlling access to network objects</summary>
## <required val="true">
##	Contains the initial SIDs for network objects.
## </required>

########################################
## <summary>
##	Define type to be a network port type
## </summary>
## <desc>
##	<p>
##	Define type to be a network port type
##	</p>
##	<p>
##	This is for supporting third party modules and its
##	use is not allowed in upstream reference policy.
##	</p>
## </desc>
## <param name="domain">
##	<summary>
##	Type to be used for network ports.
##	</summary>
## </param>
#
interface(`corenet_port',`
	gen_require(`
		attribute port_type;
	')

	typeattribute $1 port_type;
')

########################################
## <summary>
##	Define type to be a network node type
## </summary>
## <desc>
##	<p>
##	Define type to be a network node type
##	</p>
##	<p>
##	This is for supporting third party modules and its
##	use is not allowed in upstream reference policy.
##	</p>
## </desc>
## <param name="domain">
##	<summary>
##	Type to be used for network nodes.
##	</summary>
## </param>
#
interface(`corenet_node',`
	gen_require(`
		attribute node_type;
	')

	typeattribute $1 node_type;
')

########################################
## <summary>
##	Define network type to be a reserved port (lt 1024)
## </summary>
## <desc>
##	<p>
##	Define network type to be a reserved port (lt 1024)
##	</p>
##	<p>
##	This is for supporting third party modules and its
##	use is not allowed in upstream reference policy.
##	</p>
## </desc>
## <param name="domain">
##	<summary>
##	Type to be used for network ports.
##	</summary>
## </param>
#
interface(`corenet_reserved_port',`
	gen_require(`
		attribute reserved_port_type;
	')

	typeattribute $1 reserved_port_type;
')

########################################
## <summary>
##	Define network type to be a rpc port ( 512 lt PORT lt 1024)
## </summary>
## <desc>
##	<p>
##	Define network type to be a rpc port ( 512 lt PORT lt 1024)
##	</p>
##	<p>
##	This is for supporting third party modules and its
##	use is not allowed in upstream reference policy.
##	</p>
## </desc>
## <param name="domain">
##	<summary>
##	Type to be used for network ports.
##	</summary>
## </param>
#
interface(`corenet_rpc_port',`
	gen_require(`
		attribute rpc_port_type;
	')

	typeattribute $1 rpc_port_type;
')

########################################
## <summary>
<<<<<<< HEAD
=======
##	Define type to be a network node type
## </summary>
## <desc>
##	<p>
##	Define type to be a network node type
##	</p>
##	<p>
##	This is for supporting third party modules and its
##	use is not allowed in upstream reference policy.
##	</p>
## </desc>
## <param name="domain">
##	<summary>
##	Type to be used for network nodes.
##	</summary>
## </param>
#
interface(`corenet_node',`
	gen_require(`
		attribute node_type;
	')

	typeattribute $1 node_type;
')

########################################
## <summary>
>>>>>>> 23f9cd7b
##	Define type to be a network packet type
## </summary>
## <desc>
##	<p>
##	Define type to be a network packet type
##	</p>
##	<p>
##	This is for supporting third party modules and its
##	use is not allowed in upstream reference policy.
##	</p>
## </desc>
## <param name="domain">
##	<summary>
##	Type to be used for a network packet.
##	</summary>
## </param>
#
interface(`corenet_packet',`
	gen_require(`
		attribute packet_type;
	')

	typeattribute $1 packet_type;
')

########################################
## <summary>
##	Define type to be a network client packet type
## </summary>
## <desc>
##	<p>
##	Define type to be a network client packet type
##	</p>
##	<p>
##	This is for supporting third party modules and its
##	use is not allowed in upstream reference policy.
##	</p>
## </desc>
## <param name="domain">
##	<summary>
##	Type to be used for a network client packet.
##	</summary>
## </param>
#
interface(`corenet_client_packet',`
	gen_require(`
		attribute packet_type, client_packet_type;
	')

	typeattribute $1 client_packet_type, packet_type;
')

########################################
## <summary>
##	Define type to be a network server packet type
## </summary>
## <desc>
##	<p>
##	Define type to be a network server packet type
##	</p>
##	<p>
##	This is for supporting third party modules and its
##	use is not allowed in upstream reference policy.
##	</p>
## </desc>
## <param name="domain">
##	<summary>
##	Type to be used for a network server packet.
##	</summary>
## </param>
#
interface(`corenet_server_packet',`
	gen_require(`
		attribute packet_type, server_packet_type;
	')

	typeattribute $1 server_packet_type, packet_type;
')

########################################
## <summary>
##	Make the specified type usable
##	for labeled ipsec.
## </summary>
## <param name="domain">
##	<summary>
##	Type to be used for labeled ipsec.
##	</summary>
## </param>
#
interface(`corenet_spd_type',`
	gen_require(`
		attribute ipsec_spd_type;
	')

	typeattribute $1 ipsec_spd_type;
')

########################################
## <summary>
##	Send and receive TCP network traffic on generic interfaces.
## </summary>
## <desc>
##	<p>
##	Allow the specified domain to send and receive TCP network
##	traffic on generic network interfaces.
##	</p>
##	<p>
##	Related interface:
##	</p>
##	<ul>
##		<li>corenet_all_recvfrom_unlabeled()</li>
##		<li>corenet_tcp_sendrecv_generic_node()</li>
##		<li>corenet_tcp_sendrecv_all_ports()</li>
##		<li>corenet_tcp_connect_all_ports()</li>
##	</ul>
##	<p>
##	Example client being able to connect to all ports over
##	generic nodes, without labeled networking:
##	</p>
##	<p>
##	allow myclient_t self:tcp_socket create_stream_socket_perms;
##	corenet_tcp_sendrecv_generic_if(myclient_t)
##	corenet_tcp_sendrecv_generic_node(myclient_t)
##	corenet_tcp_sendrecv_all_ports(myclient_t)
##	corenet_tcp_connect_all_ports(myclient_t)
##	corenet_all_recvfrom_unlabeled(myclient_t)
##	</p>
## </desc>
## <param name="domain">
##	<summary>
##	Domain allowed access.
##	</summary>
## </param>
## <infoflow type="both" weight="10"/>
#
interface(`corenet_tcp_sendrecv_generic_if',`
	gen_require(`
		type netif_t;
	')

	allow $1 netif_t:netif { tcp_send tcp_recv egress ingress };
')

########################################
## <summary>
##	Send UDP network traffic on generic interfaces.
## </summary>
## <param name="domain">
##	<summary>
##	Domain allowed access.
##	</summary>
## </param>
#
interface(`corenet_udp_send_generic_if',`
	gen_require(`
		type netif_t;
	')

	allow $1 netif_t:netif { udp_send egress };
')

########################################
## <summary>
##	Dontaudit attempts to send UDP network traffic
##	on generic interfaces.
## </summary>
## <param name="domain">
##	<summary>
##	Domain to not audit.
##	</summary>
## </param>
#
interface(`corenet_dontaudit_udp_send_generic_if',`
	gen_require(`
		type netif_t;
	')

	dontaudit $1 netif_t:netif { udp_send egress };
')

########################################
## <summary>
##	Receive UDP network traffic on generic interfaces.
## </summary>
## <param name="domain">
##	<summary>
##	Domain allowed access.
##	</summary>
## </param>
#
interface(`corenet_udp_receive_generic_if',`
	gen_require(`
		type netif_t;
	')

	allow $1 netif_t:netif { udp_recv ingress };
')

########################################
## <summary>
##	Do not audit attempts to receive UDP network
##	traffic on generic interfaces.
## </summary>
## <param name="domain">
##	<summary>
##	Domain to not audit.
##	</summary>
## </param>
#
interface(`corenet_dontaudit_udp_receive_generic_if',`
	gen_require(`
		type netif_t;
	')

	dontaudit $1 netif_t:netif { udp_recv ingress };
')

########################################
## <summary>
##	Send and receive UDP network traffic on generic interfaces.
## </summary>
## <desc>
##	<p>
##	Allow the specified domain to send and receive UDP network
##	traffic on generic network interfaces.
##	</p>
##	<p>
##	Related interface:
##	</p>
##	<ul>
##		<li>corenet_all_recvfrom_unlabeled()</li>
##		<li>corenet_udp_sendrecv_generic_node()</li>
##		<li>corenet_udp_sendrecv_all_ports()</li>
##	</ul>
##	<p>
##	Example client being able to send to all ports over
##	generic nodes, without labeled networking:
##	</p>
##	<p>
##	allow myclient_t self:udp_socket create_socket_perms;
##	corenet_udp_sendrecv_generic_if(myclient_t)
##	corenet_udp_sendrecv_generic_node(myclient_t)
##	corenet_udp_sendrecv_all_ports(myclient_t)
##	corenet_all_recvfrom_unlabeled(myclient_t)
##	</p>
## </desc>
## <param name="domain">
##	<summary>
##	Domain allowed access.
##	</summary>
## </param>
## <infoflow type="both" weight="10"/>
#
interface(`corenet_udp_sendrecv_generic_if',`
	corenet_udp_send_generic_if($1)
	corenet_udp_receive_generic_if($1)
')

########################################
## <summary>
##	Do not audit attempts to send and receive UDP network
##	traffic on generic interfaces.
## </summary>
## <param name="domain">
##	<summary>
##	Domain to not audit.
##	</summary>
## </param>
#
interface(`corenet_dontaudit_udp_sendrecv_generic_if',`
	corenet_dontaudit_udp_send_generic_if($1)
	corenet_dontaudit_udp_receive_generic_if($1)
')

########################################
## <summary>
##	Send raw IP packets on generic interfaces.
## </summary>
## <param name="domain">
##	<summary>
##	Domain allowed access.
##	</summary>
## </param>
#
interface(`corenet_raw_send_generic_if',`
	gen_require(`
		type netif_t;
	')

	allow $1 netif_t:netif { rawip_send egress };
')

########################################
## <summary>
##	Receive raw IP packets on generic interfaces.
## </summary>
## <param name="domain">
##	<summary>
##	Domain allowed access.
##	</summary>
## </param>
#
interface(`corenet_raw_receive_generic_if',`
	gen_require(`
		type netif_t;
	')

	allow $1 netif_t:netif { rawip_recv ingress };
')

########################################
## <summary>
##	Send and receive raw IP packets on generic interfaces.
## </summary>
## <param name="domain">
##	<summary>
##	Domain allowed access.
##	</summary>
## </param>
#
interface(`corenet_raw_sendrecv_generic_if',`
	corenet_raw_send_generic_if($1)
	corenet_raw_receive_generic_if($1)
')

########################################
## <summary>
##	Allow outgoing network traffic on the generic interfaces.
## </summary>
## <param name="domain">
##	<summary>
##	The peer label of the outgoing network traffic.
##	</summary>
## </param>
## <infoflow type="write" weight="10"/>
#
interface(`corenet_out_generic_if',`
	gen_require(`
		type netif_t;
	')

	allow $1 netif_t:netif egress;
')

########################################
## <summary>
##	Allow incoming traffic on the generic interfaces.
## </summary>
## <param name="domain">
##	<summary>
##	The peer label of the incoming network traffic.
##	</summary>
## </param>
## <infoflow type="read" weight="10"/>
#
interface(`corenet_in_generic_if',`
	gen_require(`
		type netif_t;
	')

	allow $1 netif_t:netif ingress;
')

########################################
## <summary>
##	Allow incoming and outgoing network traffic on the generic interfaces.
## </summary>
## <param name="domain">
##	<summary>
##	The peer label of the network traffic.
##	</summary>
## </param>
## <infoflow type="both" weight="10"/>
#
interface(`corenet_inout_generic_if',`
	corenet_in_generic_if($1)
	corenet_out_generic_if($1)
')

########################################
## <summary>
##	Send and receive TCP network traffic on all interfaces.
## </summary>
## <param name="domain">
##	<summary>
##	Domain allowed access.
##	</summary>
## </param>
#
interface(`corenet_tcp_sendrecv_all_if',`
	gen_require(`
		attribute netif_type;
	')

	allow $1 netif_type:netif { tcp_send tcp_recv egress ingress };
')

########################################
## <summary>
##	Send UDP network traffic on all interfaces.
## </summary>
## <param name="domain">
##	<summary>
##	Domain allowed access.
##	</summary>
## </param>
#
interface(`corenet_udp_send_all_if',`
	gen_require(`
		attribute netif_type;
	')

	allow $1 netif_type:netif { udp_send egress };
')

########################################
## <summary>
##	Receive UDP network traffic on all interfaces.
## </summary>
## <param name="domain">
##	<summary>
##	Domain allowed access.
##	</summary>
## </param>
#
interface(`corenet_udp_receive_all_if',`
	gen_require(`
		attribute netif_type;
	')

	allow $1 netif_type:netif { udp_recv ingress };
')

########################################
## <summary>
##	Send and receive UDP network traffic on all interfaces.
## </summary>
## <param name="domain">
##	<summary>
##	Domain allowed access.
##	</summary>
## </param>
#
interface(`corenet_udp_sendrecv_all_if',`
	corenet_udp_send_all_if($1)
	corenet_udp_receive_all_if($1)
')

########################################
## <summary>
##	Send raw IP packets on all interfaces.
## </summary>
## <param name="domain">
##	<summary>
##	Domain allowed access.
##	</summary>
## </param>
#
interface(`corenet_raw_send_all_if',`
	gen_require(`
		attribute netif_type;
	')

	allow $1 netif_type:netif { rawip_send egress };
')

########################################
## <summary>
##	Receive raw IP packets on all interfaces.
## </summary>
## <param name="domain">
##	<summary>
##	Domain allowed access.
##	</summary>
## </param>
#
interface(`corenet_raw_receive_all_if',`
	gen_require(`
		attribute netif_type;
	')

	allow $1 netif_type:netif { rawip_recv ingress };
')

########################################
## <summary>
##	Send and receive raw IP packets on all interfaces.
## </summary>
## <param name="domain">
##	<summary>
##	Domain allowed access.
##	</summary>
## </param>
#
interface(`corenet_raw_sendrecv_all_if',`
	corenet_raw_send_all_if($1)
	corenet_raw_receive_all_if($1)
')

########################################
## <summary>
##	Send and receive DCCP network traffic on generic nodes.
## </summary>
## <param name="domain">
##	<summary>
##	Domain allowed access.
##	</summary>
## </param>
#
interface(`corenet_dccp_sendrecv_generic_node',`
	gen_require(`
		type node_t;
	')

	allow $1 node_t:node { dccp_send dccp_recv sendto recvfrom };
')

########################################
## <summary>
##	Send and receive TCP network traffic on generic nodes.
## </summary>
## <desc>
##	<p>
##	Allow the specified domain to send and receive TCP network
##	traffic to/from generic network nodes (hostnames/networks).
##	</p>
##	<p>
##	Related interface:
##	</p>
##	<ul>
##		<li>corenet_all_recvfrom_unlabeled()</li>
##		<li>corenet_tcp_sendrecv_generic_if()</li>
##		<li>corenet_tcp_sendrecv_all_ports()</li>
##		<li>corenet_tcp_connect_all_ports()</li>
##	</ul>
##	<p>
##	Example client being able to connect to all ports over
##	generic nodes, without labeled networking:
##	</p>
##	<p>
##	allow myclient_t self:tcp_socket create_stream_socket_perms;
##	corenet_tcp_sendrecv_generic_if(myclient_t)
##	corenet_tcp_sendrecv_generic_node(myclient_t)
##	corenet_tcp_sendrecv_all_ports(myclient_t)
##	corenet_tcp_connect_all_ports(myclient_t)
##	corenet_all_recvfrom_unlabeled(myclient_t)
##	</p>
## </desc>
## <param name="domain">
##	<summary>
##	Domain allowed access.
##	</summary>
## </param>
## <infoflow type="both" weight="10"/>
#
interface(`corenet_tcp_sendrecv_generic_node',`
	gen_require(`
		type node_t;
	')

	allow $1 node_t:node { tcp_send tcp_recv sendto recvfrom };
')

########################################
## <summary>
##	Send UDP network traffic on generic nodes.
## </summary>
## <param name="domain">
##	<summary>
##	Domain allowed access.
##	</summary>
## </param>
#
interface(`corenet_udp_send_generic_node',`
	gen_require(`
		type node_t;
	')

	allow $1 node_t:node { udp_send sendto };
')

########################################
## <summary>
##	Receive UDP network traffic on generic nodes.
## </summary>
## <param name="domain">
##	<summary>
##	Domain allowed access.
##	</summary>
## </param>
#
interface(`corenet_udp_receive_generic_node',`
	gen_require(`
		type node_t;
	')

	allow $1 node_t:node { udp_recv recvfrom };
')

########################################
## <summary>
##	Send and receive UDP network traffic on generic nodes.
## </summary>
## <desc>
##	<p>
##	Allow the specified domain to send and receive UDP network
##	traffic to/from generic network nodes (hostnames/networks).
##	</p>
##	<p>
##	Related interface:
##	</p>
##	<ul>
##		<li>corenet_all_recvfrom_unlabeled()</li>
##		<li>corenet_udp_sendrecv_generic_if()</li>
##		<li>corenet_udp_sendrecv_all_ports()</li>
##	</ul>
##	<p>
##	Example client being able to send to all ports over
##	generic nodes, without labeled networking:
##	</p>
##	<p>
##	allow myclient_t self:udp_socket create_socket_perms;
##	corenet_udp_sendrecv_generic_if(myclient_t)
##	corenet_udp_sendrecv_generic_node(myclient_t)
##	corenet_udp_sendrecv_all_ports(myclient_t)
##	corenet_all_recvfrom_unlabeled(myclient_t)
##	</p>
## </desc>
## <param name="domain">
##	<summary>
##	Domain allowed access.
##	</summary>
## </param>
## <infoflow type="both" weight="10"/>
#
interface(`corenet_udp_sendrecv_generic_node',`
	corenet_udp_send_generic_node($1)
	corenet_udp_receive_generic_node($1)
')

########################################
## <summary>
##	Send raw IP packets on generic nodes.
## </summary>
## <param name="domain">
##	<summary>
##	Domain allowed access.
##	</summary>
## </param>
#
interface(`corenet_raw_send_generic_node',`
	gen_require(`
		type node_t;
	')

	allow $1 node_t:node { rawip_send sendto };
')

########################################
## <summary>
##	Receive raw IP packets on generic nodes.
## </summary>
## <param name="domain">
##	<summary>
##	Domain allowed access.
##	</summary>
## </param>
#
interface(`corenet_raw_receive_generic_node',`
	gen_require(`
		type node_t;
	')

	allow $1 node_t:node { rawip_recv recvfrom };
')

########################################
## <summary>
##	Send and receive raw IP packets on generic nodes.
## </summary>
## <param name="domain">
##	<summary>
##	Domain allowed access.
##	</summary>
## </param>
#
interface(`corenet_raw_sendrecv_generic_node',`
	corenet_raw_send_generic_node($1)
	corenet_raw_receive_generic_node($1)
')

########################################
## <summary>
##	Bind DCCP sockets to generic nodes.
## </summary>
## <param name="domain">
##	<summary>
##	Domain allowed access.
##	</summary>
## </param>
#
interface(`corenet_dccp_bind_generic_node',`
	gen_require(`
		type node_t;
	')

	allow $1 node_t:dccp_socket node_bind;
')

########################################
## <summary>
##	Bind TCP sockets to generic nodes.
## </summary>
## <desc>
##	<p>
##	Bind TCP sockets to generic nodes.  This is
##	necessary for binding a socket so it
##	can be used for servers to listen
##	for incoming connections.
##	</p>
##	<p>
##	Related interface:
##	</p>
##	<ul>
##		<li>corenet_udp_bind_generic_node()</li>
##	</ul>
## </desc>
## <param name="domain">
##	<summary>
##	Domain allowed access.
##	</summary>
## </param>
## <infoflow type="read" weight="1"/>
#
interface(`corenet_tcp_bind_generic_node',`
	gen_require(`
		type node_t;
	')

	allow $1 node_t:tcp_socket node_bind;
')

########################################
## <summary>
##	Bind UDP sockets to generic nodes.
## </summary>
## <desc>
##	<p>
##	Bind UDP sockets to generic nodes.  This is
##	necessary for binding a socket so it
##	can be used for servers to listen
##	for incoming connections.
##	</p>
##	<p>
##	Related interface:
##	</p>
##	<ul>
##		<li>corenet_tcp_bind_generic_node()</li>
##	</ul>
## </desc>
## <param name="domain">
##	<summary>
##	Domain allowed access.
##	</summary>
## </param>
## <infoflow type="read" weight="1"/>
#
interface(`corenet_udp_bind_generic_node',`
	gen_require(`
		type node_t;
	')

	allow $1 node_t:udp_socket node_bind;
')

########################################
## <summary>
##	Bind raw sockets to genric nodes.
## </summary>
## <param name="domain">
##	<summary>
##	Domain allowed access.
##	</summary>
## </param>
# rawip_socket node_bind does not make much sense.
# cjp: vmware hits this too
interface(`corenet_raw_bind_generic_node',`
	gen_require(`
		type node_t;
	')

	allow $1 node_t:rawip_socket node_bind;
')

########################################
## <summary>
##	Allow outgoing network traffic to generic nodes.
## </summary>
## <param name="domain">
##	<summary>
##	The peer label of the outgoing network traffic.
##	</summary>
## </param>
## <infoflow type="write" weight="10"/>
#
interface(`corenet_out_generic_node',`
	gen_require(`
		type node_t;
	')

	allow $1 node_t:node sendto;
')

########################################
## <summary>
##	Allow incoming network traffic from generic nodes.
## </summary>
## <param name="domain">
##	<summary>
##	The peer label of the incoming network traffic.
##	</summary>
## </param>
## <infoflow type="read" weight="10"/>
#
interface(`corenet_in_generic_node',`
	gen_require(`
		type node_t;
	')

	allow $1 node_t:node recvfrom;
')

########################################
## <summary>
##	Allow incoming and outgoing network traffic with generic nodes.
## </summary>
## <param name="domain">
##	<summary>
##	The peer label of the network traffic.
##	</summary>
## </param>
## <infoflow type="both" weight="10"/>
#
interface(`corenet_inout_generic_node',`
	corenet_in_generic_node($1)
	corenet_out_generic_node($1)
')

########################################
## <summary>
##	Send and receive DCCP network traffic on all nodes.
## </summary>
## <param name="domain">
##	<summary>
##	Domain allowed access.
##	</summary>
## </param>
#
interface(`corenet_dccp_sendrecv_all_nodes',`
	gen_require(`
		attribute node_type;
	')

	allow $1 node_type:node { dccp_send dccp_recv sendto recvfrom };
')

########################################
## <summary>
##	Send and receive TCP network traffic on all nodes.
## </summary>
## <param name="domain">
##	<summary>
##	Domain allowed access.
##	</summary>
## </param>
#
interface(`corenet_tcp_sendrecv_all_nodes',`
	gen_require(`
		attribute node_type;
	')

	allow $1 node_type:node { tcp_send tcp_recv sendto recvfrom };
')

########################################
## <summary>
##	Send UDP network traffic on all nodes.
## </summary>
## <param name="domain">
##	<summary>
##	Domain allowed access.
##	</summary>
## </param>
#
interface(`corenet_udp_send_all_nodes',`
	gen_require(`
		attribute node_type;
	')

	allow $1 node_type:node { udp_send sendto };
')

########################################
## <summary>
##	Do not audit attempts to send UDP network
##	traffic on any nodes.
## </summary>
## <param name="domain">
##	<summary>
##	Domain to not audit.
##	</summary>
## </param>
#
interface(`corenet_dontaudit_udp_send_all_nodes',`
	gen_require(`
		attribute node_type;
	')

	dontaudit $1 node_type:node { udp_send sendto };
')

########################################
## <summary>
##	Receive UDP network traffic on all nodes.
## </summary>
## <param name="domain">
##	<summary>
##	Domain allowed access.
##	</summary>
## </param>
#
interface(`corenet_udp_receive_all_nodes',`
	gen_require(`
		attribute node_type;
	')

	allow $1 node_type:node { udp_recv recvfrom };
')

########################################
## <summary>
##	Do not audit attempts to receive UDP
##	network traffic on all nodes.
## </summary>
## <param name="domain">
##	<summary>
##	Domain to not audit.
##	</summary>
## </param>
#
interface(`corenet_dontaudit_udp_receive_all_nodes',`
	gen_require(`
		attribute node_type;
	')

	dontaudit $1 node_type:node { udp_recv recvfrom };
')

########################################
## <summary>
##	Send and receive UDP network traffic on all nodes.
## </summary>
## <param name="domain">
##	<summary>
##	Domain allowed access.
##	</summary>
## </param>
#
interface(`corenet_udp_sendrecv_all_nodes',`
	corenet_udp_send_all_nodes($1)
	corenet_udp_receive_all_nodes($1)
')

########################################
## <summary>
##	Do not audit attempts to send and receive UDP
##	network traffic on any nodes nodes.
## </summary>
## <param name="domain">
##	<summary>
##	Domain to not audit.
##	</summary>
## </param>
#
interface(`corenet_dontaudit_udp_sendrecv_all_nodes',`
	corenet_dontaudit_udp_send_all_nodes($1)
	corenet_dontaudit_udp_receive_all_nodes($1)
')

########################################
## <summary>
##	Send raw IP packets on all nodes.
## </summary>
## <param name="domain">
##	<summary>
##	Domain allowed access.
##	</summary>
## </param>
#
interface(`corenet_raw_send_all_nodes',`
	gen_require(`
		attribute node_type;
	')

	allow $1 node_type:node { rawip_send sendto };
')

########################################
## <summary>
##	Receive raw IP packets on all nodes.
## </summary>
## <param name="domain">
##	<summary>
##	Domain allowed access.
##	</summary>
## </param>
#
interface(`corenet_raw_receive_all_nodes',`
	gen_require(`
		attribute node_type;
	')

	allow $1 node_type:node { rawip_recv recvfrom };
')

########################################
## <summary>
##	Send and receive raw IP packets on all nodes.
## </summary>
## <param name="domain">
##	<summary>
##	Domain allowed access.
##	</summary>
## </param>
#
interface(`corenet_raw_sendrecv_all_nodes',`
	corenet_raw_send_all_nodes($1)
	corenet_raw_receive_all_nodes($1)
')

########################################
## <summary>
##	Bind DCCP sockets to all nodes.
## </summary>
## <param name="domain">
##	<summary>
##	Domain allowed access.
##	</summary>
## </param>
#
interface(`corenet_dccp_bind_all_nodes',`
	gen_require(`
		attribute node_type;
	')

	allow $1 node_type:dccp_socket node_bind;
')

########################################
## <summary>
##	Bind TCP sockets to all nodes.
## </summary>
## <param name="domain">
##	<summary>
##	Domain allowed access.
##	</summary>
## </param>
#
interface(`corenet_tcp_bind_all_nodes',`
	gen_require(`
		attribute node_type;
	')

	allow $1 node_type:tcp_socket node_bind;
')

########################################
## <summary>
##	Bind UDP sockets to all nodes.
## </summary>
## <param name="domain">
##	<summary>
##	Domain allowed access.
##	</summary>
## </param>
#
interface(`corenet_udp_bind_all_nodes',`
	gen_require(`
		attribute node_type;
	')

	allow $1 node_type:udp_socket node_bind;
')

########################################
## <summary>
##	Bind raw sockets to all nodes.
## </summary>
## <param name="domain">
##	<summary>
##	Domain allowed access.
##	</summary>
## </param>
# rawip_socket node_bind does not make much sense.
# cjp: vmware hits this too
interface(`corenet_raw_bind_all_nodes',`
	gen_require(`
		attribute node_type;
	')

	allow $1 node_type:rawip_socket node_bind;
')

########################################
## <summary>
##	Send and receive DCCP network traffic on generic ports.
## </summary>
## <param name="domain">
##	<summary>
##	Domain allowed access.
##	</summary>
## </param>
#
interface(`corenet_dccp_sendrecv_generic_port',`
	gen_require(`
		type port_t;
	')

	allow $1 port_t:dccp_socket { send_msg recv_msg };
')

########################################
## <summary>
##	Send and receive TCP network traffic on generic ports.
## </summary>
## <param name="domain">
##	<summary>
##	Domain allowed access.
##	</summary>
## </param>
#
interface(`corenet_tcp_sendrecv_generic_port',`
	gen_require(`
		type port_t;
	')

	allow $1 port_t:tcp_socket { send_msg recv_msg };
')

########################################
## <summary>
##	Do not audit attempts to send and
##	receive DCCP network traffic on
##	generic ports.
## </summary>
## <param name="domain">
##	<summary>
##	Domain to not audit.
##	</summary>
## </param>
#
interface(`corenet_dontaudit_dccp_sendrecv_generic_port',`
	gen_require(`
		type port_t;
	')

	dontaudit $1 port_t:dccp_socket { send_msg recv_msg };
')

########################################
## <summary>
##	Do not audit send and receive TCP network traffic on generic ports.
## </summary>
## <param name="domain">
##	<summary>
##	Domain allowed access.
##	</summary>
## </param>
#
interface(`corenet_dontaudit_tcp_sendrecv_generic_port',`
	gen_require(`
		type port_t;
	')

	dontaudit $1 port_t:tcp_socket { send_msg recv_msg };
')

########################################
## <summary>
##	Send UDP network traffic on generic ports.
## </summary>
## <param name="domain">
##	<summary>
##	Domain allowed access.
##	</summary>
## </param>
#
interface(`corenet_udp_send_generic_port',`
	gen_require(`
		type port_t;
	')

	allow $1 port_t:udp_socket send_msg;
')

########################################
## <summary>
##	Receive UDP network traffic on generic ports.
## </summary>
## <param name="domain">
##	<summary>
##	Domain allowed access.
##	</summary>
## </param>
#
interface(`corenet_udp_receive_generic_port',`
	gen_require(`
		type port_t;
	')

	allow $1 port_t:udp_socket recv_msg;
')

########################################
## <summary>
##	Send and receive UDP network traffic on generic ports.
## </summary>
## <param name="domain">
##	<summary>
##	Domain allowed access.
##	</summary>
## </param>
#
interface(`corenet_udp_sendrecv_generic_port',`
	corenet_udp_send_generic_port($1)
	corenet_udp_receive_generic_port($1)
')

########################################
## <summary>
##	Bind DCCP sockets to generic ports.
## </summary>
## <param name="domain">
##	<summary>
##	Domain allowed access.
##	</summary>
## </param>
#
interface(`corenet_dccp_bind_generic_port',`
	gen_require(`
		type port_t;
		attribute port_type;
	')

	allow $1 port_t:dccp_socket name_bind;
	dontaudit $1 { port_type -port_t }:dccp_socket name_bind;
')

########################################
## <summary>
##	Bind TCP sockets to generic ports.
## </summary>
## <param name="domain">
##	<summary>
##	Domain allowed access.
##	</summary>
## </param>
#
interface(`corenet_tcp_bind_generic_port',`
	gen_require(`
		type port_t;
		attribute port_type;
	')

	allow $1 port_t:tcp_socket name_bind;
	dontaudit $1 { port_type -port_t }:tcp_socket name_bind;
')

########################################
## <summary>
##	Do not audit attempts to bind DCCP
##	sockets to generic ports.
## </summary>
## <param name="domain">
##	<summary>
##	Domain to not audit.
##	</summary>
## </param>
#
interface(`corenet_dontaudit_dccp_bind_generic_port',`
	gen_require(`
		type port_t;
	')

	dontaudit $1 port_t:dccp_socket name_bind;
')

########################################
## <summary>
##	Do not audit bind TCP sockets to generic ports.
## </summary>
## <param name="domain">
##	<summary>
##	Domain to not audit.
##	</summary>
## </param>
#
interface(`corenet_dontaudit_tcp_bind_generic_port',`
	gen_require(`
		type port_t;
	')

	dontaudit $1 port_t:tcp_socket name_bind;
')

########################################
## <summary>
##	Bind UDP sockets to generic ports.
## </summary>
## <param name="domain">
##	<summary>
##	Domain allowed access.
##	</summary>
## </param>
#
interface(`corenet_udp_bind_generic_port',`
	gen_require(`
		type port_t;
		attribute port_type;
	')

	allow $1 port_t:udp_socket name_bind;
	dontaudit $1 { port_type -port_t }:udp_socket name_bind;
')

########################################
## <summary>
##	Connect DCCP sockets to generic ports.
## </summary>
## <param name="domain">
##	<summary>
##	Domain allowed access.
##	</summary>
## </param>
#
interface(`corenet_dccp_connect_generic_port',`
	gen_require(`
		type port_t;
	')

	allow $1 port_t:dccp_socket name_connect;
')

########################################
## <summary>
##	Connect TCP sockets to generic ports.
## </summary>
## <param name="domain">
##	<summary>
##	Domain allowed access.
##	</summary>
## </param>
#
interface(`corenet_tcp_connect_generic_port',`
	gen_require(`
		type port_t;
	')

	allow $1 port_t:tcp_socket name_connect;
')

########################################
## <summary>
##	Send and receive DCCP network traffic on all ports.
## </summary>
## <param name="domain">
##	<summary>
##	Domain allowed access.
##	</summary>
## </param>
#
interface(`corenet_dccp_sendrecv_all_ports',`
	gen_require(`
		attribute port_type;
	')

	allow $1 port_type:dccp_socket { send_msg recv_msg };
')

########################################
## <summary>
##	Send and receive TCP network traffic on all ports.
## </summary>
## <desc>
##	<p>
##	Send and receive TCP network traffic on all ports.
##	Related interfaces:
##	</p>
##	<ul>
##		<li>corenet_all_recvfrom_unlabeled()</li>
##		<li>corenet_tcp_sendrecv_generic_if()</li>
##		<li>corenet_tcp_sendrecv_generic_node()</li>
##		<li>corenet_tcp_connect_all_ports()</li>
##		<li>corenet_tcp_bind_all_ports()</li>
##	</ul>
##	<p>
##	Example client being able to connect to all ports over
##	generic nodes, without labeled networking:
##	</p>
##	<p>
##	allow myclient_t self:tcp_socket create_stream_socket_perms;
##	corenet_tcp_sendrecv_generic_if(myclient_t)
##	corenet_tcp_sendrecv_generic_node(myclient_t)
##	corenet_tcp_sendrecv_all_ports(myclient_t)
##	corenet_tcp_connect_all_ports(myclient_t)
##	corenet_all_recvfrom_unlabeled(myclient_t)
##	</p>
## </desc>
## <param name="domain">
##	<summary>
##	Domain allowed access.
##	</summary>
## </param>
## <infoflow type="both" weight="10"/>
#
interface(`corenet_tcp_sendrecv_all_ports',`
	gen_require(`
		attribute port_type;
	')

	allow $1 port_type:tcp_socket { send_msg recv_msg };
')

########################################
## <summary>
##	Send UDP network traffic on all ports.
## </summary>
## <param name="domain">
##	<summary>
##	Domain allowed access.
##	</summary>
## </param>
#
interface(`corenet_udp_send_all_ports',`
	gen_require(`
		attribute port_type;
	')

	allow $1 port_type:udp_socket send_msg;
')

########################################
## <summary>
##	Receive UDP network traffic on all ports.
## </summary>
## <param name="domain">
##	<summary>
##	Domain allowed access.
##	</summary>
## </param>
#
interface(`corenet_udp_receive_all_ports',`
	gen_require(`
		attribute port_type;
	')

	allow $1 port_type:udp_socket recv_msg;
')

########################################
## <summary>
##	Send and receive UDP network traffic on all ports.
## </summary>
## <desc>
##	<p>
##	Send and receive UDP network traffic on all ports.
##	Related interfaces:
##	</p>
##	<ul>
##		<li>corenet_all_recvfrom_unlabeled()</li>
##		<li>corenet_udp_sendrecv_generic_if()</li>
##		<li>corenet_udp_sendrecv_generic_node()</li>
##		<li>corenet_udp_bind_all_ports()</li>
##	</ul>
##	<p>
##	Example client being able to send to all ports over
##	generic nodes, without labeled networking:
##	</p>
##	<p>
##	allow myclient_t self:udp_socket create_socket_perms;
##	corenet_udp_sendrecv_generic_if(myclient_t)
##	corenet_udp_sendrecv_generic_node(myclient_t)
##	corenet_udp_sendrecv_all_ports(myclient_t)
##	corenet_all_recvfrom_unlabeled(myclient_t)
##	</p>
## </desc>
## <param name="domain">
##	<summary>
##	Domain allowed access.
##	</summary>
## </param>
## <infoflow type="both" weight="10"/>
#
interface(`corenet_udp_sendrecv_all_ports',`
	corenet_udp_send_all_ports($1)
	corenet_udp_receive_all_ports($1)
')

########################################
## <summary>
##	Bind DCCP sockets to all ports.
## </summary>
## <param name="domain">
##	<summary>
##	Domain allowed access.
##	</summary>
## </param>
#
interface(`corenet_dccp_bind_all_ports',`
	gen_require(`
		attribute port_type;
	')

	allow $1 port_type:dccp_socket name_bind;
	allow $1 self:capability net_bind_service;
')

########################################
## <summary>
##	Bind TCP sockets to all ports.
## </summary>
## <param name="domain">
##	<summary>
##	Domain allowed access.
##	</summary>
## </param>
#
interface(`corenet_tcp_bind_all_ports',`
	gen_require(`
		attribute port_type;
	')

	allow $1 port_type:tcp_socket name_bind;
	allow $1 self:capability net_bind_service;
')

########################################
## <summary>
##	Do not audit attepts to bind DCCP sockets to any ports.
## </summary>
## <param name="domain">
##	<summary>
##	Domain to not audit.
##	</summary>
## </param>
#
interface(`corenet_dontaudit_dccp_bind_all_ports',`
	gen_require(`
		attribute port_type;
	')

	dontaudit $1 port_type:dccp_socket name_bind;
')

########################################
## <summary>
##	Do not audit attepts to bind TCP sockets to any ports.
## </summary>
## <param name="domain">
##	<summary>
##	Domain to not audit.
##	</summary>
## </param>
#
interface(`corenet_dontaudit_tcp_bind_all_ports',`
	gen_require(`
		attribute port_type;
	')

	dontaudit $1 port_type:tcp_socket name_bind;
')

########################################
## <summary>
##	Bind UDP sockets to all ports.
## </summary>
## <param name="domain">
##	<summary>
##	Domain allowed access.
##	</summary>
## </param>
#
interface(`corenet_udp_bind_all_ports',`
	gen_require(`
		attribute port_type;
	')

	allow $1 port_type:udp_socket name_bind;
	allow $1 self:capability net_bind_service;
')

########################################
## <summary>
##	Do not audit attepts to bind UDP sockets to any ports.
## </summary>
## <param name="domain">
##	<summary>
##	Domain to not audit.
##	</summary>
## </param>
#
interface(`corenet_dontaudit_udp_bind_all_ports',`
	gen_require(`
		attribute port_type;
	')

	dontaudit $1 port_type:udp_socket name_bind;
')

########################################
## <summary>
##	Connect DCCP sockets to all ports.
## </summary>
## <param name="domain">
##	<summary>
##	Domain allowed access.
##	</summary>
## </param>
#
interface(`corenet_dccp_connect_all_ports',`
	gen_require(`
		attribute port_type;
	')

	allow $1 port_type:dccp_socket name_connect;
')

########################################
## <summary>
##	Connect TCP sockets to all ports.
## </summary>
## <desc>
##	<p>
##	Connect TCP sockets to all ports
##	</p>
##	<p>
##	Related interfaces:
##	</p>
##	<ul>
##		<li>corenet_all_recvfrom_unlabeled()</li>
##		<li>corenet_tcp_sendrecv_generic_if()</li>
##		<li>corenet_tcp_sendrecv_generic_node()</li>
##		<li>corenet_tcp_sendrecv_all_ports()</li>
##		<li>corenet_tcp_bind_all_ports()</li>
##	</ul>
##	<p>
##	Example client being able to connect to all ports over
##	generic nodes, without labeled networking:
##	</p>
##	<p>
##	allow myclient_t self:tcp_socket create_stream_socket_perms;
##	corenet_tcp_sendrecv_generic_if(myclient_t)
##	corenet_tcp_sendrecv_generic_node(myclient_t)
##	corenet_tcp_sendrecv_all_ports(myclient_t)
##	corenet_tcp_connect_all_ports(myclient_t)
##	corenet_all_recvfrom_unlabeled(myclient_t)
##	</p>
## </desc>
## <param name="domain">
##	<summary>
##	Domain allowed access.
##	</summary>
## </param>
## <infoflow type="write" weight="1"/>
#
interface(`corenet_tcp_connect_all_ports',`
	gen_require(`
		attribute port_type;
	')

	allow $1 port_type:tcp_socket name_connect;
')

########################################
## <summary>
##	Do not audit attempts to connect DCCP sockets
##	to all ports.
## </summary>
## <param name="domain">
##	<summary>
##	Domain to not audit.
##	</summary>
## </param>
#
interface(`corenet_dontaudit_dccp_connect_all_ports',`
	gen_require(`
		attribute port_type;
	')

	dontaudit $1 port_type:dccp_socket name_connect;
')

########################################
## <summary>
##	Do not audit attempts to connect TCP sockets
##	to all ports.
## </summary>
## <param name="domain">
##	<summary>
##	Domain to not audit.
##	</summary>
## </param>
#
interface(`corenet_dontaudit_tcp_connect_all_ports',`
	gen_require(`
		attribute port_type;
	')

	dontaudit $1 port_type:tcp_socket name_connect;
')

########################################
## <summary>
##	Send and receive DCCP network traffic on generic reserved ports.
## </summary>
## <param name="domain">
##	<summary>
##	Domain allowed access.
##	</summary>
## </param>
#
interface(`corenet_dccp_sendrecv_reserved_port',`
	gen_require(`
		type reserved_port_t;
	')

	allow $1 reserved_port_t:dccp_socket { send_msg recv_msg };
')

########################################
## <summary>
##	Send and receive TCP network traffic on generic reserved ports.
## </summary>
## <param name="domain">
##	<summary>
##	Domain allowed access.
##	</summary>
## </param>
#
interface(`corenet_tcp_sendrecv_reserved_port',`
	gen_require(`
		type reserved_port_t;
	')

	allow $1 reserved_port_t:tcp_socket { send_msg recv_msg };
')

########################################
## <summary>
##	Send UDP network traffic on generic reserved ports.
## </summary>
## <param name="domain">
##	<summary>
##	Domain allowed access.
##	</summary>
## </param>
#
interface(`corenet_udp_send_reserved_port',`
	gen_require(`
		type reserved_port_t;
	')

	allow $1 reserved_port_t:udp_socket send_msg;
')

########################################
## <summary>
##	Receive UDP network traffic on generic reserved ports.
## </summary>
## <param name="domain">
##	<summary>
##	Domain allowed access.
##	</summary>
## </param>
#
interface(`corenet_udp_receive_reserved_port',`
	gen_require(`
		type reserved_port_t;
	')

	allow $1 reserved_port_t:udp_socket recv_msg;
')

########################################
## <summary>
##	Send and receive UDP network traffic on generic reserved ports.
## </summary>
## <param name="domain">
##	<summary>
##	Domain allowed access.
##	</summary>
## </param>
#
interface(`corenet_udp_sendrecv_reserved_port',`
	corenet_udp_send_reserved_port($1)
	corenet_udp_receive_reserved_port($1)
')

########################################
## <summary>
##	Bind DCCP sockets to generic reserved ports.
## </summary>
## <param name="domain">
##	<summary>
##	Domain allowed access.
##	</summary>
## </param>
#
interface(`corenet_dccp_bind_reserved_port',`
	gen_require(`
		type reserved_port_t;
	')

	allow $1 reserved_port_t:dccp_socket name_bind;
	allow $1 self:capability net_bind_service;
')

########################################
## <summary>
##	Bind TCP sockets to generic reserved ports.
## </summary>
## <param name="domain">
##	<summary>
##	Domain allowed access.
##	</summary>
## </param>
#
interface(`corenet_tcp_bind_reserved_port',`
	gen_require(`
		type reserved_port_t;
	')

	allow $1 reserved_port_t:tcp_socket name_bind;
	allow $1 self:capability net_bind_service;
')

########################################
## <summary>
##	Bind UDP sockets to generic reserved ports.
## </summary>
## <param name="domain">
##	<summary>
##	Domain allowed access.
##	</summary>
## </param>
#
interface(`corenet_udp_bind_reserved_port',`
	gen_require(`
		type reserved_port_t;
	')

	allow $1 reserved_port_t:udp_socket name_bind;
	allow $1 self:capability net_bind_service;
')

########################################
## <summary>
##	Connect DCCP sockets to generic reserved ports.
## </summary>
## <param name="domain">
##	<summary>
##	Domain allowed access.
##	</summary>
## </param>
#
interface(`corenet_dccp_connect_reserved_port',`
	gen_require(`
		type reserved_port_t;
	')

	allow $1 reserved_port_t:dccp_socket name_connect;
')

########################################
## <summary>
##	Connect TCP sockets to generic reserved ports.
## </summary>
## <param name="domain">
##	<summary>
##	Domain allowed access.
##	</summary>
## </param>
#
interface(`corenet_tcp_connect_reserved_port',`
	gen_require(`
		type reserved_port_t;
	')

	allow $1 reserved_port_t:tcp_socket name_connect;
')

########################################
## <summary>
##	Send and receive DCCP network traffic on all reserved ports.
## </summary>
## <param name="domain">
##	<summary>
##	Domain allowed access.
##	</summary>
## </param>
#
interface(`corenet_dccp_sendrecv_all_reserved_ports',`
	gen_require(`
		attribute reserved_port_type;
	')

	allow $1 reserved_port_type:dccp_socket { send_msg recv_msg };
')

########################################
## <summary>
##	Send and receive TCP network traffic on all reserved ports.
## </summary>
## <param name="domain">
##	<summary>
##	Domain allowed access.
##	</summary>
## </param>
#
interface(`corenet_tcp_sendrecv_all_reserved_ports',`
	gen_require(`
		attribute reserved_port_type;
	')

	allow $1 reserved_port_type:tcp_socket { send_msg recv_msg };
')

########################################
## <summary>
##	Send UDP network traffic on all reserved ports.
## </summary>
## <param name="domain">
##	<summary>
##	Domain allowed access.
##	</summary>
## </param>
#
interface(`corenet_udp_send_all_reserved_ports',`
	gen_require(`
		attribute reserved_port_type;
	')

	allow $1 reserved_port_type:udp_socket send_msg;
')

########################################
## <summary>
##	Receive UDP network traffic on all reserved ports.
## </summary>
## <param name="domain">
##	<summary>
##	Domain allowed access.
##	</summary>
## </param>
#
interface(`corenet_udp_receive_all_reserved_ports',`
	gen_require(`
		attribute reserved_port_type;
	')

	allow $1 reserved_port_type:udp_socket recv_msg;
')

########################################
## <summary>
##	Send and receive UDP network traffic on all reserved ports.
## </summary>
## <param name="domain">
##	<summary>
##	Domain allowed access.
##	</summary>
## </param>
#
interface(`corenet_udp_sendrecv_all_reserved_ports',`
	corenet_udp_send_all_reserved_ports($1)
	corenet_udp_receive_all_reserved_ports($1)
')

########################################
## <summary>
##	Bind DCCP sockets to all reserved ports.
## </summary>
## <param name="domain">
##	<summary>
##	Domain allowed access.
##	</summary>
## </param>
#
interface(`corenet_dccp_bind_all_reserved_ports',`
	gen_require(`
		attribute reserved_port_type;
	')

	allow $1 reserved_port_type:dccp_socket name_bind;
	allow $1 self:capability net_bind_service;
')

########################################
## <summary>
##	Bind TCP sockets to all reserved ports.
## </summary>
## <param name="domain">
##	<summary>
##	Domain allowed access.
##	</summary>
## </param>
#
interface(`corenet_tcp_bind_all_reserved_ports',`
	gen_require(`
		attribute reserved_port_type;
	')

	allow $1 reserved_port_type:tcp_socket name_bind;
	allow $1 self:capability net_bind_service;
')

########################################
## <summary>
##	Do not audit attempts to bind DCCP sockets to all reserved ports.
## </summary>
## <param name="domain">
##	<summary>
##	Domain to not audit.
##	</summary>
## </param>
#
interface(`corenet_dontaudit_dccp_bind_all_reserved_ports',`
	gen_require(`
		attribute reserved_port_type;
	')

	dontaudit $1 reserved_port_type:dccp_socket name_bind;
')

########################################
## <summary>
##	Do not audit attempts to bind TCP sockets to all reserved ports.
## </summary>
## <param name="domain">
##	<summary>
##	Domain to not audit.
##	</summary>
## </param>
#
interface(`corenet_dontaudit_tcp_bind_all_reserved_ports',`
	gen_require(`
		attribute reserved_port_type;
	')

	dontaudit $1 reserved_port_type:tcp_socket name_bind;
')

########################################
## <summary>
##	Bind UDP sockets to all reserved ports.
## </summary>
## <param name="domain">
##	<summary>
##	Domain allowed access.
##	</summary>
## </param>
#
interface(`corenet_udp_bind_all_reserved_ports',`
	gen_require(`
		attribute reserved_port_type;
	')

	allow $1 reserved_port_type:udp_socket name_bind;
	allow $1 self:capability net_bind_service;
')

########################################
## <summary>
##	Do not audit attempts to bind UDP sockets to all reserved ports.
## </summary>
## <param name="domain">
##	<summary>
##	Domain to not audit.
##	</summary>
## </param>
#
interface(`corenet_dontaudit_udp_bind_all_reserved_ports',`
	gen_require(`
		attribute reserved_port_type;
	')

	dontaudit $1 reserved_port_type:udp_socket name_bind;
')

########################################
## <summary>
##	Bind DCCP sockets to all ports > 1024.
## </summary>
## <param name="domain">
##	<summary>
##	Domain allowed access.
##	</summary>
## </param>
#
interface(`corenet_dccp_bind_all_unreserved_ports',`
	gen_require(`
		attribute port_type, reserved_port_type;
	')

	allow $1 { port_type -reserved_port_type }:dccp_socket name_bind;
')

########################################
## <summary>
##	Bind TCP sockets to all ports > 1024.
## </summary>
## <param name="domain">
##	<summary>
##	Domain allowed access.
##	</summary>
## </param>
#
interface(`corenet_tcp_bind_all_unreserved_ports',`
	gen_require(`
		attribute port_type, reserved_port_type;
	')

	allow $1 { port_type -reserved_port_type }:tcp_socket name_bind;
')

########################################
## <summary>
##	Bind UDP sockets to all ports > 1024.
## </summary>
## <param name="domain">
##	<summary>
##	Domain allowed access.
##	</summary>
## </param>
#
interface(`corenet_udp_bind_all_unreserved_ports',`
	gen_require(`
		attribute port_type, reserved_port_type;
	')

	allow $1 { port_type -reserved_port_type }:udp_socket name_bind;
')

########################################
## <summary>
##	Connect DCCP sockets to reserved ports.
## </summary>
## <param name="domain">
##	<summary>
##	Domain allowed access.
##	</summary>
## </param>
#
interface(`corenet_dccp_connect_all_reserved_ports',`
	gen_require(`
		attribute reserved_port_type;
	')

	allow $1 reserved_port_type:dccp_socket name_connect;
')

########################################
## <summary>
##	Connect TCP sockets to reserved ports.
## </summary>
## <param name="domain">
##	<summary>
##	Domain allowed access.
##	</summary>
## </param>
#
interface(`corenet_tcp_connect_all_reserved_ports',`
	gen_require(`
		attribute reserved_port_type;
	')

	allow $1 reserved_port_type:tcp_socket name_connect;
')

########################################
## <summary>
##	Connect DCCP sockets to all ports > 1024.
## </summary>
## <param name="domain">
##	<summary>
##	Domain allowed access.
##	</summary>
## </param>
#
interface(`corenet_dccp_connect_all_unreserved_ports',`
	gen_require(`
		attribute port_type, reserved_port_type;
	')

	allow $1 { port_type -reserved_port_type }:dccp_socket name_connect;
')

########################################
## <summary>
##	Connect TCP sockets to all ports > 1024.
## </summary>
## <param name="domain">
##	<summary>
##	Domain allowed access.
##	</summary>
## </param>
#
interface(`corenet_tcp_connect_all_unreserved_ports',`
	gen_require(`
		attribute port_type, reserved_port_type;
	')

	allow $1 { port_type -reserved_port_type }:tcp_socket name_connect;
')

########################################
## <summary>
##	Do not audit attempts to connect DCCP sockets
##	all reserved ports.
## </summary>
## <param name="domain">
##	<summary>
##	Domain to not audit.
##	</summary>
## </param>
#
interface(`corenet_dontaudit_dccp_connect_all_reserved_ports',`
	gen_require(`
		attribute reserved_port_type;
	')

	dontaudit $1 reserved_port_type:dccp_socket name_connect;
')

########################################
## <summary>
##	Do not audit attempts to connect TCP sockets
##	all reserved ports.
## </summary>
## <param name="domain">
##	<summary>
##	Domain to not audit.
##	</summary>
## </param>
#
interface(`corenet_dontaudit_tcp_connect_all_reserved_ports',`
	gen_require(`
		attribute reserved_port_type;
	')

	dontaudit $1 reserved_port_type:tcp_socket name_connect;
')

########################################
## <summary>
##	Connect DCCP sockets to rpc ports.
## </summary>
## <param name="domain">
##	<summary>
##	Domain allowed access.
##	</summary>
## </param>
#
interface(`corenet_dccp_connect_all_rpc_ports',`
	gen_require(`
		attribute rpc_port_type;
	')

	allow $1 rpc_port_type:dccp_socket name_connect;
')

########################################
## <summary>
##	Connect TCP sockets to rpc ports.
## </summary>
## <param name="domain">
##	<summary>
##	Domain allowed access.
##	</summary>
## </param>
#
interface(`corenet_tcp_connect_all_rpc_ports',`
	gen_require(`
		attribute rpc_port_type;
	')

	allow $1 rpc_port_type:tcp_socket name_connect;
')

########################################
## <summary>
##	Do not audit attempts to connect DCCP sockets
##	all rpc ports.
## </summary>
## <param name="domain">
##	<summary>
##	Domain to not audit.
##	</summary>
## </param>
#
interface(`corenet_dontaudit_dccp_connect_all_rpc_ports',`
	gen_require(`
		attribute rpc_port_type;
	')

	dontaudit $1 rpc_port_type:dccp_socket name_connect;
')

########################################
## <summary>
##	Do not audit attempts to connect TCP sockets
##	all rpc ports.
## </summary>
## <param name="domain">
##	<summary>
##	Domain to not audit.
##	</summary>
## </param>
#
interface(`corenet_dontaudit_tcp_connect_all_rpc_ports',`
	gen_require(`
		attribute rpc_port_type;
	')

	dontaudit $1 rpc_port_type:tcp_socket name_connect;
')

########################################
## <summary>
##	Read and write the TUN/TAP virtual network device.
## </summary>
## <param name="domain">
##	<summary>
##	The domain allowed access.
##	</summary>
## </param>
#
interface(`corenet_rw_tun_tap_dev',`
	gen_require(`
		type tun_tap_device_t;
	')

	dev_list_all_dev_nodes($1)
	allow $1 tun_tap_device_t:chr_file rw_chr_file_perms;
')

########################################
## <summary>
##	Read and write inherited TUN/TAP virtual network device.
## </summary>
## <param name="domain">
##	<summary>
##	The domain allowed access.
##	</summary>
## </param>
#
interface(`corenet_rw_inherited_tun_tap_dev',`
	gen_require(`
		type tun_tap_device_t;
	')

	allow $1 tun_tap_device_t:chr_file rw_inherited_chr_file_perms;
')

########################################
## <summary>
##	Do not audit attempts to read or write the TUN/TAP
##	virtual network device.
## </summary>
## <param name="domain">
##	<summary>
##	Domain to not audit.
##	</summary>
## </param>
#
interface(`corenet_dontaudit_rw_tun_tap_dev',`
	gen_require(`
		type tun_tap_device_t;
	')

	dontaudit $1 tun_tap_device_t:chr_file { read write };
')

########################################
## <summary>
##	Getattr the point-to-point device.
## </summary>
## <param name="domain">
##	<summary>
##	The domain allowed access.
##	</summary>
## </param>
#
interface(`corenet_getattr_ppp_dev',`
	gen_require(`
		type ppp_device_t;
	')

	allow $1 ppp_device_t:chr_file getattr;
')

########################################
## <summary>
##	Read and write the point-to-point device.
## </summary>
## <param name="domain">
##	<summary>
##	The domain allowed access.
##	</summary>
## </param>
#
interface(`corenet_rw_ppp_dev',`
	gen_require(`
		type ppp_device_t;
	')

	dev_list_all_dev_nodes($1)
	allow $1 ppp_device_t:chr_file rw_chr_file_perms;
')

########################################
## <summary>
##	Bind DCCP sockets to all RPC ports.
## </summary>
## <param name="domain">
##	<summary>
##	Domain allowed access.
##	</summary>
## </param>
#
interface(`corenet_dccp_bind_all_rpc_ports',`
	gen_require(`
		attribute rpc_port_type;
	')

	allow $1 rpc_port_type:dccp_socket name_bind;
	allow $1 self:capability net_bind_service;
')

########################################
## <summary>
##	Bind TCP sockets to all RPC ports.
## </summary>
## <param name="domain">
##	<summary>
##	Domain allowed access.
##	</summary>
## </param>
#
interface(`corenet_tcp_bind_all_rpc_ports',`
	gen_require(`
		attribute rpc_port_type;
	')

	allow $1 rpc_port_type:tcp_socket name_bind;
	allow $1 self:capability net_bind_service;
')

########################################
## <summary>
##	Do not audit attempts to bind DCCP sockets to all RPC ports.
## </summary>
## <param name="domain">
##	<summary>
##	Domain to not audit.
##	</summary>
## </param>
#
interface(`corenet_dontaudit_dccp_bind_all_rpc_ports',`
	gen_require(`
		attribute rpc_port_type;
	')

	dontaudit $1 rpc_port_type:dccp_socket name_bind;
')

########################################
## <summary>
##	Do not audit attempts to bind TCP sockets to all RPC ports.
## </summary>
## <param name="domain">
##	<summary>
##	Domain to not audit.
##	</summary>
## </param>
#
interface(`corenet_dontaudit_tcp_bind_all_rpc_ports',`
	gen_require(`
		attribute rpc_port_type;
	')

	dontaudit $1 rpc_port_type:tcp_socket name_bind;
')

########################################
## <summary>
##	Bind UDP sockets to all RPC ports.
## </summary>
## <param name="domain">
##	<summary>
##	Domain allowed access.
##	</summary>
## </param>
#
interface(`corenet_udp_bind_all_rpc_ports',`
	gen_require(`
		attribute rpc_port_type;
	')

	allow $1 rpc_port_type:udp_socket name_bind;
	allow $1 self:capability net_bind_service;
')

########################################
## <summary>
##	Do not audit attempts to bind UDP sockets to all RPC ports.
## </summary>
## <param name="domain">
##	<summary>
##	Domain to not audit.
##	</summary>
## </param>
#
interface(`corenet_dontaudit_udp_bind_all_rpc_ports',`
	gen_require(`
		attribute rpc_port_type;
	')

	dontaudit $1 rpc_port_type:udp_socket name_bind;
')

########################################
## <summary>
##	Send and receive messages on a
##	non-encrypted (no IPSEC) network
##	session.
## </summary>
## <desc>
##	<p>
##	Send and receive messages on a
##	non-encrypted (no IPSEC) network
##	session.  (Deprecated)
##	</p>
##	<p>
##	The corenet_all_recvfrom_unlabeled() interface should be used instead
##	of this one.
##	</p>
## </desc>
## <param name="domain">
##	<summary>
##	Domain allowed access.
##	</summary>
## </param>
#
interface(`corenet_non_ipsec_sendrecv',`
	refpolicywarn(`$0($*) has been deprecated, use corenet_all_recvfrom_unlabeled() instead.')
	corenet_all_recvfrom_unlabeled($1)
')

########################################
## <summary>
##	Do not audit attempts to send and receive
##	messages on a non-encrypted (no IPSEC) network
##	session.
## </summary>
## <desc>
##	<p>
##	Do not audit attempts to send and receive
##	messages on a non-encrypted (no IPSEC) network
##	session.
##	</p>
##	<p>
##	The corenet_dontaudit_all_recvfrom_unlabeled() interface should be
##	used instead of this one.
##	</p>
## </desc>
## <param name="domain">
##	<summary>
##	Domain to not audit.
##	</summary>
## </param>
#
interface(`corenet_dontaudit_non_ipsec_sendrecv',`
	refpolicywarn(`$0($*) has been deprecated, use corenet_dontaudit_all_recvfrom_unlabeled() instead.')
	corenet_dontaudit_all_recvfrom_unlabeled($1)
')

########################################
## <summary>
##	Receive TCP packets from a NetLabel connection.
## </summary>
## <param name="domain">
##	<summary>
##	Domain allowed access.
##	</summary>
## </param>
#
interface(`corenet_tcp_recv_netlabel',`
	refpolicywarn(`$0($*) has been deprecated, use corenet_tcp_recvfrom_netlabel() instead.')
	corenet_tcp_recvfrom_netlabel($1)
')

########################################
## <summary>
##	Receive DCCP packets from a NetLabel connection.
## </summary>
## <param name="domain">
##	<summary>
##	Domain allowed access.
##	</summary>
## </param>
#
interface(`corenet_dccp_recvfrom_netlabel',`
	gen_require(`
		type netlabel_peer_t;
	')

	allow $1 netlabel_peer_t:peer recv;
	allow $1 netlabel_peer_t:dccp_socket recvfrom;
')

########################################
## <summary>
##	Receive TCP packets from a NetLabel connection.
## </summary>
## <param name="domain">
##	<summary>
##	Domain allowed access.
##	</summary>
## </param>
#
interface(`corenet_tcp_recvfrom_netlabel',`
	gen_require(`
		type netlabel_peer_t;
	')

	allow $1 netlabel_peer_t:peer recv;
	allow $1 netlabel_peer_t:tcp_socket recvfrom;
')

########################################
## <summary>
##	Receive DCCP packets from an unlabled connection.
## </summary>
## <param name="domain">
##	<summary>
##	Domain allowed access.
##	</summary>
## </param>
#
interface(`corenet_dccp_recvfrom_unlabeled',`
	gen_require(`
		attribute corenet_unlabeled_type;
	')

	kernel_dccp_recvfrom_unlabeled($1)
	kernel_recvfrom_unlabeled_peer($1)

	typeattribute $1 corenet_unlabeled_type;
	# XXX - at some point the oubound/send access check will be removed
	# but for right now we need to keep this in place so as not to break
	# older systems
	kernel_sendrecv_unlabeled_association($1)
')

########################################
## <summary>
##	Receive TCP packets from an unlabled connection.
## </summary>
## <param name="domain">
##	<summary>
##	Domain allowed access.
##	</summary>
## </param>
#
interface(`corenet_tcp_recvfrom_unlabeled',`
	gen_require(`
                attribute corenet_unlabeled_type;
	')

	kernel_tcp_recvfrom_unlabeled($1)
	kernel_recvfrom_unlabeled_peer($1)

	typeattribute $1 corenet_unlabeled_type;
	# XXX - at some point the oubound/send access check will be removed
	# but for right now we need to keep this in place so as not to break
	# older systems
	kernel_sendrecv_unlabeled_association($1)
')

########################################
## <summary>
##	Do not audit attempts to receive TCP packets from a NetLabel
##	connection.
## </summary>
## <param name="domain">
##	<summary>
##	Domain to not audit.
##	</summary>
## </param>
#
interface(`corenet_dontaudit_tcp_recv_netlabel',`
	refpolicywarn(`$0($*) has been deprecated, use corenet_dontaudit_tcp_recvfrom_netlabel() instead.')
	corenet_dontaudit_tcp_recvfrom_netlabel($1)
')

########################################
## <summary>
##	Do not audit attempts to receive DCCP packets from a NetLabel
##	connection.
## </summary>
## <param name="domain">
##	<summary>
##	Domain to not audit.
##	</summary>
## </param>
#
interface(`corenet_dontaudit_dccp_recvfrom_netlabel',`
	gen_require(`
		type netlabel_peer_t;
	')

	dontaudit $1 netlabel_peer_t:peer recv;
	dontaudit $1 netlabel_peer_t:dccp_socket recvfrom;
')

########################################
## <summary>
##	Do not audit attempts to receive TCP packets from a NetLabel
##	connection.
## </summary>
## <param name="domain">
##	<summary>
##	Domain to not audit.
##	</summary>
## </param>
#
interface(`corenet_dontaudit_tcp_recvfrom_netlabel',`
	gen_require(`
		type netlabel_peer_t;
	')

	dontaudit $1 netlabel_peer_t:peer recv;
	dontaudit $1 netlabel_peer_t:tcp_socket recvfrom;
')

########################################
## <summary>
##	Do not audit attempts to receive DCCP packets from an unlabeled
##	connection.
## </summary>
## <param name="domain">
##	<summary>
##	Domain to not audit.
##	</summary>
## </param>
#
interface(`corenet_dontaudit_dccp_recvfrom_unlabeled',`
	kernel_dontaudit_dccp_recvfrom_unlabeled($1)
	kernel_dontaudit_recvfrom_unlabeled_peer($1)

	# XXX - at some point the oubound/send access check will be removed
	# but for right now we need to keep this in place so as not to break
	# older systems
	kernel_dontaudit_sendrecv_unlabeled_association($1)
')

########################################
## <summary>
##	Do not audit attempts to receive TCP packets from an unlabeled
##	connection.
## </summary>
## <param name="domain">
##	<summary>
##	Domain to not audit.
##	</summary>
## </param>
#
interface(`corenet_dontaudit_tcp_recvfrom_unlabeled',`
	kernel_dontaudit_tcp_recvfrom_unlabeled($1)
	kernel_dontaudit_recvfrom_unlabeled_peer($1)

	# XXX - at some point the oubound/send access check will be removed
	# but for right now we need to keep this in place so as not to break
	# older systems
	kernel_dontaudit_sendrecv_unlabeled_association($1)
')

########################################
## <summary>
##	Receive UDP packets from a NetLabel connection.
## </summary>
## <param name="domain">
##	<summary>
##	Domain allowed access.
##	</summary>
## </param>
#
interface(`corenet_udp_recv_netlabel',`
	refpolicywarn(`$0($*) has been deprecated, use corenet_udp_recvfrom_netlabel() instead.')
	corenet_udp_recvfrom_netlabel($1)
')

########################################
## <summary>
##	Receive UDP packets from a NetLabel connection.
## </summary>
## <param name="domain">
##	<summary>
##	Domain allowed access.
##	</summary>
## </param>
#
interface(`corenet_udp_recvfrom_netlabel',`
	gen_require(`
		type netlabel_peer_t;
	')

	allow $1 netlabel_peer_t:peer recv;
	allow $1 netlabel_peer_t:udp_socket recvfrom;
')

########################################
## <summary>
##	Receive UDP packets from an unlabeled connection.
## </summary>
## <param name="domain">
##	<summary>
##	Domain allowed access.
##	</summary>
## </param>
#
interface(`corenet_udp_recvfrom_unlabeled',`
	kernel_udp_recvfrom_unlabeled($1)
	kernel_recvfrom_unlabeled_peer($1)

	# XXX - at some point the oubound/send access check will be removed
	# but for right now we need to keep this in place so as not to break
	# older systems
	kernel_sendrecv_unlabeled_association($1)
')

########################################
## <summary>
##	Do not audit attempts to receive UDP packets from a NetLabel
##	connection.
## </summary>
## <param name="domain">
##	<summary>
##	Domain to not audit.
##	</summary>
## </param>
#
interface(`corenet_dontaudit_udp_recv_netlabel',`
	refpolicywarn(`$0($*) has been deprecated, use corenet_dontaudit_udp_recvfrom_netlabel($1) instead.')
	corenet_dontaudit_udp_recvfrom_netlabel($1)
')

########################################
## <summary>
##	Do not audit attempts to receive UDP packets from a NetLabel
##	connection.
## </summary>
## <param name="domain">
##	<summary>
##	Domain to not audit.
##	</summary>
## </param>
#
interface(`corenet_dontaudit_udp_recvfrom_netlabel',`
	gen_require(`
		type netlabel_peer_t;
	')

	dontaudit $1 netlabel_peer_t:peer recv;
	dontaudit $1 netlabel_peer_t:udp_socket recvfrom;
')

########################################
## <summary>
##	Do not audit attempts to receive UDP packets from an unlabeled
##	connection.
## </summary>
## <param name="domain">
##	<summary>
##	Domain to not audit.
##	</summary>
## </param>
#
interface(`corenet_dontaudit_udp_recvfrom_unlabeled',`
	kernel_dontaudit_udp_recvfrom_unlabeled($1)
	kernel_dontaudit_recvfrom_unlabeled_peer($1)

	# XXX - at some point the oubound/send access check will be removed
	# but for right now we need to keep this in place so as not to break
	# older systems
	kernel_dontaudit_sendrecv_unlabeled_association($1)
')

########################################
## <summary>
##	Receive Raw IP packets from a NetLabel connection.
## </summary>
## <param name="domain">
##	<summary>
##	Domain allowed access.
##	</summary>
## </param>
#
interface(`corenet_raw_recv_netlabel',`
	refpolicywarn(`$0($*) has been deprecated, use corenet_raw_recvfrom_netlabel() instead.')
	corenet_raw_recvfrom_netlabel($1)
')

########################################
## <summary>
##	Receive Raw IP packets from a NetLabel connection.
## </summary>
## <param name="domain">
##	<summary>
##	Domain allowed access.
##	</summary>
## </param>
#
interface(`corenet_raw_recvfrom_netlabel',`
	gen_require(`
		type netlabel_peer_t;
	')

	allow $1 netlabel_peer_t:peer recv;
	allow $1 netlabel_peer_t:rawip_socket recvfrom;
')

########################################
## <summary>
##	Receive Raw IP packets from an unlabeled connection.
## </summary>
## <param name="domain">
##	<summary>
##	Domain allowed access.
##	</summary>
## </param>
#
interface(`corenet_raw_recvfrom_unlabeled',`
	kernel_raw_recvfrom_unlabeled($1)
	kernel_recvfrom_unlabeled_peer($1)

	# XXX - at some point the oubound/send access check will be removed
	# but for right now we need to keep this in place so as not to break
	# older systems
	kernel_sendrecv_unlabeled_association($1)
')

########################################
## <summary>
##	Do not audit attempts to receive Raw IP packets from a NetLabel
##	connection.
## </summary>
## <param name="domain">
##	<summary>
##	Domain to not audit.
##	</summary>
## </param>
#
interface(`corenet_dontaudit_raw_recv_netlabel',`
	refpolicywarn(`$0($*) has been deprecated, use corenet_dontaudit_raw_recvfrom_netlabel() instead.')
	corenet_dontaudit_raw_recvfrom_netlabel($1)
')

########################################
## <summary>
##	Do not audit attempts to receive Raw IP packets from a NetLabel
##	connection.
## </summary>
## <param name="domain">
##	<summary>
##	Domain to not audit.
##	</summary>
## </param>
#
interface(`corenet_dontaudit_raw_recvfrom_netlabel',`
	gen_require(`
		type netlabel_peer_t;
	')

	dontaudit $1 netlabel_peer_t:peer recv;
	dontaudit $1 netlabel_peer_t:rawip_socket recvfrom;
')

########################################
## <summary>
##	Do not audit attempts to receive Raw IP packets from an unlabeled
##	connection.
## </summary>
## <param name="domain">
##	<summary>
##	Domain to not audit.
##	</summary>
## </param>
#
interface(`corenet_dontaudit_raw_recvfrom_unlabeled',`
	kernel_dontaudit_raw_recvfrom_unlabeled($1)
	kernel_dontaudit_recvfrom_unlabeled_peer($1)

	# XXX - at some point the oubound/send access check will be removed
	# but for right now we need to keep this in place so as not to break
	# older systems
	kernel_dontaudit_sendrecv_unlabeled_association($1)
')

########################################
## <summary>
##	Receive packets from an unlabeled connection.
## </summary>
## <desc>
##	<p>
##	Allow the specified domain to receive packets from an
##	unlabeled connection.  On machines that do not utilize
##	labeled networking, this will be required on all
##	networking domains.  On machines tha do utilize
##	labeled networking, this will be required for any
##	networking domain that is allowed to receive
##	network traffic that does not have a label.
##	</p>
## </desc>
## <param name="domain">
##	<summary>
##	Domain allowed access.
##	</summary>
## </param>
## <infoflow type="read" weight="10"/>
#
interface(`corenet_all_recvfrom_unlabeled',`
	kernel_dccp_recvfrom_unlabeled($1)
	kernel_tcp_recvfrom_unlabeled($1)
	kernel_udp_recvfrom_unlabeled($1)
	kernel_raw_recvfrom_unlabeled($1)
	kernel_recvfrom_unlabeled_peer($1)

	# XXX - at some point the oubound/send access check will be removed
	# but for right now we need to keep this in place so as not to break
	# older systems
	kernel_sendrecv_unlabeled_association($1)
')

########################################
## <summary>
##	Receive packets from a NetLabel connection.
## </summary>
## <desc>
##	<p>
##	Allow the specified domain to receive NetLabel
##	network traffic, which utilizes the Commercial IP
##	Security Option (CIPSO) to set the MLS level
##	of the network packets.  This is required for
##	all networking domains that receive NetLabel
##	network traffic.
##	</p>
## </desc>
## <param name="domain">
##	<summary>
##	Domain allowed access.
##	</summary>
## </param>
## <infoflow type="read" weight="10"/>
#
interface(`corenet_all_recvfrom_netlabel',`
	gen_require(`
		type netlabel_peer_t;
	')

	allow $1 netlabel_peer_t:peer recv;
	allow $1 netlabel_peer_t:{ tcp_socket udp_socket rawip_socket dccp_socket } recvfrom;
')

########################################
## <summary>
##	Enable unlabeled net packets
## </summary>
## <desc>
##	<p>
##	Allow unlabeled_packet_t to be used by all domains that use the network
##	</p>
## </desc>
## <param name="domain">
##	<summary>
##	Domain allowed access.
##	</summary>
## </param>
## <infoflow type="read" weight="10"/>
#
interface(`corenet_enable_unlabeled_packets',`
	gen_require(`
		attribute corenet_unlabeled_type;
	')

	kernel_sendrecv_unlabeled_association(corenet_unlabeled_type)
')

########################################
## <summary>
##	Do not audit attempts to receive packets from an unlabeled connection.
## </summary>
## <param name="domain">
##	<summary>
##	Domain allowed access.
##	</summary>
## </param>
#
interface(`corenet_dontaudit_all_recvfrom_unlabeled',`
	kernel_dontaudit_dccp_recvfrom_unlabeled($1)
	kernel_dontaudit_tcp_recvfrom_unlabeled($1)
	kernel_dontaudit_udp_recvfrom_unlabeled($1)
	kernel_dontaudit_raw_recvfrom_unlabeled($1)
	kernel_dontaudit_recvfrom_unlabeled_peer($1)

	# XXX - at some point the oubound/send access check will be removed
	# but for right now we need to keep this in place so as not to break
	# older systems
	kernel_dontaudit_sendrecv_unlabeled_association($1)
')

########################################
## <summary>
##	Do not audit attempts to receive packets from a NetLabel
##	connection.
## </summary>
## <param name="domain">
##	<summary>
##	Domain to not audit.
##	</summary>
## </param>
#
interface(`corenet_dontaudit_all_recvfrom_netlabel',`
	gen_require(`
		type netlabel_peer_t;
	')

	dontaudit $1 netlabel_peer_t:peer recv;
	dontaudit $1 netlabel_peer_t:{ tcp_socket udp_socket rawip_socket dccp_socket } recvfrom;
')

########################################
## <summary>
##	Rules for receiving labeled DCCP packets.
## </summary>
## <param name="domain">
##	<summary>
##	Domain allowed access.
##	</summary>
## </param>
## <param name="peer_domain">
##	<summary>
##	Peer domain.
##	</summary>
## </param>
#
interface(`corenet_dccp_recvfrom_labeled',`
	allow { $1 $2 } self:association sendto;
	allow $1 $2:{ association dccp_socket } recvfrom;
	allow $2 $1:{ association dccp_socket } recvfrom;

	allow $1 $2:peer recv;
	allow $2 $1:peer recv;

	# allow receiving packets from MLS-only peers using NetLabel
	corenet_dccp_recvfrom_netlabel($1)
	corenet_dccp_recvfrom_netlabel($2)
')

########################################
## <summary>
##	Rules for receiving labeled TCP packets.
## </summary>
## <desc>
##	<p>
##	Rules for receiving labeled TCP packets.
##	</p>
##	<p>
##	Due to the nature of TCP, this is bidirectional.
##	</p>
## </desc>
## <param name="domain">
##	<summary>
##	Domain allowed access.
##	</summary>
## </param>
## <param name="peer_domain">
##	<summary>
##	Peer domain.
##	</summary>
## </param>
#
interface(`corenet_tcp_recvfrom_labeled',`
	allow { $1 $2 } self:association sendto;
	allow $1 $2:{ association tcp_socket } recvfrom;
	allow $2 $1:{ association tcp_socket } recvfrom;

	allow $1 $2:peer recv;
	allow $2 $1:peer recv;

	# allow receiving packets from MLS-only peers using NetLabel
	corenet_tcp_recvfrom_netlabel($1)
	corenet_tcp_recvfrom_netlabel($2)
')

########################################
## <summary>
##	Rules for receiving labeled UDP packets.
## </summary>
## <param name="domain">
##	<summary>
##	Domain allowed access.
##	</summary>
## </param>
## <param name="peer_domain">
##	<summary>
##	Peer domain.
##	</summary>
## </param>
#
interface(`corenet_udp_recvfrom_labeled',`
	allow $2 self:association sendto;
	allow $1 $2:{ association udp_socket } recvfrom;

	allow $1 $2:peer recv;

	# allow receiving packets from MLS-only peers using NetLabel
	corenet_udp_recvfrom_netlabel($1)
')

########################################
## <summary>
##	Rules for receiving labeled raw IP packets.
## </summary>
## <param name="domain">
##	<summary>
##	Domain allowed access.
##	</summary>
## </param>
## <param name="peer_domain">
##	<summary>
##	Peer domain.
##	</summary>
## </param>
#
interface(`corenet_raw_recvfrom_labeled',`
	allow $2 self:association sendto;
	allow $1 $2:{ association rawip_socket } recvfrom;

	allow $1 $2:peer recv;

	# allow receiving packets from MLS-only peers using NetLabel
	corenet_raw_recvfrom_netlabel($1)
')

########################################
## <summary>
##	Rules for receiving labeled packets via TCP, UDP and raw IP.
## </summary>
## <desc>
##	<p>
##	Rules for receiving labeled packets via TCP, UDP and raw IP.
##	</p>
##	<p>
##	Due to the nature of TCP, the rules (for TCP
##	networking only) are bidirectional.
##	</p>
## </desc>
## <param name="domain">
##	<summary>
##	Domain allowed access.
##	</summary>
## </param>
## <param name="peer_domain">
##	<summary>
##	Peer domain.
##	</summary>
## </param>
#
interface(`corenet_all_recvfrom_labeled',`
	corenet_dccp_recvfrom_labeled($1, $2)
	corenet_tcp_recvfrom_labeled($1, $2)
	corenet_udp_recvfrom_labeled($1, $2)
	corenet_raw_recvfrom_labeled($1, $2)
')

########################################
## <summary>
##	Make the specified type usable
##	for labeled ipsec.
## </summary>
## <param name="domain">
##	<summary>
##	Type to be used for labeled ipsec.
##	</summary>
## </param>
#
interface(`corenet_setcontext_all_spds',`
	gen_require(`
		attribute ipsec_spd_type;
	')

	allow $1 ipsec_spd_type:association setcontext;
')

########################################
## <summary>
##	Send generic client packets.
## </summary>
## <param name="domain">
##	<summary>
##	Domain allowed access.
##	</summary>
## </param>
#
interface(`corenet_send_generic_client_packets',`
	gen_require(`
		type client_packet_t;
	')

	allow $1 client_packet_t:packet send;
')

########################################
## <summary>
##	Receive generic client packets.
## </summary>
## <param name="domain">
##	<summary>
##	Domain allowed access.
##	</summary>
## </param>
#
interface(`corenet_receive_generic_client_packets',`
	gen_require(`
		type client_packet_t;
	')

	allow $1 client_packet_t:packet recv;
')

########################################
## <summary>
##	Send and receive generic client packets.
## </summary>
## <param name="domain">
##	<summary>
##	Domain allowed access.
##	</summary>
## </param>
#
interface(`corenet_sendrecv_generic_client_packets',`
	corenet_send_generic_client_packets($1)
	corenet_receive_generic_client_packets($1)
')

########################################
## <summary>
##	Relabel packets to the generic client packet type.
## </summary>
## <param name="domain">
##	<summary>
##	Domain allowed access.
##	</summary>
## </param>
#
interface(`corenet_relabelto_generic_client_packets',`
	gen_require(`
		type client_packet_t;
	')

	allow $1 client_packet_t:packet relabelto;
')

########################################
## <summary>
##	Send generic server packets.
## </summary>
## <param name="domain">
##	<summary>
##	Domain allowed access.
##	</summary>
## </param>
#
interface(`corenet_send_generic_server_packets',`
	gen_require(`
		type server_packet_t;
	')

	allow $1 server_packet_t:packet send;
')

########################################
## <summary>
##	Receive generic server packets.
## </summary>
## <param name="domain">
##	<summary>
##	Domain allowed access.
##	</summary>
## </param>
#
interface(`corenet_receive_generic_server_packets',`
	gen_require(`
		type server_packet_t;
	')

	allow $1 server_packet_t:packet recv;
')

########################################
## <summary>
##	Send and receive generic server packets.
## </summary>
## <param name="domain">
##	<summary>
##	Domain allowed access.
##	</summary>
## </param>
#
interface(`corenet_sendrecv_generic_server_packets',`
	corenet_send_generic_server_packets($1)
	corenet_receive_generic_server_packets($1)
')

########################################
## <summary>
##	Relabel packets to the generic server packet type.
## </summary>
## <param name="domain">
##	<summary>
##	Domain allowed access.
##	</summary>
## </param>
#
interface(`corenet_relabelto_generic_server_packets',`
	gen_require(`
		type server_packet_t;
	')

	allow $1 server_packet_t:packet relabelto;
')

########################################
## <summary>
##	Send and receive unlabeled packets.
## </summary>
## <desc>
##	<p>
##	Send and receive unlabeled packets.
##	These packets do not match any netfilter
##	SECMARK rules.
##	</p>
## </desc>
## <param name="domain">
##	<summary>
##	Domain allowed access.
##	</summary>
## </param>
#
interface(`corenet_sendrecv_unlabeled_packets',`
	kernel_sendrecv_unlabeled_packets($1)
')

########################################
## <summary>
##	Send all client packets.
## </summary>
## <param name="domain">
##	<summary>
##	Domain allowed access.
##	</summary>
## </param>
#
interface(`corenet_send_all_client_packets',`
	gen_require(`
		attribute client_packet_type;
	')

	allow $1 client_packet_type:packet send;
')

########################################
## <summary>
##	Receive all client packets.
## </summary>
## <param name="domain">
##	<summary>
##	Domain allowed access.
##	</summary>
## </param>
#
interface(`corenet_receive_all_client_packets',`
	gen_require(`
		attribute client_packet_type;
	')

	allow $1 client_packet_type:packet recv;
')

########################################
## <summary>
##	Send and receive all client packets.
## </summary>
## <param name="domain">
##	<summary>
##	Domain allowed access.
##	</summary>
## </param>
#
interface(`corenet_sendrecv_all_client_packets',`
	corenet_send_all_client_packets($1)
	corenet_receive_all_client_packets($1)
')

########################################
## <summary>
##	Relabel packets to any client packet type.
## </summary>
## <param name="domain">
##	<summary>
##	Domain allowed access.
##	</summary>
## </param>
#
interface(`corenet_relabelto_all_client_packets',`
	gen_require(`
		attribute client_packet_type;
	')

	allow $1 client_packet_type:packet relabelto;
')

########################################
## <summary>
##	Send all server packets.
## </summary>
## <param name="domain">
##	<summary>
##	Domain allowed access.
##	</summary>
## </param>
#
interface(`corenet_send_all_server_packets',`
	gen_require(`
		attribute server_packet_type;
	')

	allow $1 server_packet_type:packet send;
')

########################################
## <summary>
##	Receive all server packets.
## </summary>
## <param name="domain">
##	<summary>
##	Domain allowed access.
##	</summary>
## </param>
#
interface(`corenet_receive_all_server_packets',`
	gen_require(`
		attribute server_packet_type;
	')

	allow $1 server_packet_type:packet recv;
')

########################################
## <summary>
##	Send and receive all server packets.
## </summary>
## <param name="domain">
##	<summary>
##	Domain allowed access.
##	</summary>
## </param>
#
interface(`corenet_sendrecv_all_server_packets',`
	corenet_send_all_server_packets($1)
	corenet_receive_all_server_packets($1)
')

########################################
## <summary>
##	Relabel packets to any server packet type.
## </summary>
## <param name="domain">
##	<summary>
##	Domain allowed access.
##	</summary>
## </param>
#
interface(`corenet_relabelto_all_server_packets',`
	gen_require(`
		attribute server_packet_type;
	')

	allow $1 server_packet_type:packet relabelto;
')

########################################
## <summary>
##	Send all packets.
## </summary>
## <param name="domain">
##	<summary>
##	Domain allowed access.
##	</summary>
## </param>
#
interface(`corenet_send_all_packets',`
	gen_require(`
		attribute packet_type;
	')

	allow $1 packet_type:packet send;
')

########################################
## <summary>
##	Receive all packets.
## </summary>
## <param name="domain">
##	<summary>
##	Domain allowed access.
##	</summary>
## </param>
#
interface(`corenet_receive_all_packets',`
	gen_require(`
		attribute packet_type;
	')

	allow $1 packet_type:packet recv;
')

########################################
## <summary>
##	Send and receive all packets.
## </summary>
## <param name="domain">
##	<summary>
##	Domain allowed access.
##	</summary>
## </param>
#
interface(`corenet_sendrecv_all_packets',`
	corenet_send_all_packets($1)
	corenet_receive_all_packets($1)
')

########################################
## <summary>
##	Relabel packets to any packet type.
## </summary>
## <param name="domain">
##	<summary>
##	Domain allowed access.
##	</summary>
## </param>
#
interface(`corenet_relabelto_all_packets',`
	gen_require(`
		attribute packet_type;
	')

	allow $1 packet_type:packet relabelto;
')

########################################
## <summary>
##	Unconfined access to network objects.
## </summary>
## <param name="domain">
##	<summary>
##	The domain allowed access.
##	</summary>
## </param>
#
interface(`corenet_unconfined',`
	gen_require(`
		attribute corenet_unconfined_type;
	')

	typeattribute $1 corenet_unconfined_type;
')<|MERGE_RESOLUTION|>--- conflicted
+++ resolved
@@ -113,8 +113,6 @@
 
 ########################################
 ## <summary>
-<<<<<<< HEAD
-=======
 ##	Define type to be a network node type
 ## </summary>
 ## <desc>
@@ -142,7 +140,6 @@
 
 ########################################
 ## <summary>
->>>>>>> 23f9cd7b
 ##	Define type to be a network packet type
 ## </summary>
 ## <desc>
