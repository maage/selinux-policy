--- conflicted
+++ resolved
@@ -20,11 +20,7 @@
 
 ####################################
 ## <summary>
-<<<<<<< HEAD
-##	Execute certmaster.
-=======
 ##	Execute certmaster in the caller domain.
->>>>>>> fee48647
 ## </summary>
 ## <param name="domain">
 ##	<summary>
