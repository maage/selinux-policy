## <summary>dnsmasq DNS forwarder and DHCP server</summary>

########################################
## <summary>
##	Execute dnsmasq server in the dnsmasq domain.
## </summary>
## <param name="domain">
##	<summary>
##	Domain allowed to transition.
##	</summary>
## </param>
#
#
interface(`dnsmasq_domtrans',`
	gen_require(`
		type dnsmasq_exec_t, dnsmasq_t;
	')

	corecmd_search_bin($1)
	domtrans_pattern($1, dnsmasq_exec_t, dnsmasq_t)
')

########################################
## <summary>
##	Execute the dnsmasq init script in the init script domain.
## </summary>
## <param name="domain">
##	<summary>
##	Domain allowed to transition.
##	</summary>
## </param>
#
#
interface(`dnsmasq_initrc_domtrans',`
	gen_require(`
		type dnsmasq_initrc_exec_t;
	')

	init_labeled_script_domtrans($1, dnsmasq_initrc_exec_t)
')

########################################
## <summary>
##	Send dnsmasq a signal
## </summary>
## <param name="domain">
##	<summary>
##	Domain allowed access.
##	</summary>
## </param>
#
#
interface(`dnsmasq_signal',`
	gen_require(`
		type dnsmasq_t;
	')

	allow $1 dnsmasq_t:process signal;
')

########################################
## <summary>
##	Send dnsmasq a signull
## </summary>
## <param name="domain">
##	<summary>
##	Domain allowed access.
##	</summary>
## </param>
#
#
interface(`dnsmasq_signull',`
	gen_require(`
		type dnsmasq_t;
	')

	allow $1 dnsmasq_t:process signull;
')

########################################
## <summary>
##	Send dnsmasq a kill signal.
## </summary>
## <param name="domain">
##	<summary>
##	Domain allowed access.
##	</summary>
## </param>
#
#
interface(`dnsmasq_kill',`
	gen_require(`
		type dnsmasq_t;
	')

	allow $1 dnsmasq_t:process sigkill;
')

########################################
## <summary>
##	Read dnsmasq config files.
## </summary>
## <param name="domain">
##	<summary>
##	Domain allowed access.
##	</summary>
## </param>
#
interface(`dnsmasq_read_config',`
	gen_require(`
		type dnsmasq_etc_t;
	')

	read_files_pattern($1, dnsmasq_etc_t, dnsmasq_etc_t)
	files_search_etc($1)
')

########################################
## <summary>
##	Write to dnsmasq config files.
## </summary>
## <param name="domain">
##	<summary>
##	Domain allowed access.
##	</summary>
## </param>
#
interface(`dnsmasq_write_config',`
	gen_require(`
		type dnsmasq_etc_t;
	')

	write_files_pattern($1, dnsmasq_etc_t, dnsmasq_etc_t)
	files_search_etc($1)
')

########################################
## <summary>
##	Delete dnsmasq pid files
## </summary>
## <param name="domain">
##	<summary>
##	Domain allowed access.
##	</summary>
## </param>
#
interface(`dnsmasq_delete_pid_files',`
	gen_require(`
		type dnsmasq_var_run_t;
	')

	files_search_pids($1)
	delete_files_pattern($1, dnsmasq_var_run_t, dnsmasq_var_run_t)
')

########################################
## <summary>
##	Read dnsmasq pid files
## </summary>
## <param name="domain">
##	<summary>
##	Domain allowed access.
##	</summary>
## </param>
#
interface(`dnsmasq_read_pid_files',`
	gen_require(`
		type dnsmasq_var_run_t;
	')

	files_search_pids($1)
	read_files_pattern($1, dnsmasq_var_run_t, dnsmasq_var_run_t)
')

########################################
## <summary>
##	Create dnsmasq pid dirs
## </summary>
## <param name="domain">
##	<summary>
##	Domain allowed access.
##	</summary>
## </param>
#
interface(`dnsmasq_create_pid_dirs',`
	gen_require(`
		type dnsmasq_var_run_t;
	')

	files_search_pids($1)
	create_dirs_pattern($1, dnsmasq_var_run_t, dnsmasq_var_run_t)
')

########################################
## <summary>
##	Transition to dnsmasq named content
## </summary>
## <param name="domain">
##	<summary>
##      Domain allowed access.
##	</summary>
## </param>
<<<<<<< HEAD
## <param name="private type">
##	<summary>
##	The type of the directory for the object to be created.
##	</summary>
=======
## <param name="private_type">
##  <summary>
##      The type of the object to be created.
##  </summary>
>>>>>>> 8d2b9fdc
## </param>
#
interface(`dnsmasq_filetrans_named_content_fromdir',`
	gen_require(`
		type dnsmasq_var_run_t;
	')

	filetrans_pattern($1, $2, dnsmasq_var_run_t, dir, "network")
	filetrans_pattern($1, $2, dnsmasq_var_run_t, file, "dnsmasq.pid")
')

########################################
## <summary>
##	Transition to dnsmasq named content
## </summary>
## <param name="domain">
##	<summary>
##      Domain allowed access.
##	</summary>
## </param>
#
interface(`dnsmasq_filetrans_named_content',`
	gen_require(`
		type dnsmasq_var_run_t;
	')

	files_pid_filetrans($1, dnsmasq_var_run_t, dir, "network")
	files_pid_filetrans($1, dnsmasq_var_run_t, file, "dnsmasq.pid")
')

########################################
## <summary>
##	All of the rules required to administrate
##	an dnsmasq environment
## </summary>
## <param name="domain">
##	<summary>
##	Domain allowed access.
##	</summary>
## </param>
## <param name="role">
##	<summary>
##	The role to be allowed to manage the dnsmasq domain.
##	</summary>
## </param>
## <rolecap/>
#
interface(`dnsmasq_admin',`
	gen_require(`
		type dnsmasq_t, dnsmasq_lease_t, dnsmasq_var_run_t;
		type dnsmasq_initrc_exec_t;
	')

	allow $1 dnsmasq_t:process { ptrace signal_perms };
	ps_process_pattern($1, dnsmasq_t)

	init_labeled_script_domtrans($1, dnsmasq_initrc_exec_t)
	domain_system_change_exemption($1)
	role_transition $2 dnsmasq_initrc_exec_t system_r;
	allow $2 system_r;

	files_list_var_lib($1)
	admin_pattern($1, dnsmasq_lease_t)

	files_list_pids($1)
	admin_pattern($1, dnsmasq_var_run_t)
')<|MERGE_RESOLUTION|>--- conflicted
+++ resolved
@@ -200,17 +200,10 @@
 ##      Domain allowed access.
 ##	</summary>
 ## </param>
-<<<<<<< HEAD
 ## <param name="private type">
 ##	<summary>
 ##	The type of the directory for the object to be created.
 ##	</summary>
-=======
-## <param name="private_type">
-##  <summary>
-##      The type of the object to be created.
-##  </summary>
->>>>>>> 8d2b9fdc
 ## </param>
 #
 interface(`dnsmasq_filetrans_named_content_fromdir',`
