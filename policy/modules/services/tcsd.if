--- conflicted
+++ resolved
@@ -18,10 +18,6 @@
 	domtrans_pattern($1, tcsd_exec_t, tcsd_t)
 ')
 
-<<<<<<< HEAD
-
-=======
->>>>>>> d1d0493a
 ########################################
 ## <summary>
 ##	Execute tcsd server in the tcsd domain.
@@ -61,11 +57,7 @@
 
 ########################################
 ## <summary>
-<<<<<<< HEAD
-##	Read tcsd lib files.
-=======
 ##	Manage tcsd lib dirs files.
->>>>>>> d1d0493a
 ## </summary>
 ## <param name="domain">
 ##	<summary>
@@ -73,31 +65,18 @@
 ##	</summary>
 ## </param>
 #
-<<<<<<< HEAD
-interface(`tcsd_read_lib_files',`
-=======
 interface(`tcsd_manage_lib_dirs',`
->>>>>>> d1d0493a
 	gen_require(`
 		type tcsd_var_lib_t;
 	')
 
 	files_search_var_lib($1)
-<<<<<<< HEAD
-        read_files_pattern($1, tcsd_var_lib_t, tcsd_var_lib_t)
-=======
 	manage_dirs_pattern($1, tcsd_var_lib_t, tcsd_var_lib_t)
->>>>>>> d1d0493a
 ')
 
 ########################################
 ## <summary>
-<<<<<<< HEAD
-##	Create, read, write, and delete
-##	tcsd lib files.
-=======
 ##	Read tcsd lib files.
->>>>>>> d1d0493a
 ## </summary>
 ## <param name="domain">
 ##	<summary>
@@ -105,31 +84,19 @@
 ##	</summary>
 ## </param>
 #
-<<<<<<< HEAD
-interface(`tcsd_manage_lib_files',`
-=======
 interface(`tcsd_read_lib_files',`
->>>>>>> d1d0493a
 	gen_require(`
 		type tcsd_var_lib_t;
 	')
 
 	files_search_var_lib($1)
-<<<<<<< HEAD
-        manage_files_pattern($1, tcsd_var_lib_t, tcsd_var_lib_t)
-=======
 	read_files_pattern($1, tcsd_var_lib_t, tcsd_var_lib_t)
->>>>>>> d1d0493a
 ')
 
 ########################################
 ## <summary>
-<<<<<<< HEAD
-##	Manage tcsd lib dirs files.
-=======
 ##	Create, read, write, and delete
 ##	tcsd lib files.
->>>>>>> d1d0493a
 ## </summary>
 ## <param name="domain">
 ##	<summary>
@@ -137,26 +104,15 @@
 ##	</summary>
 ## </param>
 #
-<<<<<<< HEAD
-interface(`tcsd_manage_lib_dirs',`
-=======
 interface(`tcsd_manage_lib_files',`
->>>>>>> d1d0493a
 	gen_require(`
 		type tcsd_var_lib_t;
 	')
 
 	files_search_var_lib($1)
-<<<<<<< HEAD
-        manage_dirs_pattern($1, tcsd_var_lib_t, tcsd_var_lib_t)
-')
-
-
-=======
 	manage_files_pattern($1, tcsd_var_lib_t, tcsd_var_lib_t)
 ')
 
->>>>>>> d1d0493a
 ########################################
 ## <summary>
 ##	All of the rules required to administrate
@@ -178,11 +134,7 @@
 	gen_require(`
 		type tcsd_t;
 		type tcsd_initrc_exec_t;
-<<<<<<< HEAD
-                type tcsd_var_lib_t;
-=======
 		type tcsd_var_lib_t;
->>>>>>> d1d0493a
 	')
 
 	allow $1 tcsd_t:process { ptrace signal_perms };
@@ -195,8 +147,5 @@
 
 	files_search_var_lib($1)
 	admin_pattern($1, tcsd_var_lib_t)
-<<<<<<< HEAD
 
-=======
->>>>>>> d1d0493a
 ')