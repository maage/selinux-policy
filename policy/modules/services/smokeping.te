--- conflicted
+++ resolved
@@ -23,11 +23,7 @@
 # smokeping local policy
 #
 
-<<<<<<< HEAD
 dontaudit smokeping_t self:capability { dac_read_search dac_override };    
-=======
-dontaudit smokeping_t self:capability { dac_read_search dac_override };
->>>>>>> b08f1df1
 allow smokeping_t self:fifo_file rw_fifo_file_perms;
 allow smokeping_t self:udp_socket create_socket_perms;
 allow smokeping_t self:unix_stream_socket create_stream_socket_perms;
