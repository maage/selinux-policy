--- conflicted
+++ resolved
@@ -171,13 +171,10 @@
 ')
 
 optional_policy(`
-<<<<<<< HEAD
 	mta_read_config(amavis_t)
 ')
 
 optional_policy(`
-=======
->>>>>>> 23f9cd7b
 	nslcd_stream_connect(amavis_t)
 ')
 
