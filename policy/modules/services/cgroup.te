policy_module(cgroup, 1.0.1)

########################################
#
# Declarations
#

type cgclear_t;
type cgclear_exec_t;
init_daemon_domain(cgclear_t, cgclear_exec_t)

type cgred_t;
type cgred_exec_t;
init_daemon_domain(cgred_t, cgred_exec_t)

type cgred_initrc_exec_t;
init_script_file(cgred_initrc_exec_t)

type cgred_log_t;
logging_log_file(cgred_log_t)

type cgred_var_run_t;
files_pid_file(cgred_var_run_t)

type cgrules_etc_t;
files_config_file(cgrules_etc_t)

type cgconfig_t alias cgconfigparser_t;
type cgconfig_exec_t alias cgconfigparser_exec_t;
init_daemon_domain(cgconfig_t, cgconfig_exec_t)

type cgconfig_initrc_exec_t;
init_script_file(cgconfig_initrc_exec_t)

type cgconfig_etc_t;
files_config_file(cgconfig_etc_t)

########################################
#
# cgclear personal policy.
#
<<<<<<< HEAD
=======

>>>>>>> 23f9cd7b
allow cgclear_t self:capability { dac_read_search dac_override sys_admin };

kernel_read_system_state(cgclear_t)

domain_setpriority_all_domains(cgclear_t)

fs_manage_cgroup_dirs(cgclear_t)
fs_manage_cgroup_files(cgclear_t)
fs_unmount_cgroup(cgclear_t)

########################################
#
# cgconfig personal policy.
#

allow cgconfig_t self:capability { dac_override fowner fsetid chown sys_admin sys_tty_config };

allow cgconfig_t cgconfig_etc_t:file read_file_perms;

# search will do.
kernel_list_unlabeled(cgconfig_t)
kernel_read_system_state(cgconfig_t)

# /etc/nsswitch.conf, /etc/passwd
files_read_etc_files(cgconfig_t)

fs_manage_cgroup_dirs(cgconfig_t)
fs_manage_cgroup_files(cgconfig_t)
fs_mount_cgroup(cgconfig_t)
fs_mounton_cgroup(cgconfig_t)
fs_unmount_cgroup(cgconfig_t)

########################################
#
# cgred personal policy.
#

allow cgred_t self:capability { chown fsetid net_admin sys_admin sys_ptrace dac_override };
allow cgred_t self:netlink_socket { write bind create read };
allow cgred_t self:unix_dgram_socket { write create connect };

manage_files_pattern(cgred_t, cgred_log_t, cgred_log_t)
logging_log_filetrans(cgred_t, cgred_log_t, file)

allow cgred_t cgrules_etc_t:file read_file_perms;

manage_files_pattern(cgred_t, cgred_log_t, cgred_log_t)
logging_log_filetrans(cgred_t, cgred_log_t, file)

# rc script creates pid file
manage_files_pattern(cgred_t, cgred_var_run_t, cgred_var_run_t)
manage_sock_files_pattern(cgred_t, cgred_var_run_t, cgred_var_run_t)
files_pid_filetrans(cgred_t, cgred_var_run_t, { file sock_file })

kernel_read_system_state(cgred_t)

domain_read_all_domains_state(cgred_t)
domain_setpriority_all_domains(cgred_t)

files_getattr_all_files(cgred_t)
files_getattr_all_sockets(cgred_t)
files_read_all_symlinks(cgred_t)
# /etc/group
files_read_etc_files(cgred_t)

fs_write_cgroup_files(cgred_t)

auth_use_nsswitch(cgred_t)

logging_send_syslog_msg(cgred_t)

miscfiles_read_localization(cgred_t)<|MERGE_RESOLUTION|>--- conflicted
+++ resolved
@@ -39,10 +39,6 @@
 #
 # cgclear personal policy.
 #
-<<<<<<< HEAD
-=======
-
->>>>>>> 23f9cd7b
 allow cgclear_t self:capability { dac_read_search dac_override sys_admin };
 
 kernel_read_system_state(cgclear_t)
