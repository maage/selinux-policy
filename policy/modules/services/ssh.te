--- conflicted
+++ resolved
@@ -4,13 +4,6 @@
 #
 # Declarations
 #
-
-## <desc>
-##	<p>
-##	allow host key based authentication
-##	</p>
-## </desc>
-gen_tunable(ssh_keysign, false)
 
 ## <desc>
 ##	<p>
@@ -224,33 +217,20 @@
 # ssh_keysign_t local policy
 #
 
-<<<<<<< HEAD
-tunable_policy(`ssh_keysign',`
-	allow ssh_keysign_t self:capability { setgid setuid };
-	allow ssh_keysign_t self:unix_stream_socket create_socket_perms;
-
-	allow ssh_keysign_t sshd_key_t:file read_file_perms;
-
-	dev_read_rand(ssh_keysign_t)
-	dev_read_urand(ssh_keysign_t)
-=======
 allow ssh_keysign_t self:capability { setgid setuid };
 allow ssh_keysign_t self:unix_stream_socket create_socket_perms;
 
 allow ssh_keysign_t sshd_key_t:file { getattr read };
 
 dev_read_urand(ssh_keysign_t)
->>>>>>> be2e70be
+dev_read_rand(ssh_keysign_t)
 
 files_read_etc_files(ssh_keysign_t)
 
-<<<<<<< HEAD
-=======
 optional_policy(`
 	nscd_use(ssh_keysign_t)
 ')
 
->>>>>>> be2e70be
 #################################
 #
 # sshd local policy
@@ -449,14 +429,11 @@
 userdom_dontaudit_use_unpriv_user_fds(ssh_keygen_t)
 userdom_use_user_terminals(ssh_keygen_t)
 
-<<<<<<< HEAD
 tunable_policy(`use_nfs_home_dirs',`
     fs_manage_nfs_files(ssh_keygen_t)
     fs_manage_nfs_dirs(ssh_keygen_t)
 ')
 
-=======
->>>>>>> be2e70be
 optional_policy(`
 	seutil_sigchld_newrole(ssh_keygen_t)
 ')
