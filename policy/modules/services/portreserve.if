--- conflicted
+++ resolved
@@ -83,8 +83,6 @@
 
 ########################################
 ## <summary>
-<<<<<<< HEAD
-=======
 ##	Execute portreserve in the portreserve domain.
 ## </summary>
 ## <param name="domain">
@@ -103,7 +101,6 @@
 
 ########################################
 ## <summary>
->>>>>>> b08f1df1
 ##	All of the rules required to administrate
 ##	an portreserve environment.
 ## </summary>
