--- conflicted
+++ resolved
@@ -229,11 +229,7 @@
 ')
 
 optional_policy(`
-<<<<<<< HEAD
 	mount_domtrans(insmod_t)
-=======
-	nscd_use(insmod_t)
->>>>>>> be2e70be
 ')
 
 optional_policy(`
