policy_module(getty, 1.9.1)

########################################
#
# Declarations
#

type getty_t;
type getty_exec_t;
init_domain(getty_t, getty_exec_t)
init_system_domain(getty_t, getty_exec_t)
domain_interactive_fd(getty_t)

type getty_etc_t;
typealias getty_etc_t alias etc_getty_t;
files_config_file(getty_etc_t)

type getty_lock_t;
files_lock_file(getty_lock_t)

type getty_log_t;
logging_log_file(getty_log_t)

type getty_tmp_t;
files_tmp_file(getty_tmp_t)

type getty_var_run_t;
files_pid_file(getty_var_run_t)

type getty_unit_file_t;
systemd_unit_file(getty_unit_file_t)

########################################
#
# Getty local policy
#

# Use capabilities.
allow getty_t self:capability { dac_override chown setgid sys_resource sys_tty_config fowner fsetid };
dontaudit getty_t self:capability sys_tty_config;
allow getty_t self:process { getpgid setpgid getsession signal_perms };
allow getty_t self:fifo_file rw_fifo_file_perms;

read_files_pattern(getty_t, getty_etc_t, getty_etc_t)
read_lnk_files_pattern(getty_t, getty_etc_t, getty_etc_t)
files_etc_filetrans(getty_t, getty_etc_t,{ file dir })

allow getty_t getty_lock_t:file manage_file_perms;
files_lock_filetrans(getty_t, getty_lock_t, file)

allow getty_t getty_log_t:file manage_file_perms;
logging_log_filetrans(getty_t, getty_log_t, file)

allow getty_t getty_tmp_t:file manage_file_perms;
allow getty_t getty_tmp_t:dir manage_dir_perms;
files_tmp_filetrans(getty_t, getty_tmp_t, { file dir })

manage_files_pattern(getty_t, getty_var_run_t, getty_var_run_t)
files_pid_filetrans(getty_t, getty_var_run_t, file)

kernel_read_system_state(getty_t)

# these two needed for receiving faxes
corecmd_exec_bin(getty_t)
corecmd_exec_shell(getty_t)

dev_read_sysfs(getty_t)

files_rw_generic_pids(getty_t)
files_read_etc_runtime_files(getty_t)
files_read_etc_files(getty_t)
files_search_spool(getty_t)

fs_search_auto_mountpoints(getty_t)
# for error condition handling
fs_getattr_xattr_fs(getty_t)

mcs_process_set_categories(getty_t)

mls_file_read_all_levels(getty_t)
mls_file_write_all_levels(getty_t)

# Chown, chmod, read and write ttys.
term_use_all_ttys(getty_t)
term_use_unallocated_ttys(getty_t)
term_setattr_all_ttys(getty_t)
term_setattr_unallocated_ttys(getty_t)
term_setattr_console(getty_t)
term_setattr_usb_ttys(getty_t)
term_use_console(getty_t)

auth_rw_login_records(getty_t)
auth_use_nsswitch(getty_t)

init_rw_utmp(getty_t)
init_use_script_ptys(getty_t)
init_dontaudit_use_script_ptys(getty_t)

locallogin_domtrans(getty_t)

logging_send_syslog_msg(getty_t)


ifdef(`distro_gentoo',`
	# Gentoo default /etc/issue makes agetty
	# do a DNS lookup for the hostname
	sysnet_dns_name_resolve(getty_t)
')

ifdef(`distro_redhat',`
	# getty requires sys_admin #209426
	allow getty_t self:capability sys_admin;
')

ifdef(`distro_ubuntu',`
	optional_policy(`
		unconfined_domain(getty_t)
	')
')

tunable_policy(`login_console_enabled',`
	# Support logging in from /dev/console
	term_use_console(getty_t)
',`
	term_dontaudit_use_console(getty_t)
')

optional_policy(`
	mta_send_mail(getty_t)
')

optional_policy(`
<<<<<<< HEAD
=======
	nscd_use(getty_t)
')

optional_policy(`
>>>>>>> be2e70be
	ppp_domtrans(getty_t)
')

optional_policy(`
	rhgb_dontaudit_use_ptys(getty_t)
')

optional_policy(`
	udev_read_db(getty_t)
')<|MERGE_RESOLUTION|>--- conflicted
+++ resolved
@@ -130,13 +130,6 @@
 ')
 
 optional_policy(`
-<<<<<<< HEAD
-=======
-	nscd_use(getty_t)
-')
-
-optional_policy(`
->>>>>>> be2e70be
 	ppp_domtrans(getty_t)
 ')
 
