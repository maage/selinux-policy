--- conflicted
+++ resolved
@@ -46,11 +46,7 @@
 
 ########################################
 ## <summary>
-<<<<<<< HEAD
-##	Read system SSL certificates.
-=======
 ##	Read all SSL certificates.
->>>>>>> da12b548
 ## </summary>
 ## <param name="domain">
 ##	<summary>
@@ -82,12 +78,12 @@
 #
 interface(`miscfiles_read_generic_certs',`
 	gen_require(`
-		attribute cert_type;
-	')
-
-	allow $1 cert_type:dir list_dir_perms;
-	read_files_pattern($1, cert_type, cert_type)
-	read_lnk_files_pattern($1, cert_type, cert_type)
+		type cert_t;
+	')
+
+	allow $1 cert_t:dir list_dir_perms;
+	read_files_pattern($1, cert_t, cert_t)
+	read_lnk_files_pattern($1, cert_t, cert_t)
 ')
 
 ########################################
