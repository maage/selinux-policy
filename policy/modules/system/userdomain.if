--- conflicted
+++ resolved
@@ -715,18 +715,18 @@
 	')
 
 	optional_policy(`
-<<<<<<< HEAD
-		canna_stream_connect($1_usertype)
-=======
 		alsa_home_filetrans_alsa_home($1_t, file, ".asoundrc")
 		alsa_manage_home_files($1_t)
 		alsa_read_rw_config($1_t)
 		alsa_relabel_home_files($1_t)
->>>>>>> be2e70be
 	')
 
 	optional_policy(`
 		chrome_role($1_r, $1_usertype)
+	')
+
+	optional_policy(`
+		canna_stream_connect($1_usertype)
 	')
 
 	optional_policy(`
@@ -740,14 +740,6 @@
 
 		optional_policy(`
 			avahi_dbus_chat($1_usertype)
-		')
-
-		optional_policy(`
-<<<<<<< HEAD
-			policykit_dbus_chat($1_usertype)
-=======
-			consolekit_dbus_chat($1_t)
->>>>>>> be2e70be
 		')
 
 		optional_policy(`
@@ -766,7 +758,6 @@
 		')
 
 		optional_policy(`
-<<<<<<< HEAD
 			evolution_dbus_chat($1_usertype)
 			evolution_alarm_dbus_chat($1_usertype)
 		')
@@ -793,16 +784,16 @@
 		')
 
 		optional_policy(`
+			policykit_dbus_chat($1_usertype)
+		')
+
+		optional_policy(`
 			vpn_dbus_chat($1_usertype)
 		')
 	')
 
 	optional_policy(`
 		git_session_role($1_r, $1_usertype)
-=======
-			policykit_dbus_chat($1_t)
-		')
->>>>>>> be2e70be
 	')
 
 	optional_policy(`
@@ -817,21 +808,16 @@
 	')
 
 	optional_policy(`
-<<<<<<< HEAD
-		lircd_stream_connect($1_usertype)
-	')
-
-	optional_policy(`
-		locate_read_lib_files($1_usertype)
-=======
 		kerberos_manage_krb5_home_files($1_t)
 		kerberos_relabel_krb5_home_files($1_t)
 		kerberos_home_filetrans_krb5_home($1_t, file, ".k5login")
 	')
+	optional_policy(`
+		lircd_stream_connect($1_usertype)
+	')
 
 	optional_policy(`
 		locate_read_lib_files($1_t)
->>>>>>> be2e70be
 	')
 
 	optional_policy(`
@@ -851,15 +837,11 @@
 	')
 
 	optional_policy(`
-<<<<<<< HEAD
-		tunable_policy(`selinuxuser_mysql_connect_enabled',`
-=======
 		mysql_manage_mysqld_home_files($1_t)
 		mysql_relabel_mysqld_home_files($1_t)
 		mysql_home_filetrans_mysqld_home($1_t, file, ".my.cnf")
 
-		tunable_policy(`allow_user_mysql_connect',`
->>>>>>> be2e70be
+		tunable_policy(`selinuxuser_mysql_connect_enabled',`
 			mysql_stream_connect($1_t)
 		')
 	')
@@ -876,13 +858,8 @@
 	')
 
 	optional_policy(`
-<<<<<<< HEAD
-		pcscd_read_pub_files($1_usertype)
-		pcscd_stream_connect($1_usertype)
-=======
 		pcscd_read_pid_files($1_t)
 		pcscd_stream_connect($1_t)
->>>>>>> be2e70be
 	')
 
 	optional_policy(`
@@ -893,30 +870,26 @@
 	')
 
 	optional_policy(`
-<<<<<<< HEAD
-		resmgr_stream_connect($1_usertype)
-	')
-
-	optional_policy(`
-		rpc_dontaudit_getattr_exports($1_usertype)
-		rpc_manage_nfs_rw_content($1_usertype)
-	')
-
-	optional_policy(`
-		rpcbind_stream_connect($1_usertype)
-	')
-
-	optional_policy(`
-		samba_stream_connect_winbind($1_usertype)
-=======
 		ppp_manage_home_files($1_t)
 		ppp_relabel_home_files($1_t)
 		ppp_home_filetrans_ppp_home($1_t, file, ".ppprc")
 	')
 
 	optional_policy(`
-		resmgr_stream_connect($1_t)
->>>>>>> be2e70be
+		resmgr_stream_connect($1_usertype)
+	')
+
+	optional_policy(`
+		rpc_dontaudit_getattr_exports($1_usertype)
+		rpc_manage_nfs_rw_content($1_usertype)
+	')
+
+	optional_policy(`
+		rpcbind_stream_connect($1_usertype)
+	')
+
+	optional_policy(`
+		samba_stream_connect_winbind($1_usertype)
 	')
 
 	optional_policy(`
@@ -1254,8 +1227,11 @@
 		')
 
 		optional_policy(`
-<<<<<<< HEAD
 			realmd_dbus_chat($1_t)
+		')
+
+		optional_policy(`
+			wm_role_template($1, $1_r, $1_t)
 		')
 	')
 
@@ -1267,14 +1243,6 @@
 		pulseaudio_role($1_r, $1_usertype)
 		pulseaudio_filetrans_admin_home_content($1_usertype)
 		pulseaudio_filetrans_home_content($1_usertype)
-=======
-			gnome_role_template($1, $1_r, $1_t)
-		')
-
-		optional_policy(`
-			wm_role_template($1, $1_r, $1_t)
-		')
->>>>>>> be2e70be
 	')
 
 	optional_policy(`
@@ -1283,14 +1251,10 @@
 
 	optional_policy(`
 		setroubleshoot_dontaudit_stream_connect($1_t)
-        ')
+	')
 
 	optional_policy(`
 		udev_read_db($1_usertype)
-        ')
-
-	optional_policy(`
-		wm_role_template($1, $1_r, $1_t)
 	')
 ')
 
@@ -2334,19 +2298,14 @@
 
 ########################################
 ## <summary>
-<<<<<<< HEAD
 ##	Delete all directories in a user home subdirectory.
-=======
-##	Set attributes of all user home content directories.
->>>>>>> be2e70be
-## </summary>
-## <param name="domain">
-##	<summary>
-##	Domain allowed access.
-##	</summary>
-## </param>
-#
-<<<<<<< HEAD
+## </summary>
+## <param name="domain">
+##	<summary>
+##	Domain allowed access.
+##	</summary>
+## </param>
+#
 interface(`userdom_delete_all_user_home_content_dirs',`
 	gen_require(`
 		attribute user_home_type;
@@ -2372,15 +2331,6 @@
 	')
 
 	allow $1 user_home_t:file setattr;
-=======
-interface(`userdom_setattr_all_user_home_content_dirs',`
-	gen_require(`
-		attribute user_home_content_type;
-	')
-
-	userdom_search_user_home_dirs($1)
-	allow $1 user_home_content_type:dir setattr_dir_perms;
->>>>>>> be2e70be
 ')
 
 ########################################
