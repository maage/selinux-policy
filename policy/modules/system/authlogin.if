--- conflicted
+++ resolved
@@ -1039,11 +1039,7 @@
 #
 interface(`auth_rw_var_auth',`
     gen_require(`
-<<<<<<< HEAD
-        type var_auth_t;
-=======
 		type var_auth_t;
->>>>>>> 23f9cd7b
     ')
 
     files_search_var($1)
