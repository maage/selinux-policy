--- conflicted
+++ resolved
@@ -19,11 +19,7 @@
 	domtrans_pattern($1, iptables_exec_t, iptables_t)
 
 	ifdef(`hide_broken_symptoms', `
-<<<<<<< HEAD
-	        dontaudit iptables_t $1:socket_class_set { read write };
-=======
 		dontaudit iptables_t $1:socket_class_set { read write };
->>>>>>> 23f9cd7b
 	')
 ')
 
