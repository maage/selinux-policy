--- conflicted
+++ resolved
@@ -348,7 +348,6 @@
 	manage_files_pattern($1, udev_var_run_t, udev_var_run_t)
 ')
 
-<<<<<<< HEAD
 #######################################
 ## <summary>
 ##  Execute udev in the udev domain, and
@@ -425,7 +424,7 @@
 
 	dontaudit $1 udev_t:unix_dgram_socket { read write };
 ')
-=======
+
 ########################################
 ## <summary>
 ##	Create directories in the run location with udev_var_run_t type
@@ -447,5 +446,4 @@
 	')
 
 	files_pid_filetrans($1, udev_var_run_t, dir, $2)
-')
->>>>>>> be2e70be
+')