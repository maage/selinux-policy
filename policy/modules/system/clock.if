--- conflicted
+++ resolved
@@ -120,11 +120,7 @@
 
 ########################################
 ## <summary>
-<<<<<<< HEAD
-##	Allow domain to create clock drift adjustments.
-=======
 ##	Manage clock drift adjustments.
->>>>>>> 481d8a36
 ## </summary>
 ## <param name="domain">
 ##	<summary>
@@ -132,19 +128,11 @@
 ##	</summary>
 ## </param>
 #
-<<<<<<< HEAD
-interface(`clock_create_adjtime',`
-=======
 interface(`clock_manage_adjtime',`
->>>>>>> 481d8a36
 	gen_require(`
 		type adjtime_t;
 	')
 
-<<<<<<< HEAD
-    create_files_pattern($1, adjtime_t, adjtime_t)
-	files_list_etc($1)
-=======
 	allow $1 adjtime_t:file manage_file_perms;
 	files_list_etc($1)
 ')
@@ -165,5 +153,4 @@
 	')
 
 	files_etc_filetrans($1, adjtime_t, file, "adjtime" )
->>>>>>> 481d8a36
 ')