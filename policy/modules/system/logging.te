--- conflicted
+++ resolved
@@ -383,11 +383,7 @@
 allow syslogd_t self:capability2 syslog;
 # setpgid for metalog
 # setrlimit for syslog-ng
-<<<<<<< HEAD
-allow syslogd_t self:process { signal_perms setpgid setsched setrlimit setcap getcap };
-=======
 allow syslogd_t self:process { signal_perms getcap setcap setpgid setsched setrlimit };
->>>>>>> 117661cd
 # receive messages to be logged
 allow syslogd_t self:unix_dgram_socket create_socket_perms;
 allow syslogd_t self:unix_stream_socket create_stream_socket_perms;
