policy_module(miscfiles, 1.8.1)

########################################
#
# Declarations
#
attribute cert_type;

attribute cert_type;

#
# cert_t is the type of files in the system certs directories.
#
type cert_t;
miscfiles_cert_type(cert_t)
<<<<<<< HEAD

=======
>>>>>>> da12b548
#
# fonts_t is the type of various font
# files in /usr
#
type fonts_t;
files_type(fonts_t)

type fonts_cache_t;
files_type(fonts_cache_t)

#
# type for /usr/share/hwdata
#
type hwdata_t;
files_type(hwdata_t)

#
# locale_t is the type for system localization
#
type locale_t;
files_type(locale_t)

#
# man_t is the type for the man directories.
#
type man_t alias catman_t;
files_type(man_t)

#
# Types for public content
#
type public_content_t; #, customizable;
files_type(public_content_t)

type public_content_rw_t; #, customizable;
files_type(public_content_rw_t)

#
# Base type for the tests directory.
#
type test_file_t;
files_type(test_file_t)

#
# for /var/{spool,lib}/texmf index files
#
type tetex_data_t;
files_tmp_file(tetex_data_t)<|MERGE_RESOLUTION|>--- conflicted
+++ resolved
@@ -6,17 +6,12 @@
 #
 attribute cert_type;
 
-attribute cert_type;
-
 #
 # cert_t is the type of files in the system certs directories.
 #
 type cert_t;
 miscfiles_cert_type(cert_t)
-<<<<<<< HEAD
 
-=======
->>>>>>> da12b548
 #
 # fonts_t is the type of various font
 # files in /usr
