## <summary>Policy for network configuration: ifconfig and dhcp client.</summary>

#######################################
## <summary>
##	Execute dhcp client in dhcpc domain.
## </summary>
## <param name="domain">
##	<summary>
##	Domain allowed to transition.
##	</summary>
## </param>
#
interface(`sysnet_domtrans_dhcpc',`
	gen_require(`
		type dhcpc_t, dhcpc_exec_t;
	')

	corecmd_search_bin($1)
	domtrans_pattern($1, dhcpc_exec_t, dhcpc_t)
')

########################################
## <summary>
##	Execute DHCP clients in the dhcpc domain, and
##	allow the specified role the dhcpc domain.
## </summary>
## <param name="domain">
##	<summary>
##	Domain allowed to transition.
##	</summary>
## </param>
## <param name="role">
##	<summary>
##	Role allowed access.
##	</summary>
## </param>
## <rolecap/>
#
interface(`sysnet_run_dhcpc',`
	gen_require(`
		type dhcpc_t;
		#attribute_role dhcpc_roles;
	')

	#sysnet_domtrans_dhcpc($1)
	#roleattribute $2 dhcpc_roles;

	sysnet_domtrans_dhcpc($1)
        role $2 types dhcpc_t;

        modutils_run_insmod(dhcpc_t, $2)

        sysnet_run_ifconfig(dhcpc_t, $2)

        optional_policy(`
                hostname_run(dhcpc_t, $2)
        ')

        optional_policy(`
                netutils_run(dhcpc_t, $2)
                netutils_run_ping(dhcpc_t, $2)
        ')

        optional_policy(`
                networkmanager_run(dhcpc_t, $2)
        ')

        optional_policy(`
                nis_run_ypbind(dhcpc_t, $2)
        ')

        optional_policy(`
                nscd_run(dhcpc_t, $2)
        ')

        optional_policy(`
                ntp_run(dhcpc_t, $2)
        ')

        seutil_run_setfiles(dhcpc_t, $2)

')

########################################
## <summary>
##	Do not audit attempts to use
##	the dhcp file descriptors.
## </summary>
## <param name="domain">
##	<summary>
##	Domain to not audit.
##	</summary>
## </param>
#
interface(`sysnet_dontaudit_use_dhcpc_fds',`
	gen_require(`
		type dhcpc_t;
	')

	dontaudit $1 dhcpc_t:fd use;
')

########################################
## <summary>
##	Do not audit attempts to read/write to the
##	dhcp unix stream socket descriptors.
## </summary>
## <param name="domain">
##	<summary>
##	Domain to not audit.
##	</summary>
## </param>
#
interface(`sysnet_dontaudit_rw_dhcpc_unix_stream_sockets',`
	gen_require(`
		type dhcpc_t;
	')

	dontaudit $1 dhcpc_t:unix_stream_socket { read write };
')

########################################
## <summary>
##	Send a SIGCHLD signal to the dhcp client.
## </summary>
## <param name="domain">
##	<summary>
##	Domain allowed access.
##	</summary>
## </param>
#
interface(`sysnet_sigchld_dhcpc',`
	gen_require(`
		type dhcpc_t;
	')

	allow $1 dhcpc_t:process sigchld;
')

########################################
## <summary>
##	Send a kill signal to the dhcp client.
## </summary>
## <param name="domain">
##	<summary>
##	Domain allowed access.
##	</summary>
## </param>
## <rolecap/>
#
interface(`sysnet_kill_dhcpc',`
	gen_require(`
		type dhcpc_t;
	')

	allow $1 dhcpc_t:process sigkill;
')

########################################
## <summary>
##	Send a SIGSTOP signal to the dhcp client.
## </summary>
## <param name="domain">
##	<summary>
##	Domain allowed access.
##	</summary>
## </param>
#
interface(`sysnet_sigstop_dhcpc',`
	gen_require(`
		type dhcpc_t;
	')

	allow $1 dhcpc_t:process sigstop;
')

########################################
## <summary>
##	Send a null signal to the dhcp client.
## </summary>
## <param name="domain">
##	<summary>
##	Domain allowed access.
##	</summary>
## </param>
#
interface(`sysnet_signull_dhcpc',`
	gen_require(`
		type dhcpc_t;
	')

	allow $1 dhcpc_t:process signull;
')

########################################
## <summary>
##	Send a generic signal to the dhcp client.
## </summary>
## <param name="domain">
##	<summary>
##	Domain allowed access.
##	</summary>
## </param>
## <rolecap/>
#
interface(`sysnet_signal_dhcpc',`
	gen_require(`
		type dhcpc_t;
	')

	allow $1 dhcpc_t:process signal;
')

########################################
## <summary>
##	Send and receive messages from
##	dhcpc over dbus.
## </summary>
## <param name="domain">
##	<summary>
##	Domain allowed access.
##	</summary>
## </param>
#
interface(`sysnet_dbus_chat_dhcpc',`
	gen_require(`
		type dhcpc_t;
		class dbus send_msg;
	')

	allow $1 dhcpc_t:dbus send_msg;
	allow dhcpc_t $1:dbus send_msg;
')

########################################
## <summary>
##	Read and write dhcp configuration files.
## </summary>
## <param name="domain">
##	<summary>
##	Domain allowed access.
##	</summary>
## </param>
#
interface(`sysnet_rw_dhcp_config',`
	gen_require(`
		type dhcp_etc_t;
	')

	files_search_etc($1)
	allow $1 dhcp_etc_t:file rw_file_perms;
')

########################################
## <summary>
##	Search the DHCP client state
##	directories.
## </summary>
## <param name="domain">
##	<summary>
##	Domain allowed access.
##	</summary>
## </param>
#
interface(`sysnet_search_dhcpc_state',`
	gen_require(`
		type dhcpc_state_t;
	')

	files_search_var_lib($1)
	allow $1 dhcpc_state_t:dir search_dir_perms;
')

########################################
## <summary>
##	Read dhcp client state files.
## </summary>
## <param name="domain">
##	<summary>
##	Domain allowed access.
##	</summary>
## </param>
#
interface(`sysnet_read_dhcpc_state',`
	gen_require(`
		type dhcpc_state_t;
	')

	read_files_pattern($1, dhcpc_state_t, dhcpc_state_t)
')

#######################################
## <summary>
##	Delete the dhcp client state files.
## </summary>
## <param name="domain">
##	<summary>
##	Domain allowed access.
##	</summary>
## </param>
#
interface(`sysnet_delete_dhcpc_state',`
	gen_require(`
		type dhcpc_state_t;
	')

	delete_files_pattern($1, dhcpc_state_t, dhcpc_state_t)
')

########################################
## <summary>
##	Allow caller to relabel dhcpc_state files
## </summary>
## <param name="domain">
##	<summary>
##	Domain allowed access.
##	</summary>
## </param>
#
interface(`sysnet_relabelfrom_dhcpc_state',`

	gen_require(`
		type dhcpc_state_t;
	')

	allow $1 dhcpc_state_t:file relabelfrom;
')

#######################################
## <summary>
##	Manage the dhcp client state files.
## </summary>
## <param name="domain">
##	<summary>
##	Domain allowed access.
##	</summary>
## </param>
#
interface(`sysnet_manage_dhcpc_state',`
	gen_require(`
		type dhcpc_state_t;
	')

	manage_files_pattern($1, dhcpc_state_t, dhcpc_state_t)
')

#######################################
## <summary>
##	Set the attributes of network config files.
## </summary>
## <param name="domain">
##	<summary>
##	Domain allowed access.
##	</summary>
## </param>
#
interface(`sysnet_setattr_config',`
	gen_require(`
		type net_conf_t;
	')

	files_search_etc($1)
	allow $1 net_conf_t:file setattr;
')

#######################################
## <summary>
##      Allow caller to relabel net_conf files
## </summary>
## <param name="domain">
##      <summary>
##      Domain allowed access.
##      </summary>
## </param>
#
interface(`sysnet_relabelfrom_net_conf',`

        gen_require(`
                type net_conf_t;
        ')

        allow $1 net_conf_t:file relabelfrom;
')

######################################
## <summary>
##      Allow caller to relabel net_conf files
## </summary>
## <param name="domain">
##      <summary>
##      Domain allowed access.
##      </summary>
## </param>
#
interface(`sysnet_relabelto_net_conf',`

        gen_require(`
                type net_conf_t;
        ')

        allow $1 net_conf_t:file relabelto;
')

#######################################
## <summary>
##	Read network config files.
## </summary>
## <desc>
##	<p>
##	Allow the specified domain to read the
##	general network configuration files.  A
##	common example of this is the
##	/etc/resolv.conf file, which has domain
##	name system (DNS) server IP addresses.
##	Typically, most networking processes will
##	require	the access provided by this interface.
##	</p>
##	<p>
##	Higher-level interfaces which involve
##	networking will generally call this interface,
##	for example:
##	</p>
##	<ul>
##		<li>sysnet_dns_name_resolve()</li>
##		<li>sysnet_use_ldap()</li>
##		<li>sysnet_use_portmap()</li>
##	</ul>
## </desc>
## <param name="domain">
##	<summary>
##	Domain allowed access.
##	</summary>
## </param>
#
interface(`sysnet_read_config',`
	gen_require(`
		type net_conf_t;
	')

	files_search_etc($1)
	allow $1 net_conf_t:file read_file_perms;

	ifdef(`distro_redhat',`
		allow $1 net_conf_t:dir list_dir_perms;
		allow $1 net_conf_t:lnk_file read_lnk_file_perms;
		read_files_pattern($1, net_conf_t, net_conf_t)
	')
')

#######################################
## <summary>
##	Do not audit attempts to read network config files.
## </summary>
## <param name="domain">
##	<summary>
##	Domain to not audit.
##	</summary>
## </param>
#
interface(`sysnet_dontaudit_read_config',`
	gen_require(`
		type net_conf_t;
	')

	dontaudit $1 net_conf_t:file read_file_perms;
')

#######################################
## <summary>
##	Write network config files.
## </summary>
## <param name="domain">
##	<summary>
##	Domain allowed access.
##	</summary>
## </param>
#
interface(`sysnet_write_config',`
	gen_require(`
		type net_conf_t;
	')

	files_search_etc($1)
	allow $1 net_conf_t:file write_file_perms;
')

#######################################
## <summary>
##	Create network config files.
## </summary>
## <param name="domain">
##	<summary>
##	Domain allowed access.
##	</summary>
## </param>
#
interface(`sysnet_create_config',`
	gen_require(`
		type net_conf_t;
	')

	files_search_etc($1)
	allow $1 net_conf_t:file create_file_perms;
')

#######################################
## <summary>
##	Create files in /etc with the type used for
##	the network config files.
## </summary>
## <param name="domain">
##	<summary>
##	Domain allowed access.
##	</summary>
## </param>
## <param name="name" optional="true">
##	<summary>
##	The name of the object being created.
##	</summary>
## </param>
#
interface(`sysnet_etc_filetrans_config',`
	gen_require(`
		type net_conf_t;
	')

	files_etc_filetrans($1, net_conf_t, file, $2)
')

#######################################
## <summary>
##	Create, read, write, and delete network config files.
## </summary>
## <param name="domain">
##	<summary>
##	Domain allowed access.
##	</summary>
## </param>
#
interface(`sysnet_manage_config',`
	gen_require(`
		type net_conf_t;
	')

	allow $1 net_conf_t:file manage_file_perms;

	ifdef(`distro_redhat',`
		allow $1 net_conf_t:dir list_dir_perms;
		manage_files_pattern($1, net_conf_t, net_conf_t)
	')
')

#######################################
## <summary>
##	Read the dhcp client pid file.
## </summary>
## <param name="domain">
##	<summary>
##	Domain allowed access.
##	</summary>
## </param>
#
interface(`sysnet_read_dhcpc_pid',`
	gen_require(`
		type dhcpc_var_run_t;
	')

	files_list_pids($1)
	allow $1 dhcpc_var_run_t:file read_file_perms;
')

#######################################
## <summary>
##	Delete the dhcp client pid file.
## </summary>
## <param name="domain">
##	<summary>
##	Domain allowed access.
##	</summary>
## </param>
#
interface(`sysnet_delete_dhcpc_pid',`
	gen_require(`
		type dhcpc_var_run_t;
	')

	files_rw_pid_dirs($1)
	allow $1 dhcpc_var_run_t:file unlink;
')

#######################################
## <summary>
##	Execute ifconfig in the ifconfig domain.
## </summary>
## <param name="domain">
##	<summary>
##	Domain allowed to transition.
##	</summary>
## </param>
#
interface(`sysnet_domtrans_ifconfig',`
	gen_require(`
		type ifconfig_t, ifconfig_exec_t;
	')

	corecmd_search_bin($1)
	domtrans_pattern($1, ifconfig_exec_t, ifconfig_t)
')

########################################
## <summary>
##	Execute ifconfig in the ifconfig domain, and
##	allow the specified role the ifconfig domain,
##	and use the caller's terminal.
## </summary>
## <param name="domain">
##	<summary>
##	Domain allowed to transition.
##	</summary>
## </param>
## <param name="role">
##	<summary>
##	Role allowed access.
##	</summary>
## </param>
## <rolecap/>
#
interface(`sysnet_run_ifconfig',`
	gen_require(`
		type ifconfig_t;
	')

	corecmd_search_bin($1)
	sysnet_domtrans_ifconfig($1)
	role $2 types ifconfig_t;
')

#######################################
## <summary>
##	Execute ifconfig in the caller domain.
## </summary>
## <param name="domain">
##	<summary>
##	Domain allowed access.
##	</summary>
## </param>
#
interface(`sysnet_exec_ifconfig',`
	gen_require(`
		type ifconfig_exec_t;
	')

	corecmd_search_bin($1)
	can_exec($1, ifconfig_exec_t)
')

########################################
## <summary>
##	Send a generic signal to ifconfig.
## </summary>
## <param name="domain">
##	<summary>
##	Domain allowed access.
##	</summary>
## </param>
## <rolecap/>
#
interface(`sysnet_signal_ifconfig',`
	gen_require(`
		type ifconfig_t;
	')

	allow $1 ifconfig_t:process signal;
')

########################################
## <summary>
<<<<<<< HEAD
##	Send a null signal to ifconfig.
## </summary>
## <param name="domain">
##	<summary>
##	Domain allowed access.pwd

=======
##	Send null signals to ifconfig.
## </summary>
## <param name="domain">
##	<summary>
##	Domain allowed access.
>>>>>>> be2e70be
##	</summary>
## </param>
## <rolecap/>
#
interface(`sysnet_signull_ifconfig',`
	gen_require(`
		type ifconfig_t;
	')

	allow $1 ifconfig_t:process signull;
')

########################################
## <summary>
<<<<<<< HEAD
##	Send a kill signal to iconfig.
## </summary>
## <param name="domain">
##	<summary>
##	Domain allowed access.
##	</summary>
## </param>
## <rolecap/>
#
interface(`sysnet_kill_ifconfig',`
	gen_require(`
		type ifconfig_t;
	')

	allow $1 ifconfig_t:process sigkill;
')

########################################
## <summary>
=======
>>>>>>> be2e70be
##	Read the DHCP configuration files.
## </summary>
## <param name="domain">
##	<summary>
##	Domain allowed access.
##	</summary>
## </param>
#
interface(`sysnet_read_dhcp_config',`
	gen_require(`
		type dhcp_etc_t;
	')

	files_search_etc($1)
	allow $1 dhcp_etc_t:dir list_dir_perms;
	read_files_pattern($1, dhcp_etc_t, dhcp_etc_t)
	allow $1 dhcp_etc_t:lnk_file read_lnk_file_perms;
')

########################################
## <summary>
##	Search the DHCP state data directory.
## </summary>
## <param name="domain">
##	<summary>
##	Domain allowed access.
##	</summary>
## </param>
#
interface(`sysnet_search_dhcp_state',`
	gen_require(`
		type dhcp_state_t;
	')

	files_search_var_lib($1)
	allow $1 dhcp_state_t:dir search_dir_perms;
')

########################################
## <summary>
##	Create DHCP state data.
## </summary>
## <desc>
##	<p>
##	Create DHCP state data.
##	</p>
##	<p>
##	This is added for DHCP server, as
##	the server and client put their state
##	files in the same directory.
##	</p>
## </desc>
## <param name="domain">
##	<summary>
##	Domain allowed access.
##	</summary>
## </param>
## <param name="file_type">
##	<summary>
##	The type of the object to be created
##	</summary>
## </param>
## <param name="object_class">
##	<summary>
##	The object class.
##	</summary>
## </param>
## <param name="name" optional="true">
##	<summary>
##	The name of the object being created.
##	</summary>
## </param>
#
interface(`sysnet_dhcp_state_filetrans',`
	gen_require(`
		type dhcp_state_t;
	')

	files_search_var_lib($1)
	filetrans_pattern($1, dhcp_state_t, $2, $3, $4)
')

########################################
## <summary>
##	Perform a DNS name resolution.
## </summary>
## <param name="domain">
##	<summary>
##	Domain allowed access.
##	</summary>
## </param>
## <rolecap/>
#
interface(`sysnet_dns_name_resolve',`
	gen_require(`
		type net_conf_t;
	')

	allow $1 self:tcp_socket create_socket_perms;
	allow $1 self:udp_socket create_socket_perms;
	allow $1 self:netlink_route_socket r_netlink_socket_perms;

	corenet_tcp_sendrecv_generic_if($1)
	corenet_udp_sendrecv_generic_if($1)
	corenet_tcp_sendrecv_generic_node($1)
	corenet_udp_sendrecv_generic_node($1)
	corenet_tcp_sendrecv_dns_port($1)
	corenet_udp_sendrecv_dns_port($1)
	corenet_tcp_connect_dns_port($1)
	corenet_sendrecv_dns_client_packets($1)

	miscfiles_read_generic_certs($1)

	sysnet_read_config($1)

	optional_policy(`
		avahi_stream_connect($1)
	')

	optional_policy(`
		nscd_use($1)
	')
')

########################################
## <summary>
##	Connect and use a LDAP server.
## </summary>
## <param name="domain">
##	<summary>
##	Domain allowed access.
##	</summary>
## </param>
#
interface(`sysnet_use_ldap',`
	gen_require(`
		type net_conf_t;
	')

	allow $1 self:tcp_socket create_socket_perms;

	corenet_tcp_sendrecv_generic_if($1)
	corenet_tcp_sendrecv_generic_node($1)
	corenet_tcp_sendrecv_ldap_port($1)
	corenet_tcp_connect_ldap_port($1)
	corenet_sendrecv_ldap_client_packets($1)

	# Support for LDAPS
	dev_read_rand($1)
	dev_read_urand($1)

	sysnet_read_config($1)

	# LDAP Configuration using encrypted requires
	dev_read_urand($1)
')

########################################
## <summary>
##	Connect and use remote port mappers.
## </summary>
## <param name="domain">
##	<summary>
##	Domain allowed access.
##	</summary>
## </param>
#
interface(`sysnet_use_portmap',`
	gen_require(`
		type net_conf_t;
	')

	allow $1 self:tcp_socket create_socket_perms;
	allow $1 self:udp_socket create_socket_perms;

	corenet_all_recvfrom_unlabeled($1)
	corenet_tcp_sendrecv_generic_if($1)
	corenet_udp_sendrecv_generic_if($1)
	corenet_tcp_sendrecv_generic_node($1)
	corenet_udp_sendrecv_generic_node($1)
	corenet_tcp_sendrecv_portmap_port($1)
	corenet_udp_sendrecv_portmap_port($1)
	corenet_tcp_connect_portmap_port($1)
	corenet_sendrecv_portmap_client_packets($1)

	sysnet_read_config($1)
')

########################################
## <summary>
##	Do not audit attempts to use
##	the dhcp file descriptors.
## </summary>
## <param name="domain">
##	<summary>
##	Domain to not audit.
##	</summary>
## </param>
#
interface(`sysnet_dontaudit_dhcpc_use_fds',`
	gen_require(`
		type dhcpc_t;
	')

	dontaudit $1 dhcpc_t:fd use;
')

########################################
## <summary>
##	Transition to system_r when execute an dhclient script
## </summary>
## <desc>
##      <p>
##	Execute dhclient script in a specified role
##      </p>
##      <p>
##      No interprocess communication (signals, pipes,
##      etc.) is provided by this interface since
##      the domains are not owned by this module.
##      </p>
## </desc>
## <param name="source_role">
##	<summary>
##	Role to transition from.
##	</summary>
## </param>
interface(`sysnet_role_transition_dhcpc',`
	gen_require(`
		type dhcpc_exec_t;
	')

	role_transition $1 dhcpc_exec_t system_r;
')

########################################
## <summary>
##	Transition to sysnet named content
## </summary>
## <param name="domain">
##	<summary>
##      Domain allowed access.
##	</summary>
## </param>
#
interface(`sysnet_filetrans_named_content',`
	gen_require(`
		type net_conf_t;
	')

	files_etc_filetrans($1, net_conf_t, file, "resolv.conf")
	files_etc_filetrans($1, net_conf_t, file, "resolv.conf.tmp")
	files_etc_filetrans($1, net_conf_t, file, "denyhosts")
	files_etc_filetrans($1, net_conf_t, file, "hosts")
	files_etc_filetrans($1, net_conf_t, file, "hosts.deny")
	files_etc_filetrans($1, net_conf_t, file, "ethers")
	files_etc_filetrans($1, net_conf_t, file, "yp.conf")
')<|MERGE_RESOLUTION|>--- conflicted
+++ resolved
@@ -675,20 +675,11 @@
 
 ########################################
 ## <summary>
-<<<<<<< HEAD
-##	Send a null signal to ifconfig.
-## </summary>
-## <param name="domain">
-##	<summary>
-##	Domain allowed access.pwd
-
-=======
 ##	Send null signals to ifconfig.
 ## </summary>
 ## <param name="domain">
 ##	<summary>
 ##	Domain allowed access.
->>>>>>> be2e70be
 ##	</summary>
 ## </param>
 ## <rolecap/>
@@ -703,7 +694,6 @@
 
 ########################################
 ## <summary>
-<<<<<<< HEAD
 ##	Send a kill signal to iconfig.
 ## </summary>
 ## <param name="domain">
@@ -723,8 +713,6 @@
 
 ########################################
 ## <summary>
-=======
->>>>>>> be2e70be
 ##	Read the DHCP configuration files.
 ## </summary>
 ## <param name="domain">
