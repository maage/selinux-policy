policy_module(selinuxutil, 1.14.1)

gen_require(`
	bool secure_mode;
')

########################################
#
# Declarations
#

attribute can_write_binary_policy;
attribute can_relabelto_binary_policy;

#
# selinux_config_t is the type applied to
# /etc/selinux/config
#
# cjp: this is out of order due to rules
# in the domain_type interface
# (fix dup decl)
type selinux_config_t;
files_type(selinux_config_t)

type selinux_var_lib_t;
files_type(selinux_var_lib_t)

type checkpolicy_t, can_write_binary_policy;
type checkpolicy_exec_t;
application_domain(checkpolicy_t, checkpolicy_exec_t)
role system_r types checkpolicy_t;

#
# default_context_t is the type applied to
# /etc/selinux/*/contexts/*
#
type default_context_t;
files_type(default_context_t) 

#
# file_context_t is the type applied to
# /etc/selinux/*/contexts/files
#
type file_context_t;
files_type(file_context_t)

type load_policy_t;
type load_policy_exec_t;
application_domain(load_policy_t, load_policy_exec_t)
role system_r types load_policy_t;

type newrole_t;
type newrole_exec_t;
application_domain(newrole_t, newrole_exec_t)
domain_role_change_exemption(newrole_t)
domain_obj_id_change_exemption(newrole_t)
domain_interactive_fd(newrole_t)

#
# policy_config_t is the type of /etc/security/selinux/*
# the security server policy configuration.
#
#type policy_config_t;
#files_type(policy_config_t)
typealias semanage_store_t alias policy_config_t;

neverallow ~can_relabelto_binary_policy policy_config_t:file relabelto;
#neverallow ~can_write_binary_policy policy_config_t:file { write append };

#
# policy_src_t is the type of the policy source
# files.
#
type policy_src_t;
files_type(policy_src_t)

type restorecond_t;
type restorecond_exec_t;
init_daemon_domain(restorecond_t, restorecond_exec_t)
domain_obj_id_change_exemption(restorecond_t)

type restorecond_var_run_t;
files_pid_file(restorecond_var_run_t)

type run_init_t;
type run_init_exec_t;
application_domain(run_init_t, run_init_exec_t)
domain_system_change_exemption(run_init_t)
role system_r types run_init_t;

type semanage_t;
type semanage_exec_t;
application_domain(semanage_t, semanage_exec_t)
dbus_system_domain(semanage_t, semanage_exec_t)
domain_interactive_fd(semanage_t)
role system_r types semanage_t;

type setsebool_t;
type setsebool_exec_t;
init_system_domain(setsebool_t, setsebool_exec_t)

type semanage_store_t;
files_type(semanage_store_t)

type semanage_read_lock_t;
files_lock_file(semanage_read_lock_t)

type semanage_tmp_t; 
files_tmp_file(semanage_tmp_t)

type semanage_trans_lock_t; 
files_lock_file(semanage_trans_lock_t)

type setfiles_t alias restorecon_t, can_relabelto_binary_policy;
type setfiles_exec_t alias restorecon_exec_t;
init_system_domain(setfiles_t, setfiles_exec_t)
domain_obj_id_change_exemption(setfiles_t)

type setfiles_mac_t;
domain_type(setfiles_mac_t)
domain_entry_file(setfiles_mac_t, setfiles_exec_t)
domain_obj_id_change_exemption(setfiles_mac_t)

########################################
#
# Checkpolicy local policy
#

allow checkpolicy_t self:capability dac_override;

# able to create and modify binary policy files
manage_files_pattern(checkpolicy_t, policy_config_t, policy_config_t)

# allow test policies to be created in src directories
filetrans_add_pattern(checkpolicy_t, policy_src_t, policy_config_t, file)

# only allow read of policy source files
read_files_pattern(checkpolicy_t, policy_src_t, policy_src_t)
read_lnk_files_pattern(checkpolicy_t, policy_src_t, policy_src_t)
allow checkpolicy_t selinux_config_t:dir search_dir_perms;

domain_use_interactive_fds(checkpolicy_t)

files_list_usr(checkpolicy_t)
# directory search permissions for path to source and binary policy files
files_search_etc(checkpolicy_t)

fs_getattr_xattr_fs(checkpolicy_t)

term_use_console(checkpolicy_t)

init_use_fds(checkpolicy_t)
init_use_script_ptys(checkpolicy_t)

userdom_use_user_terminals(checkpolicy_t)
userdom_use_all_users_fds(checkpolicy_t)

ifdef(`distro_ubuntu',`
	optional_policy(`
		unconfined_domain(checkpolicy_t)
	')
')

########################################
#
# Load_policy local policy
#

allow load_policy_t self:capability dac_override;

# only allow read of policy config files
read_files_pattern(load_policy_t,{ policy_src_t policy_config_t },policy_config_t)

domain_use_interactive_fds(load_policy_t)

# for mcs.conf
files_read_etc_files(load_policy_t)
files_read_etc_runtime_files(load_policy_t)

fs_getattr_xattr_fs(load_policy_t)

mls_file_read_all_levels(load_policy_t)

selinux_load_policy(load_policy_t)
selinux_set_all_booleans(load_policy_t)

term_use_console(load_policy_t)
term_list_ptys(load_policy_t)

init_use_script_fds(load_policy_t)
init_use_script_ptys(load_policy_t)
init_write_script_pipes(load_policy_t)

miscfiles_read_localization(load_policy_t)

seutil_libselinux_linked(load_policy_t)

userdom_use_user_terminals(load_policy_t)
userdom_use_all_users_fds(load_policy_t)

ifdef(`distro_ubuntu',`
	optional_policy(`
		unconfined_domain(load_policy_t)
	')
')

ifdef(`hide_broken_symptoms',`
	# cjp: cover up stray file descriptors.
	dontaudit load_policy_t selinux_config_t:file write;

	optional_policy(`
		unconfined_dontaudit_read_pipes(load_policy_t)
	')
')

########################################
#
# Newrole local policy
#

allow newrole_t self:capability { fowner setpcap setuid setgid dac_override };
allow newrole_t self:process ~{ ptrace setcurrent setexec setfscreate setrlimit execmem execheap execstack };
allow newrole_t self:process setexec;
allow newrole_t self:fd use;
allow newrole_t self:fifo_file rw_fifo_file_perms;
allow newrole_t self:sock_file read_sock_file_perms;
allow newrole_t self:shm create_shm_perms;
allow newrole_t self:sem create_sem_perms;
allow newrole_t self:msgq create_msgq_perms;
allow newrole_t self:msg { send receive };
allow newrole_t self:unix_dgram_socket sendto;
allow newrole_t self:unix_stream_socket { create_stream_socket_perms connectto };
logging_send_audit_msgs(newrole_t)

read_files_pattern(newrole_t, default_context_t, default_context_t)
read_lnk_files_pattern(newrole_t, default_context_t, default_context_t)

kernel_read_system_state(newrole_t)
kernel_read_kernel_sysctls(newrole_t)

corecmd_list_bin(newrole_t)
corecmd_read_bin_symlinks(newrole_t)

dev_read_urand(newrole_t)

domain_use_interactive_fds(newrole_t)
# for when the user types "exec newrole" at the command line:
domain_sigchld_interactive_fds(newrole_t)

files_read_etc_files(newrole_t)
files_read_var_files(newrole_t)
files_read_var_symlinks(newrole_t)

fs_getattr_xattr_fs(newrole_t)
fs_search_auto_mountpoints(newrole_t)

mls_file_read_all_levels(newrole_t)
mls_file_write_all_levels(newrole_t)
mls_file_upgrade(newrole_t)
mls_file_downgrade(newrole_t)
mls_process_set_level(newrole_t)
mls_fd_share_all_levels(newrole_t)

selinux_validate_context(newrole_t)
selinux_compute_access_vector(newrole_t)
selinux_compute_create_context(newrole_t)
selinux_compute_relabel_context(newrole_t)
selinux_compute_user_contexts(newrole_t)

term_use_all_ttys(newrole_t)
term_use_all_ptys(newrole_t)
term_relabel_all_ttys(newrole_t)
term_relabel_all_ptys(newrole_t)
term_getattr_unallocated_ttys(newrole_t)
term_dontaudit_use_unallocated_ttys(newrole_t)

auth_use_pam(newrole_t)

# Write to utmp.
init_rw_utmp(newrole_t)
init_use_fds(newrole_t)

miscfiles_read_localization(newrole_t)

seutil_libselinux_linked(newrole_t)

userdom_use_unpriv_users_fds(newrole_t)
# for some PAM modules and for cwd
userdom_dontaudit_search_user_home_content(newrole_t)
userdom_search_user_home_dirs(newrole_t)

optional_policy(`
	xserver_dontaudit_exec_xauth(newrole_t)
')

ifdef(`distro_ubuntu',`
	optional_policy(`
		unconfined_domain(newrole_t)
	')
')

# if secure mode is enabled, then newrole
# can only transition to unprivileged users
if(secure_mode) {
	userdom_spec_domtrans_unpriv_users(newrole_t)
} else {
	userdom_spec_domtrans_all_users(newrole_t)
}

tunable_policy(`allow_polyinstantiation',`
	files_polyinstantiate_all(newrole_t)
')

########################################
#
# Restorecond local policy
#

allow restorecond_t self:capability { dac_override dac_read_search fowner };
allow restorecond_t self:fifo_file rw_fifo_file_perms;

allow restorecond_t restorecond_var_run_t:file manage_file_perms;
files_pid_filetrans(restorecond_t, restorecond_var_run_t, file)

kernel_use_fds(restorecond_t)
kernel_rw_pipes(restorecond_t)
kernel_read_system_state(restorecond_t)

files_dontaudit_read_all_symlinks(restorecond_t)

fs_relabelfrom_noxattr_fs(restorecond_t)
fs_dontaudit_list_nfs(restorecond_t)
fs_getattr_xattr_fs(restorecond_t)
fs_list_inotifyfs(restorecond_t)

selinux_validate_context(restorecond_t)
selinux_compute_access_vector(restorecond_t)
selinux_compute_create_context(restorecond_t)
selinux_compute_relabel_context(restorecond_t)
selinux_compute_user_contexts(restorecond_t)

auth_relabel_all_files_except_shadow(restorecond_t )
auth_read_all_files_except_shadow(restorecond_t)
auth_use_nsswitch(restorecond_t)

locallogin_dontaudit_use_fds(restorecond_t)

logging_send_syslog_msg(restorecond_t)

miscfiles_read_localization(restorecond_t)

seutil_libselinux_linked(restorecond_t)

userdom_read_user_home_content_symlinks(restorecond_t)

ifdef(`distro_ubuntu',`
	optional_policy(`
		unconfined_domain(restorecond_t)
	')
')

optional_policy(`
	rpm_use_script_fds(restorecond_t)
')

#################################
#
# Run_init local policy
#

allow run_init_t self:process setexec;
allow run_init_t self:capability setuid;
allow run_init_t self:fifo_file rw_file_perms;
logging_send_audit_msgs(run_init_t)

# often the administrator runs such programs from a directory that is owned
# by a different user or has restrictive SE permissions, do not want to audit
# the failed access to the current directory
dontaudit run_init_t self:capability { dac_override dac_read_search };

corecmd_exec_bin(run_init_t)
corecmd_exec_shell(run_init_t)

dev_dontaudit_list_all_dev_nodes(run_init_t)

domain_use_interactive_fds(run_init_t)

files_read_etc_files(run_init_t)
files_dontaudit_search_all_dirs(run_init_t)

fs_getattr_xattr_fs(run_init_t)

mls_rangetrans_source(run_init_t)

selinux_validate_context(run_init_t)
selinux_compute_access_vector(run_init_t)
selinux_compute_create_context(run_init_t)
selinux_compute_relabel_context(run_init_t)
selinux_compute_user_contexts(run_init_t)

term_use_console(run_init_t)

auth_use_nsswitch(run_init_t)
auth_domtrans_chk_passwd(run_init_t)
auth_domtrans_upd_passwd(run_init_t)
auth_dontaudit_read_shadow(run_init_t)

init_spec_domtrans_script(run_init_t)
# for utmp
init_rw_utmp(run_init_t)

logging_send_syslog_msg(run_init_t)

miscfiles_read_localization(run_init_t)

seutil_libselinux_linked(run_init_t)
seutil_read_default_contexts(run_init_t)

userdom_use_user_terminals(run_init_t)

ifndef(`direct_sysadm_daemon',`
	ifdef(`distro_gentoo',`
		# Gentoo integrated run_init:
		init_script_file_entry_type(run_init_t)
	')
')

optional_policy(`
	rpm_domtrans(run_init_t)
')

ifdef(`distro_ubuntu',`
	optional_policy(`
		unconfined_domain(run_init_t)
	')
')

optional_policy(`
	daemontools_domtrans_start(run_init_t)
')

########################################
#
# semodule local policy
#

seutil_semanage_policy(semanage_t)
allow semanage_t self:fifo_file rw_fifo_file_perms;

manage_dirs_pattern(semanage_t, selinux_var_lib_t,  selinux_var_lib_t)
manage_files_pattern(semanage_t, selinux_var_lib_t,  selinux_var_lib_t)

selinux_set_all_booleans(semanage_t)
can_exec(semanage_t, semanage_exec_t)

# Admins are creating pp files in random locations
auth_read_all_files_except_shadow(semanage_t)

seutil_manage_file_contexts(semanage_t)
seutil_manage_config(semanage_t)
seutil_domtrans_setfiles(semanage_t)

# netfilter_contexts:
seutil_manage_default_contexts(semanage_t)

# Handle pp files created in homedir and /tmp
userdom_read_user_home_content_files(semanage_t)
userdom_read_user_tmp_files(semanage_t)

ifdef(`distro_debian',`
	files_read_var_lib_files(semanage_t)
	files_read_var_lib_symlinks(semanage_t)
')

optional_policy(`
	setrans_initrc_domtrans(semanage_t)
        domain_system_change_exemption(semanage_t)
	consoletype_exec(semanage_t)
')

ifdef(`distro_ubuntu',`
	optional_policy(`
		unconfined_domain(semanage_t)
	')
')

<<<<<<< HEAD
optional_policy(`
	#signal mcstrans on reload
	init_spec_domtrans_script(semanage_t)
')

# cjp: need a more general way to handle this:
ifdef(`enable_mls',`
	# read secadm tmp files
',`
	# Handle pp files created in homedir and /tmp
	userdom_read_user_home_content_files(semanage_t)
	userdom_read_user_tmp_files(semanage_t)
')

userdom_search_admin_dir(semanage_t)

####################################n####
=======
########################################
>>>>>>> 8d46bd30
#
# setsebool local policy
#
seutil_semanage_policy(setsebool_t)
selinux_set_all_booleans(setsebool_t)

init_dontaudit_use_fds(setsebool_t)

# Bug in semanage
seutil_domtrans_setfiles(setsebool_t)
seutil_manage_file_contexts(setsebool_t)
seutil_manage_default_contexts(setsebool_t)
seutil_manage_config(setsebool_t)

########################################
#
# Setfiles local policy
#

seutil_setfiles(setfiles_t)
# During boot in Rawhide
term_use_generic_ptys(setfiles_t)

seutil_setfiles(setfiles_mac_t)
allow setfiles_mac_t self:capability2 mac_admin;
kernel_relabelto_unlabeled(setfiles_mac_t)

optional_policy(`
	files_dontaudit_write_isid_chr_files(setfiles_mac_t)
	livecd_dontaudit_leaks(setfiles_mac_t)
	livecd_rw_tmp_files(setfiles_mac_t)
	dev_dontaudit_write_all_chr_files(setfiles_mac_t)
')

optional_policy(`
	hal_dontaudit_leaks(setfiles_t)
')

ifdef(`hide_broken_symptoms',`
	optional_policy(`
		setroubleshoot_fixit_dontaudit_leaks(setfiles_t)
		setroubleshoot_fixit_dontaudit_leaks(setsebool_t)
	')
')

optional_policy(`
	unconfined_domain(setfiles_mac_t)
')<|MERGE_RESOLUTION|>--- conflicted
+++ resolved
@@ -484,27 +484,7 @@
 	')
 ')
 
-<<<<<<< HEAD
-optional_policy(`
-	#signal mcstrans on reload
-	init_spec_domtrans_script(semanage_t)
-')
-
-# cjp: need a more general way to handle this:
-ifdef(`enable_mls',`
-	# read secadm tmp files
-',`
-	# Handle pp files created in homedir and /tmp
-	userdom_read_user_home_content_files(semanage_t)
-	userdom_read_user_tmp_files(semanage_t)
-')
-
-userdom_search_admin_dir(semanage_t)
-
 ####################################n####
-=======
-########################################
->>>>>>> 8d46bd30
 #
 # setsebool local policy
 #
