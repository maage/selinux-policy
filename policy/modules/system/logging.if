--- conflicted
+++ resolved
@@ -1135,11 +1135,7 @@
 ##	</summary>
 ## </param>
 #
-<<<<<<< HEAD
-interface(`login_systemctl_audit',`
-=======
 interface(`logging_systemctl_audit',`
->>>>>>> ce915f05
 	gen_require(`
 		type auditd_t;
 		type auditd_unit_file_t;
