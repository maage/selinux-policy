policy_module(init, 1.19.6)

gen_require(`
	class passwd rootok;
')

########################################
#
# Declarations
#

## <desc>
## <p>
## Allow all daemons to use tcp wrappers.
## </p>
## </desc>
gen_tunable(daemons_use_tcp_wrapper, false)

## <desc>
## <p>
## Allow all daemons the ability to read/write terminals
## </p>
## </desc>
gen_tunable(daemons_use_tty, false)

## <desc>
## <p>
## Allow all daemons to write corefiles to /
## </p>
## </desc>
gen_tunable(daemons_dump_core, false)

# used for direct running of init scripts
# by admin domains
attribute direct_run_init;
attribute direct_init;
attribute direct_init_entry;

attribute init_script_domain_type;
attribute init_script_file_type;
attribute init_run_all_scripts_domain;
attribute initrc_transition_domain;
# Attribute used for systemd so domains can allow systemd to create sock_files
attribute init_sock_file_type;

# Mark process types as daemons
attribute daemon;
attribute systemprocess;
attribute systemprocess_entry;

# Mark process types as initrc domain
attribute initrc_domain;

# Mark file type as a daemon run directory
attribute daemonrundir;

#
# init_t is the domain of the init process.
#
type init_t, initrc_transition_domain;
type init_exec_t;
domain_type(init_t)
domain_entry_file(init_t, init_exec_t)
kernel_domtrans_to(init_t, init_exec_t)
role system_r types init_t;
init_initrc_domain(init_t)

#
# init_var_run_t is the type for /var/run/shutdown.pid.
#
type init_var_run_t;
files_pid_file(init_var_run_t)

#
# init_var_lib_t is the type for /var/lib/random-seed
#
type init_var_lib_t;
files_pid_file(init_var_lib_t)

type machineid_t;
files_config_file(machineid_t)

#
# initctl_t is the type of the named pipe created
# by init during initialization.  This pipe is used
# to communicate with init.
#
type initctl_t;
files_type(initctl_t)
mls_trusted_object(initctl_t)

type initrc_t, initrc_domain, init_script_domain_type, init_run_all_scripts_domain;
type initrc_exec_t, init_script_file_type;
domain_type(initrc_t)
domain_entry_file(initrc_t, initrc_exec_t)
role system_r types initrc_t;
# should be part of the true block
# of the below init_upstart tunable
# but this has a typeattribute in it
corecmd_shell_entry_type(initrc_t)
corecmd_bin_entry_type(initrc_t)
corecmd_bin_domtrans(init_t, initrc_t)

type initrc_devpts_t;
term_pty(initrc_devpts_t)
files_type(initrc_devpts_t)

type initrc_state_t;
files_type(initrc_state_t)

type initrc_tmp_t;
files_tmp_file(initrc_tmp_t)

type initrc_var_log_t;
logging_log_file(initrc_var_log_t)

type initrc_var_run_t;
files_pid_file(initrc_var_run_t)

ifdef(`distro_gentoo',`
	type rc_exec_t;
	domain_entry_file(initrc_t, rc_exec_t)
')

ifdef(`enable_mls',`
	kernel_ranged_domtrans_to(init_t, init_exec_t, s0 - mls_systemhigh)
')

########################################
#
# Init local policy
#

# Use capabilities. old rule:
allow init_t self:capability ~{ audit_control audit_write sys_module };
allow init_t self:capability2 ~{ mac_admin mac_override };
# is ~sys_module really needed? observed:
# sys_boot
# sys_tty_config
# kill: now provided by domain_kill_all_domains()
# setuid (from /sbin/shutdown)
# sys_chroot (from /usr/bin/chroot): now provided by corecmd_chroot_exec_chroot()

allow init_t self:fifo_file rw_fifo_file_perms;

# Re-exec itself
can_exec(init_t, init_exec_t)
# executing content in /run/initramfs
manage_files_pattern(init_t, initrc_state_t, initrc_state_t)
can_exec(init_t, initrc_state_t)

allow init_t initrc_t:unix_stream_socket { connectto create_stream_socket_perms };
allow initrc_t init_t:unix_stream_socket { connectto rw_stream_socket_perms sendto };
allow initrc_t init_t:fifo_file rw_fifo_file_perms;

manage_dirs_pattern(init_t, init_var_lib_t, init_var_lib_t)
manage_files_pattern(init_t, init_var_lib_t, init_var_lib_t)
manage_lnk_files_pattern(init_t, init_var_lib_t, init_var_lib_t)
manage_sock_files_pattern(init_t, init_var_lib_t, init_var_lib_t)
files_var_lib_filetrans(init_t, init_var_lib_t, { dir file })

manage_dirs_pattern(init_t, init_var_run_t, init_var_run_t)
manage_files_pattern(init_t, init_var_run_t, init_var_run_t)
manage_lnk_files_pattern(init_t, init_var_run_t, init_var_run_t)
manage_sock_files_pattern(init_t, init_var_run_t, init_var_run_t)
files_pid_filetrans(init_t, init_var_run_t, { dir file })
allow init_t init_var_run_t:dir mounton;
allow init_t init_var_run_t:sock_file relabelto;

allow init_t machineid_t:file manage_file_perms;
files_pid_filetrans(init_t, machineid_t, file, "machine-id")
files_etc_filetrans(init_t, machineid_t, file, "machine-id")
allow init_t machineid_t:file mounton;

allow init_t initctl_t:fifo_file manage_fifo_file_perms;
dev_filetrans(init_t, initctl_t, fifo_file)

# Modify utmp.
allow init_t initrc_var_run_t:file { rw_file_perms setattr };

kernel_read_system_state(init_t)
kernel_share_state(init_t)
kernel_stream_connect(init_t)

corecmd_exec_chroot(init_t)
corecmd_exec_bin(init_t)

dev_rw_sysfs(init_t)
dev_read_urand(init_t)
# Early devtmpfs
dev_rw_generic_chr_files(init_t)
dev_filetrans_all_named_dev(init_t)

domain_getpgid_all_domains(init_t)
domain_kill_all_domains(init_t)
domain_signal_all_domains(init_t)
domain_signull_all_domains(init_t)
domain_sigstop_all_domains(init_t)
domain_sigstop_all_domains(init_t)
domain_sigchld_all_domains(init_t)
domain_read_all_domains_state(init_t)

files_read_etc_files(init_t)
files_read_all_pids(init_t)
files_read_system_conf_files(init_t)
files_rw_generic_pids(init_t)
files_dontaudit_search_isid_type_dirs(init_t)
files_read_etc_runtime_files(init_t)
files_manage_etc_runtime_files(init_t)
files_manage_etc_symlinks(init_t)
files_etc_filetrans_etc_runtime(init_t, file)
# Run /etc/X11/prefdm:
files_exec_etc_files(init_t)
files_read_usr_files(init_t)
# file descriptors inherited from the rootfs:
files_dontaudit_rw_root_files(init_t)
files_dontaudit_rw_root_chr_files(init_t)

fs_list_inotifyfs(init_t)
# cjp: this may be related to /dev/log
fs_write_ramfs_sockets(init_t)

mcs_file_read_all(init_t)
mcs_file_write_all(init_t)
mcs_process_set_categories(init_t)
mcs_killall(init_t)

mls_file_read_all_levels(init_t)
mls_file_write_all_levels(init_t)
mls_process_write_down(init_t)
mls_fd_use_all_levels(init_t)
mls_socket_read_all_levels(init_t)
mls_socket_write_all_levels(init_t)

mls_rangetrans_source(init_t)
mls_rangetrans_source(initrc_t)

selinux_set_all_booleans(init_t)
selinux_load_policy(init_t)
selinux_mounton_fs(init_t)
allow init_t security_t:security load_policy;

term_use_unallocated_ttys(init_t)
term_use_console(init_t)
term_use_all_inherited_terms(init_t)

# Run init scripts.
init_domtrans_script(init_t)

libs_rw_ld_so_cache(init_t)

logging_create_devlog_dev(init_t)
logging_send_syslog_msg(init_t)
logging_send_audit_msgs(init_t)
logging_rw_generic_logs(init_t)
logging_relabel_devlog_dev(init_t)

seutil_read_config(init_t)
seutil_read_module_store(init_t)

miscfiles_manage_localization(init_t)
miscfiles_filetrans_named_content(init_t)

userdom_use_user_ttys(init_t)

allow init_t self:process setsched;

ifdef(`distro_gentoo',`
	allow init_t self:process { getcap setcap };

	init_exec_rc(initrc_t)
')

ifdef(`distro_redhat',`
	fs_manage_tmpfs_files(init_t)
	fs_manage_tmpfs_sockets(init_t)
	fs_exec_tmpfs_files(init_t)
	fs_read_tmpfs_symlinks(init_t)
	fs_rw_tmpfs_chr_files(init_t)
	fs_tmpfs_filetrans(init_t, initctl_t, fifo_file)
	fs_tmpfs_filetrans_named_content(init_t)

	logging_stream_connect_syslog(init_t)
	logging_relabel_syslog_pid_socket(init_t)
')

corecmd_shell_domtrans(init_t, initrc_t)

storage_raw_rw_fixed_disk(init_t)

optional_policy(`
	gnome_filetrans_home_content(init_t)
')

optional_policy(`
	modutils_domtrans_insmod(init_t)
	modutils_list_module_config(init_t)
')

optional_policy(`
	postfix_exec(init_t)
	postfix_list_spool(init_t)
	mta_read_aliases(init_t)
')

allow init_t self:system all_system_perms;
allow init_t self:unix_dgram_socket { create_socket_perms sendto };
allow init_t self:process { setsockcreate setfscreate setrlimit };
allow init_t self:process { getcap setcap };
allow init_t self:unix_stream_socket { create_stream_socket_perms connectto };
allow init_t self:netlink_kobject_uevent_socket create_socket_perms; 
allow init_t self:netlink_selinux_socket create_socket_perms;
# Until systemd is fixed
allow daemon init_t:socket_class_set { getopt read getattr ioctl setopt write };
allow init_t self:udp_socket create_socket_perms;
allow init_t self:netlink_route_socket create_netlink_socket_perms;

allow init_t initrc_t:unix_dgram_socket create_socket_perms;

kernel_list_unlabeled(init_t)
kernel_read_network_state(init_t)
kernel_rw_all_sysctls(init_t)
kernel_read_software_raid_state(init_t)
kernel_unmount_debugfs(init_t)
kernel_setsched(init_t)

dev_write_kmsg(init_t)
dev_write_urand(init_t)
dev_rw_lvm_control(init_t)
dev_rw_autofs(init_t)
dev_manage_generic_symlinks(init_t)
dev_manage_generic_dirs(init_t)
dev_manage_generic_files(init_t)
dev_read_generic_chr_files(init_t)
dev_relabel_generic_dev_dirs(init_t)
dev_relabel_all_dev_nodes(init_t)
dev_relabel_all_dev_files(init_t)
dev_manage_sysfs_dirs(init_t)
dev_relabel_sysfs_dirs(init_t)

files_search_all(init_t)
files_mounton_all_mountpoints(init_t)
files_unmount_all_file_type_fs(init_t)
files_manage_all_pid_dirs(init_t)
files_manage_etc_dirs(init_t)
files_manage_generic_tmp_dirs(init_t)
files_relabel_all_pid_dirs(init_t)
files_relabel_all_pid_files(init_t)
files_create_all_pid_sockets(init_t)
files_delete_all_pids(init_t)
files_exec_generic_pid_files(init_t)
files_create_all_pid_pipes(init_t)
files_create_all_spool_sockets(init_t)
files_delete_all_spool_sockets(init_t)
files_manage_urandom_seed(init_t)
files_list_locks(init_t)
files_list_spool(init_t)
files_list_var(init_t)
files_list_boot(init_t)
files_list_home(init_t)
files_create_lock_dirs(init_t)
files_relabel_all_lock_dirs(init_t)
files_read_kernel_modules(init_t)
fs_getattr_all_fs(init_t)
fs_manage_cgroup_dirs(init_t)
fs_manage_cgroup_files(init_t)
fs_manage_hugetlbfs_dirs(init_t)
fs_manage_tmpfs_dirs(init_t)
fs_relabel_tmpfs_dirs(init_t)
fs_relabel_tmpfs_files(init_t)
fs_relabel_tmpfs_fifo_files(init_t)
fs_mount_all_fs(init_t)
fs_unmount_all_fs(init_t)
fs_remount_all_fs(init_t)
fs_list_auto_mountpoints(init_t)
fs_register_binary_executable_type(init_t)
fs_relabel_tmpfs_sock_file(init_t)
fs_rw_tmpfs_files(init_t)	
fs_relabel_cgroup_dirs(init_t)
fs_search_cgroup_dirs(init_t)
selinux_compute_access_vector(init_t)
selinux_compute_create_context(init_t)
selinux_validate_context(init_t)
selinux_unmount_fs(init_t)

storage_getattr_removable_dev(init_t)

term_relabel_ptys_dirs(init_t)

auth_relabel_login_records(init_t)
auth_relabel_pam_console_data_dirs(init_t)

clock_read_adjtime(init_t)

init_read_script_state(init_t)

modutils_read_module_config(init_t)

seutil_read_file_contexts(init_t)

systemd_exec_systemctl(init_t)
systemd_manage_unit_dirs(init_t)
systemd_manage_random_seed(init_t)
systemd_manage_all_unit_files(init_t)
systemd_logger_stream_connect(init_t)
systemd_config_all_services(init_t)
systemd_relabelto_fifo_file_passwd_run(init_t)
systemd_relabel_unit_dirs(init_t)
systemd_relabel_unit_files(init_t)
systemd_create_unit_dirs(initrc_t)
systemd_config_all_services(initrc_t)
systemd_read_unit_files(initrc_t)

create_sock_files_pattern(init_t, init_sock_file_type, init_sock_file_type)

auth_use_nsswitch(init_t)
auth_rw_login_records(init_t)

optional_policy(`
	lvm_rw_pipes(init_t)
	lvm_read_config(init_t)
')

optional_policy(`
	consolekit_manage_log(init_t)
')

optional_policy(`
	dbus_connect_system_bus(init_t)
	dbus_system_bus_client(init_t)
	dbus_delete_pid_files(init_t)
')

optional_policy(`
<<<<<<< HEAD
	# /var/run/dovecot/login/ssl-parameters.dat is a hard link to
	# /var/lib/dovecot/ssl-parameters.dat and init tries to clean up
	# the directory. But we do not want to allow this.
	# The master process of dovecot will manage this file.
	dovecot_dontaudit_unlink_lib_files(initrc_t)
')

optional_policy(`
	plymouthd_stream_connect(init_t)
	plymouthd_exec_plymouth(init_t)
=======
	nscd_use(init_t)
>>>>>>> be2e70be
')

optional_policy(`
	sssd_stream_connect(init_t)
')

optional_policy(`
	rpcbind_filetrans_named_content(init_t)
	rpcbind_relabel_sock_file(init_t)
')

optional_policy(`
	systemd_filetrans_named_content(init_t)
')

optional_policy(`
	udev_read_db(init_t)
	udev_relabelto_db(init_t)
	udev_create_kobject_uevent_socket(init_t)
	udev_relabel_pid_sockfile(init_t)
')

optional_policy(`
	xserver_relabel_xdm_tmp_dirs(init_t)
	xserver_manage_xdm_tmp_dirs(init_t)
')

optional_policy(`
	unconfined_domain(init_t)
')

########################################
#
# Init script local policy
#

allow initrc_t self:process { getpgid setsched setpgid setrlimit getsched };
allow initrc_t self:capability ~{ sys_ptrace audit_control audit_write sys_admin sys_module };
allow initrc_t self:capability2 block_suspend;
dontaudit initrc_t self:capability { sys_ptrace sys_module }; # sysctl is triggering this
allow initrc_t self:passwd rootok;
allow initrc_t self:key manage_key_perms;

# Allow IPC with self
allow initrc_t self:unix_dgram_socket create_socket_perms;
allow initrc_t self:unix_stream_socket { create listen accept ioctl read getattr write setattr append bind connect getopt setopt shutdown connectto };
allow initrc_t self:tcp_socket create_stream_socket_perms;
allow initrc_t self:udp_socket create_socket_perms;
allow initrc_t self:fifo_file rw_file_perms;

allow initrc_t initrc_devpts_t:chr_file rw_term_perms;
term_create_pty(initrc_t, initrc_devpts_t)

# Going to single user mode
init_telinit(initrc_t)

can_exec(initrc_t, init_script_file_type)

create_dirs_pattern(initrc_t, daemonrundir, daemonrundir)
setattr_dirs_pattern(initrc_t, daemonrundir, daemonrundir)

domtrans_pattern(init_run_all_scripts_domain, initrc_exec_t, initrc_t)

manage_dirs_pattern(initrc_t, initrc_state_t, initrc_state_t)
manage_files_pattern(initrc_t, initrc_state_t, initrc_state_t)
manage_lnk_files_pattern(initrc_t, initrc_state_t, initrc_state_t)
manage_fifo_files_pattern(initrc_t, initrc_state_t, initrc_state_t)

allow initrc_t initrc_var_run_t:file manage_file_perms;
files_pid_filetrans(initrc_t, initrc_var_run_t, file)
files_manage_generic_pids_symlinks(initrc_t)
files_create_var_run_dirs(initrc_t)
files_relabelfrom_isid_type(initrc_t)

can_exec(initrc_t, initrc_tmp_t)
manage_files_pattern(initrc_t, initrc_tmp_t, initrc_tmp_t)
manage_dirs_pattern(initrc_t, initrc_tmp_t, initrc_tmp_t)
manage_lnk_files_pattern(initrc_t, initrc_tmp_t, initrc_tmp_t)
files_tmp_filetrans(initrc_t, initrc_tmp_t, { file dir })
allow initrc_t initrc_tmp_t:dir relabelfrom;

manage_dirs_pattern(initrc_t, initrc_var_log_t, initrc_var_log_t)
manage_files_pattern(initrc_t, initrc_var_log_t, initrc_var_log_t)
logging_log_filetrans(initrc_t, initrc_var_log_t, dir)

init_write_initctl(initrc_t)

kernel_read_system_state(initrc_t)
kernel_read_software_raid_state(initrc_t)
kernel_read_network_state(initrc_t)
kernel_read_ring_buffer(initrc_t)
kernel_change_ring_buffer_level(initrc_t)
kernel_clear_ring_buffer(initrc_t)
kernel_get_sysvipc_info(initrc_t)
kernel_read_all_sysctls(initrc_t)
kernel_request_load_module(initrc_t)
kernel_rw_all_sysctls(initrc_t)
# for lsof which is used by alsa shutdown:
kernel_dontaudit_getattr_message_if(initrc_t)
kernel_stream_connect(initrc_t)
files_read_kernel_modules(initrc_t)
files_read_config_files(initrc_t)
files_read_var_lib_symlinks(initrc_t)
files_setattr_pid_dirs(initrc_t)

files_create_lock_dirs(initrc_t)
files_pid_filetrans_lock_dir(initrc_t, "lock")
files_read_kernel_symbol_table(initrc_t)
files_exec_etc_files(initrc_t)
files_manage_etc_symlinks(initrc_t)
files_manage_system_conf_files(initrc_t)

fs_manage_tmpfs_dirs(initrc_t)
fs_manage_tmpfs_symlinks(initrc_t)
fs_delete_tmpfs_files(initrc_t)
fs_tmpfs_filetrans(initrc_t, initrc_state_t, file)
fs_read_nfsd_files(initrc_t)

corecmd_exec_all_executables(initrc_t)

corenet_all_recvfrom_netlabel(initrc_t)
corenet_tcp_sendrecv_generic_if(initrc_t)
corenet_udp_sendrecv_generic_if(initrc_t)
corenet_tcp_sendrecv_generic_node(initrc_t)
corenet_udp_sendrecv_generic_node(initrc_t)
corenet_tcp_sendrecv_all_ports(initrc_t)
corenet_udp_sendrecv_all_ports(initrc_t)
corenet_tcp_connect_all_ports(initrc_t)
corenet_sendrecv_all_client_packets(initrc_t)

dev_read_rand(initrc_t)
dev_read_urand(initrc_t)
dev_dontaudit_read_kmsg(initrc_t)
dev_write_kmsg(initrc_t)
dev_write_rand(initrc_t)
dev_write_urand(initrc_t)
dev_write_watchdog(initrc_t)
dev_rw_sysfs(initrc_t)
dev_list_usbfs(initrc_t)
dev_read_framebuffer(initrc_t)
dev_write_framebuffer(initrc_t)
dev_read_realtime_clock(initrc_t)
dev_read_sound_mixer(initrc_t)
dev_write_sound_mixer(initrc_t)
dev_setattr_generic_dirs(initrc_t)
dev_setattr_all_chr_files(initrc_t)
dev_rw_lvm_control(initrc_t)
dev_rw_generic_chr_files(initrc_t)
dev_delete_lvm_control_dev(initrc_t)
dev_manage_generic_symlinks(initrc_t)
dev_manage_generic_files(initrc_t)
# Wants to remove udev.tbl:
dev_delete_generic_symlinks(initrc_t)
dev_getattr_all_blk_files(initrc_t)
dev_getattr_all_chr_files(initrc_t)
dev_rw_xserver_misc(initrc_t)

domain_kill_all_domains(initrc_t)
domain_signal_all_domains(initrc_t)
domain_signull_all_domains(initrc_t)
domain_sigstop_all_domains(initrc_t)
domain_sigstop_all_domains(initrc_t)
domain_sigchld_all_domains(initrc_t)
domain_read_all_domains_state(initrc_t)
domain_getattr_all_domains(initrc_t)
domain_getsession_all_domains(initrc_t)
domain_use_interactive_fds(initrc_t)
# for lsof which is used by alsa shutdown:
domain_dontaudit_getattr_all_udp_sockets(initrc_t)
domain_dontaudit_getattr_all_tcp_sockets(initrc_t)
domain_dontaudit_getattr_all_dgram_sockets(initrc_t)
domain_dontaudit_getattr_all_pipes(initrc_t)
domain_obj_id_change_exemption(initrc_t)

files_getattr_all_dirs(initrc_t)
files_getattr_all_files(initrc_t)
files_getattr_all_symlinks(initrc_t)
files_getattr_all_pipes(initrc_t)
files_getattr_all_sockets(initrc_t)
files_purge_tmp(initrc_t)
files_manage_all_locks(initrc_t)
files_manage_boot_files(initrc_t)
files_read_all_pids(initrc_t)
files_delete_root_files(initrc_t)
files_delete_all_pids(initrc_t)
files_delete_all_pid_dirs(initrc_t)
files_read_etc_files(initrc_t)
files_manage_etc_runtime_files(initrc_t)
files_etc_filetrans_etc_runtime(initrc_t, file)
files_exec_etc_files(initrc_t)
files_read_usr_files(initrc_t)
files_manage_urandom_seed(initrc_t)
files_manage_generic_spool(initrc_t)
# Mount and unmount file systems.
# cjp: not sure why these are here; should use mount policy
files_list_isid_type_dirs(initrc_t)
files_mounton_isid_type_dirs(initrc_t)
files_list_default(initrc_t)
files_mounton_default(initrc_t)
files_manage_mnt_dirs(initrc_t)
files_manage_mnt_files(initrc_t)

fs_delete_cgroup_dirs(initrc_t)
fs_list_cgroup_dirs(initrc_t)
fs_rw_cgroup_files(initrc_t)
fs_list_inotifyfs(initrc_t)
fs_register_binary_executable_type(initrc_t)
# rhgb-console writes to ramfs
fs_write_ramfs_pipes(initrc_t)
# cjp: not sure why these are here; should use mount policy
fs_mount_all_fs(initrc_t)
fs_unmount_all_fs(initrc_t)
fs_remount_all_fs(initrc_t)
fs_getattr_all_fs(initrc_t)
fs_search_all(initrc_t)
fs_getattr_nfsd_files(initrc_t)
fs_dontaudit_create_tmpfs_chr_dev(initrc_t)

# initrc_t needs to do a pidof which requires ptrace
mcs_file_read_all(initrc_t)
mcs_file_write_all(initrc_t)
mcs_killall(initrc_t)
mcs_process_set_categories(initrc_t)

mls_file_read_all_levels(initrc_t)
mls_file_write_all_levels(initrc_t)
mls_process_read_up(initrc_t)
mls_process_write_down(initrc_t)
mls_rangetrans_source(initrc_t)
mls_fd_share_all_levels(initrc_t)
mls_socket_write_to_clearance(initrc_t)

selinux_get_enforce_mode(initrc_t)

storage_getattr_fixed_disk_dev(initrc_t)
storage_setattr_fixed_disk_dev(initrc_t)
storage_setattr_removable_dev(initrc_t)

term_use_all_terms(initrc_t)
term_reset_tty_labels(initrc_t)

auth_rw_login_records(initrc_t)
auth_manage_faillog(initrc_t)
auth_setattr_login_records(initrc_t)
auth_rw_lastlog(initrc_t)
auth_read_pam_pid(initrc_t)
auth_delete_pam_pid(initrc_t)
auth_delete_pam_console_data(initrc_t)
auth_use_nsswitch(initrc_t)

libs_rw_ld_so_cache(initrc_t)
libs_exec_lib_files(initrc_t)
libs_exec_ld_so(initrc_t)

logging_send_audit_msgs(initrc_t)
logging_send_syslog_msg(initrc_t)
logging_manage_generic_logs(initrc_t)
logging_read_all_logs(initrc_t)
logging_append_all_logs(initrc_t)
logging_read_audit_config(initrc_t)

# slapd needs to read cert files from its initscript
miscfiles_manage_generic_cert_files(initrc_t)


seutil_read_config(initrc_t)

userdom_read_admin_home_files(initrc_t)
userdom_read_user_home_content_files(initrc_t)
# Allow access to the sysadm TTYs. Note that this will give access to the
# TTYs to any process in the initrc_t domain. Therefore, daemons and such
# started from init should be placed in their own domain.
userdom_use_inherited_user_terminals(initrc_t)

ifdef(`distro_debian',`
	dev_setattr_generic_dirs(initrc_t)

	fs_tmpfs_filetrans(initrc_t, initrc_var_run_t, dir)

	# for storing state under /dev/shm
	fs_setattr_tmpfs_dirs(initrc_t)
	storage_manage_fixed_disk(initrc_t)
	storage_tmpfs_filetrans_fixed_disk(initrc_t)

	files_setattr_etc_dirs(initrc_t)
')

ifdef(`distro_gentoo',`
	kernel_dontaudit_getattr_core_if(initrc_t)

	# seed udev /dev
	allow initrc_t self:process setfscreate;
	dev_create_null_dev(initrc_t)
	dev_create_zero_dev(initrc_t)
	dev_create_generic_dirs(initrc_t)
	term_create_console_dev(initrc_t)

	# unfortunately /sbin/rc does stupid tricks
	# with /dev/.rcboot to decide if we are in
	# early init
	dev_create_generic_dirs(initrc_t)
	dev_delete_generic_dirs(initrc_t)
	dev_setattr_generic_dirs(initrc_t)

	files_manage_all_pids(initrc_t)
	# allow bootmisc to create /var/lock/.keep.
	files_manage_generic_locks(initrc_t)
	files_manage_var_symlinks(initrc_t)
	files_pid_filetrans(initrc_t, initrc_state_t, dir, "openrc")

	# openrc uses tmpfs for its state data
	fs_tmpfs_filetrans(initrc_t, initrc_state_t, { dir file fifo_file lnk_file })
	files_mountpoint(initrc_state_t)

	# init scripts touch this
	clock_dontaudit_write_adjtime(initrc_t)

	logging_send_audit_msgs(initrc_t)

	# for integrated run_init to read run_init_type.
	# happens during boot (/sbin/rc execs init scripts)
	seutil_read_default_contexts(initrc_t)

	# /lib/rcscripts/net/system.sh rewrites resolv.conf :(
	sysnet_create_config(initrc_t)
	sysnet_write_config(initrc_t)
	sysnet_setattr_config(initrc_t)

	optional_policy(`
		abrt_manage_pid_files(initrc_t)
	')

	optional_policy(`
		alsa_read_lib(initrc_t)
	')

	optional_policy(`
		arpwatch_manage_data_files(initrc_t)
	')

	optional_policy(`
		dhcpd_setattr_state_files(initrc_t)
	')
')

ifdef(`distro_redhat',`
	# this is from kmodule, which should get its own policy:
	allow initrc_t self:capability sys_admin;

	allow initrc_t self:process setfscreate;

	# Red Hat systems seem to have a stray
	# fd open from the initrd
	kernel_use_fds(initrc_t)
	files_dontaudit_read_root_files(initrc_t)

	# These seem to be from the initrd
	# during device initialization:
	dev_create_generic_dirs(initrc_t)
	dev_rwx_zero(initrc_t)
	dev_rx_raw_memory(initrc_t)
	dev_wx_raw_memory(initrc_t)
	storage_raw_read_fixed_disk(initrc_t)
	storage_raw_write_fixed_disk(initrc_t)

	files_create_boot_dirs(initrc_t)
	files_create_boot_flag(initrc_t)
	files_rw_boot_symlinks(initrc_t)

	# wants to read /.fonts directory
	files_read_default_files(initrc_t)
	files_mountpoint(initrc_tmp_t)
	# Needs to cp localtime to /var dirs
	files_write_var_dirs(initrc_t)

	fs_read_tmpfs_symlinks(initrc_t)
	fs_rw_tmpfs_chr_files(initrc_t)

	storage_manage_fixed_disk(initrc_t)
	storage_dev_filetrans_fixed_disk(initrc_t)
	storage_getattr_removable_dev(initrc_t)

	# readahead asks for these
	auth_dontaudit_read_shadow(initrc_t)

	# init scripts cp /etc/localtime over other directories localtime
	miscfiles_rw_localization(initrc_t)
	miscfiles_setattr_localization(initrc_t)
	miscfiles_relabel_localization(initrc_t)
	miscfiles_filetrans_named_content(initrc_t)

	miscfiles_read_fonts(initrc_t)
	miscfiles_read_hwdata(initrc_t)

	optional_policy(`
		alsa_manage_rw_config(initrc_t)
	')

	optional_policy(`
	        abrt_manage_pid_files(initrc_t)
	')

	optional_policy(`
		bind_manage_config_dirs(initrc_t)
		bind_manage_config(initrc_t)
		bind_write_config(initrc_t)
		bind_setattr_zone_dirs(initrc_t)
	')

	optional_policy(`
		cyrus_write_data(initrc_t)
	')

	optional_policy(`
		devicekit_append_inherited_log_files(initrc_t)
		devicekit_dbus_chat_power(initrc_t)
	')

	optional_policy(`
		dirsrvadmin_read_config(initrc_t)
		dirsrv_manage_var_run(initrc_t)
	')

	optional_policy(`
		gnome_manage_gconf_config(initrc_t)
	')

	optional_policy(`
		ldap_read_db_files(initrc_t)
	')

	optional_policy(`
		pulseaudio_stream_connect(initrc_t)
	')

	optional_policy(`
		#for /etc/rc.d/init.d/nfs to create /etc/exports
		rpc_write_exports(initrc_t)
		rpc_manage_nfs_state_data(initrc_t)
	')
	optional_policy(`
		rpcbind_stream_connect(initrc_t)
	')

	optional_policy(`
		sysnet_rw_dhcp_config(initrc_t)
		sysnet_manage_config(initrc_t)
		sysnet_manage_dhcpc_state(initrc_t)
		sysnet_relabelfrom_dhcpc_state(initrc_t)
		sysnet_relabelfrom_net_conf(initrc_t)
		sysnet_relabelto_net_conf(initrc_t)
		sysnet_filetrans_named_content(initrc_t)
	')

	optional_policy(`
		tgtd_stream_connect(initrc_t)
	')

	optional_policy(`
		wdmd_manage_pid_files(initrc_t)
	')

	optional_policy(`
		xserver_delete_log(initrc_t)
		xserver_manage_user_fonts_dir(initrc_t)
	')
')

ifdef(`distro_suse',`
	optional_policy(`
		# set permissions on /tmp/.X11-unix
		xserver_setattr_xdm_tmp_dirs(initrc_t)
	')
')

domain_dontaudit_use_interactive_fds(daemon)

userdom_dontaudit_list_admin_dir(daemon)
userdom_dontaudit_search_user_tmp(daemon)

tunable_policy(`daemons_use_tcp_wrapper',`
    corenet_tcp_connect_auth_port(daemon)
')

tunable_policy(`daemons_use_tty',`
	term_use_unallocated_ttys(daemon)
	term_use_generic_ptys(daemon)
	term_use_all_ttys(daemon)
	term_use_all_ptys(daemon)
',`
	term_dontaudit_use_unallocated_ttys(daemon)
	term_dontaudit_use_generic_ptys(daemon)
	term_dontaudit_use_all_ttys(daemon)
	term_dontaudit_use_all_ptys(daemon)
 ')
 
# system-config-services causes avc messages that should be dontaudited
tunable_policy(`daemons_dump_core',`
	files_manage_root_files(daemon)
')

optional_policy(`
	unconfined_dontaudit_rw_pipes(daemon)
	unconfined_dontaudit_rw_stream(daemon)
	userdom_dontaudit_read_user_tmp_files(daemon)
	userdom_dontaudit_write_user_tmp_files(daemon)
')
 
optional_policy(`
	amavis_search_lib(initrc_t)
	amavis_setattr_pid_files(initrc_t)
')

optional_policy(`
	dev_rw_apm_bios(initrc_t)
')

optional_policy(`
	apache_read_config(initrc_t)
	apache_list_modules(initrc_t)
	# webmin seems to cause this.
	apache_search_sys_content(daemon)
')

optional_policy(`
	asterisk_setattr_logs(initrc_t)
	asterisk_setattr_pid_files(initrc_t)
')

optional_policy(`
	bind_read_config(initrc_t)

	# for chmod in start script
	bind_setattr_pid_dirs(initrc_t)
')

optional_policy(`
	dev_read_usbfs(initrc_t)
	bluetooth_read_config(initrc_t)
')

optional_policy(`
	cgroup_stream_connect_cgred(initrc_t)
	domain_setpriority_all_domains(initrc_t)
')

optional_policy(`
	clamav_read_config(initrc_t)
')

optional_policy(`
	courier_read_config(initrc_t)
')

optional_policy(`
	cpucontrol_stub(initrc_t)
	dev_getattr_cpu_dev(initrc_t)
')

optional_policy(`
	chronyd_append_keys(initrc_t)
	chronyd_read_keys(initrc_t)
')

optional_policy(`
	cron_read_pipes(initrc_t)
	# managing /etc/cron.d/mailman content
	cron_manage_system_spool(initrc_t)
')

optional_policy(`
	dev_getattr_printer_dev(initrc_t)

	cups_read_log(initrc_t)
	cups_read_rw_config(initrc_t)
#cups init script clears error log
	cups_write_log(initrc_t)
')

optional_policy(`
	daemontools_manage_svc(initrc_t)
')

optional_policy(`
	dbus_connect_system_bus(initrc_t)
	dbus_system_bus_client(initrc_t)
	dbus_read_config(initrc_t)
	dbus_manage_lib_files(initrc_t)

	init_dbus_chat(initrc_t)

	optional_policy(`
		consolekit_dbus_chat(initrc_t)
		consolekit_manage_log(initrc_t)
	')

	optional_policy(`
		networkmanager_dbus_chat(initrc_t)
	')

	optional_policy(`
		policykit_dbus_chat(initrc_t)
	')
')

optional_policy(`
	# /var/run/dovecot/login/ssl-parameters.dat is a hard link to
	# /var/lib/dovecot/ssl-parameters.dat and init tries to clean up
	# the directory. But we do not want to allow this.
	# The master process of dovecot will manage this file.
	dovecot_dontaudit_unlink_lib_files(initrc_t)
')

optional_policy(`
	ftp_read_config(initrc_t)
')

optional_policy(`
	glance_manage_pid_files(initrc_t)
')

optional_policy(`
	gpm_setattr_gpmctl(initrc_t)
')

optional_policy(`
	hal_write_log(initrc_t)
')

optional_policy(`
	dev_read_usbfs(initrc_t)

	# init scripts run /etc/hotplug/usb.rc
	hotplug_read_config(initrc_t)

	modutils_read_module_deps(initrc_t)
')

optional_policy(`
	firewalld_dbus_chat(initrc_t)
')

optional_policy(`
	modutils_read_module_config(initrc_t)
	modutils_domtrans_insmod(initrc_t)
')

optional_policy(`
	inn_exec_config(initrc_t)
')

optional_policy(`
	ipsec_read_config(initrc_t)
	ipsec_manage_pid(initrc_t)
')

optional_policy(`
	iscsi_stream_connect(initrc_t)
	iscsi_read_lib_files(initrc_t)
')

optional_policy(`
	kerberos_use(initrc_t)
')

optional_policy(`
	ldap_read_config(initrc_t)
	ldap_list_db(initrc_t)
')

optional_policy(`
	loadkeys_exec(initrc_t)
')

optional_policy(`
	# in emergency/recovery situations use sulogin
	locallogin_domtrans_sulogin(initrc_t)
')

optional_policy(`
	# This is needed to permit chown to read /var/spool/lpd/lp.
	# This is opens up security more than necessary; this means that ANYTHING
	# running in the initrc_t domain can read the printer spool directory.
	# Perhaps executing /etc/rc.d/init.d/lpd should transition
	# to domain lpd_t, instead of waiting for executing lpd.
	lpd_list_spool(initrc_t)

	lpd_read_config(initrc_t)
	lpd_manage_spool(init_t)
')

optional_policy(`
	#allow initrc_t lvm_control_t:chr_file unlink;

	dev_read_lvm_control(initrc_t)
	dev_create_generic_chr_files(initrc_t)

	lvm_read_config(initrc_t)
')

optional_policy(`
	mailman_list_data(initrc_t)
	mailman_read_data_symlinks(initrc_t)
')

optional_policy(`
        milter_delete_dkim_pid_files(initrc_t)
	milter_setattr_all_dirs(initrc_t)
')

optional_policy(`
	mta_manage_aliases(initrc_t)
	mta_read_config(initrc_t)
	mta_write_config(initrc_t)
	mta_dontaudit_read_spool_symlinks(initrc_t)
')

optional_policy(`
	ifdef(`distro_redhat',`
		mysql_manage_db_dirs(initrc_t)
	')

	mysql_stream_connect(initrc_t)
	mysql_write_log(initrc_t)
	mysql_read_config(initrc_t)
')

optional_policy(`
	nis_list_var_yp(initrc_t)
')

optional_policy(`
	openvpn_read_config(initrc_t)
')

optional_policy(`
	plymouthd_stream_connect(initrc_t)
')

optional_policy(`
	postgresql_manage_db(initrc_t)
	postgresql_read_config(initrc_t)
')

optional_policy(`
	postfix_list_spool(initrc_t)
')

optional_policy(`
	psad_setattr_fifo_file(initrc_t)
	psad_setattr_log(initrc_t)
	psad_write_log(initrc_t)
')

optional_policy(`
	puppet_rw_tmp(initrc_t)
')

optional_policy(`
	qpidd_manage_var_run(initrc_t)
')

optional_policy(`
	quota_manage_flags(initrc_t)
')

optional_policy(`
	raid_manage_mdadm_pid(initrc_t)
')

optional_policy(`
	ricci_manage_lib_files(initrc_t)
')

optional_policy(`
	fs_write_ramfs_sockets(initrc_t)
	fs_search_ramfs(initrc_t)

	rhgb_rw_stream_sockets(initrc_t)
	rhgb_stream_connect(initrc_t)
')

optional_policy(`
	rpc_read_exports(initrc_t)
')

optional_policy(`
	# bash tries to access a block device in the initrd
	kernel_dontaudit_getattr_unlabeled_blk_files(initrc_t)

	# for a bug in rm
	files_dontaudit_write_all_pids(initrc_t)

	# bash tries ioctl for some reason
	files_dontaudit_ioctl_all_pids(initrc_t)

')

optional_policy(`
	samba_rw_config(initrc_t)
	samba_read_winbind_pid(initrc_t)
')

optional_policy(`
	sendmail_setattr_pid_files(initrc_t)
')

optional_policy(`
	# shorewall-init script run /var/lib/shorewall/firewall
	shorewall_lib_domtrans(initrc_t)
')

optional_policy(`
	squid_read_config(initrc_t)
	squid_manage_logs(initrc_t)
')

ifdef(`enabled_mls',`
optional_policy(`
	# allow init scripts to su
	su_restricted_domain_template(initrc, initrc_t, system_r)
')
')

optional_policy(`
	ssh_dontaudit_read_server_keys(initrc_t)
	ssh_setattr_key_files(initrc_t)
')

optional_policy(`
	stunnel_read_config(initrc_t)
')

optional_policy(`
	sysnet_read_dhcpc_state(initrc_t)
')

optional_policy(`
<<<<<<< HEAD
=======
	udev_rw_db(initrc_t)
>>>>>>> be2e70be
	udev_manage_pid_files(initrc_t)
	udev_manage_pid_dirs(initrc_t)
	udev_manage_rules_files(initrc_t)
')

optional_policy(`
	uml_setattr_util_sockets(initrc_t)
')

optional_policy(`
<<<<<<< HEAD
	virt_manage_pid_dirs(initrc_t)
	virt_manage_cache(initrc_t)
	virt_manage_lib_files(initrc_t)
')

# Cron jobs used to start and stop services
optional_policy(`
	cron_rw_pipes(daemon)
	cron_rw_inherited_user_spool_files(daemon)
')

optional_policy(`
	cfengine_append_inherited_log(daemon)
=======
	virt_stream_connect(initrc_t)
	virt_manage_virt_cache(initrc_t)
>>>>>>> be2e70be
')

optional_policy(`
	unconfined_domain(initrc_t)
	domain_role_change_exemption(initrc_t)
	mcs_file_read_all(initrc_t)
	mcs_file_write_all(initrc_t)
	mcs_socket_write_all_levels(initrc_t)
	mcs_killall(initrc_t)

	files_tmp_filetrans(initrc_t, initrc_tmp_t, { dir_file_class_set })

	ifdef(`distro_redhat',`
		# system-config-services causes avc messages that should be dontaudited
		unconfined_dontaudit_rw_pipes(daemon)
	')

	optional_policy(`
		mono_domtrans(initrc_t)
	')

	# Allow SELinux aware applications to request rpm_script_t execution
	rpm_transition_script(initrc_t)
	
	optional_policy(`
		rtkit_scheduled(initrc_t)
	')
')

optional_policy(`
	rpm_read_db(initrc_t)
	rpm_delete_db(initrc_t)
')

optional_policy(`
	vmware_read_system_config(initrc_t)
	vmware_append_system_config(initrc_t)
')

optional_policy(`
	miscfiles_manage_fonts(initrc_t)

	# cjp: is this really needed?
	xfs_read_sockets(initrc_t)
')

optional_policy(`
	sanlock_manage_pid_files(initrc_t)
')

optional_policy(`
	# Set device ownerships/modes.
	xserver_setattr_console_pipes(initrc_t)

	# init script wants to check if it needs to update windowmanagerlist
	xserver_read_xdm_rw_config(initrc_t)
')

optional_policy(`
	zebra_read_config(initrc_t)
')

userdom_inherit_append_user_home_content_files(daemon)
userdom_inherit_append_user_tmp_files(daemon)
userdom_dontaudit_rw_stream(daemon)

logging_inherit_append_all_logs(daemon)

optional_policy(`
	# sudo service restart causes this 
	unconfined_signull(daemon)
')


optional_policy(`
	xserver_dontaudit_append_xdm_home_files(daemon)
	tunable_policy(`use_nfs_home_dirs',`
		fs_dontaudit_rw_nfs_files(daemon)
	')
	tunable_policy(`use_samba_home_dirs',`
		fs_dontaudit_rw_cifs_files(daemon)
	')
')

init_rw_script_stream_sockets(daemon)

optional_policy(`
	abrt_stream_connect(daemon)
')

optional_policy(`
	fail2ban_read_lib_files(daemon)
')

optional_policy(`
	firstboot_dontaudit_leaks(daemon)
')

init_rw_stream_sockets(daemon)
init_dontaudit_script_leaks(daemon)

allow init_t var_run_t:dir relabelto;

init_stream_connect(initrc_t)

allow initrc_t daemon:process siginh;
allow daemon initrc_transition_domain:fifo_file rw_inherited_fifo_file_perms;
allow daemon initrc_transition_domain:fd use;

allow init_t daemon:unix_stream_socket create_stream_socket_perms;
allow init_t daemon:unix_dgram_socket create_socket_perms;
allow init_t daemon:tcp_socket create_stream_socket_perms;
allow init_t daemon:udp_socket create_socket_perms;
allow daemon init_t:unix_dgram_socket sendto;
# need write to /var/run/systemd/notify
init_write_pid_socket(daemon)
allow daemon init_t:unix_stream_socket { append write read getattr ioctl };

# daemons started from init will
# inherit fds from init for the console
init_dontaudit_use_fds(daemon)
term_dontaudit_use_console(daemon)
# init script ptys are the stdin/out/err
# when using run_init
init_use_script_ptys(daemon)

allow init_t daemon:process siginh;

ifdef(`hide_broken_symptoms',`
	# RHEL4 systems seem to have a stray
	# fds open from the initrd
	ifdef(`distro_rhel4',`
		kernel_dontaudit_use_fds(daemon)
	')

	dontaudit daemon init_t:dir search_dir_perms;
')

optional_policy(`
	nscd_socket_use(daemon)
')

optional_policy(`
	puppet_rw_tmp(daemon)
')

allow direct_run_init daemon:process { noatsecure siginh rlimitinh };

allow initrc_t systemprocess:process siginh;
allow systemprocess initrc_transition_domain:fifo_file rw_inherited_fifo_file_perms;
allow systemprocess initrc_transition_domain:fd use;

dontaudit systemprocess init_t:unix_stream_socket getattr;

allow init_t daemon:unix_stream_socket create_stream_socket_perms;
allow init_t daemon:unix_dgram_socket create_socket_perms;
allow daemon init_t:unix_stream_socket ioctl;
allow daemon init_t:unix_dgram_socket sendto;
# need write to /var/run/systemd/notify
init_write_pid_socket(daemon)
init_rw_inherited_script_tmp_files(daemon)

# Handle upstart/systemd direct transition to a executable
allow init_t systemprocess:process { dyntransition siginh };
allow init_t systemprocess:unix_stream_socket create_stream_socket_perms;
allow init_t systemprocess:unix_dgram_socket create_socket_perms;
allow systemprocess init_t:unix_dgram_socket sendto;
allow systemprocess init_t:unix_stream_socket { append write read getattr ioctl };

files_dontaudit_rw_inherited_locks(systemprocess)

init_rw_inherited_script_tmp_files(systemprocess)

logging_dontaudit_rw_inherited_generic_logs(systemprocess)

userdom_dontaudit_search_user_home_dirs(systemprocess)
userdom_dontaudit_rw_stream(systemprocess)
userdom_dontaudit_write_user_tmp_files(systemprocess)

tunable_policy(`daemons_use_tty',`
   term_use_all_ttys(systemprocess)
   term_use_all_ptys(systemprocess)
',`
   term_dontaudit_use_all_ttys(systemprocess)
   term_dontaudit_use_all_ptys(systemprocess)
')

# these apps are often redirect output to random log files
logging_inherit_append_all_logs(systemprocess)

optional_policy(`
	abrt_stream_connect(systemprocess)
')

optional_policy(`
    cfengine_append_inherited_log(systemprocess)
')

optional_policy(`
	cron_rw_pipes(systemprocess)
')

optional_policy(`
	puppet_rw_tmp(systemprocess)
')

optional_policy(`
	xserver_dontaudit_append_xdm_home_files(systemprocess)
')

optional_policy(`
	unconfined_dontaudit_rw_pipes(systemprocess)
	unconfined_dontaudit_rw_stream(systemprocess)
	userdom_dontaudit_read_user_tmp_files(systemprocess)
')

init_rw_script_stream_sockets(systemprocess)

role system_r types systemprocess;
role system_r types daemon;

#ifdef(`enable_mls',`
#	mls_rangetrans_target(systemprocess)
#')

allow initrc_domain daemon:process transition;
allow daemon initrc_domain:fd use;
allow daemon initrc_domain:fifo_file rw_inherited_fifo_file_perms;
allow daemon initrc_domain:process sigchld;
allow initrc_domain direct_init_entry:file { getattr open read execute };

allow systemprocess initrc_domain:fd use;
allow systemprocess initrc_domain:fifo_file rw_inherited_fifo_file_perms;
allow systemprocess initrc_domain:process sigchld;
allow initrc_domain systemprocess_entry:file { getattr open read execute };
allow initrc_domain systemprocess:process transition;

ifdef(`direct_sysadm_daemon',`
     allow daemon direct_run_init:fd use;
     allow daemon direct_run_init:fifo_file rw_inherited_fifo_file_perms;
     allow daemon direct_run_init:process sigchld;
     allow direct_run_init direct_init_entry:file { getattr open read execute };
')<|MERGE_RESOLUTION|>--- conflicted
+++ resolved
@@ -432,7 +432,6 @@
 ')
 
 optional_policy(`
-<<<<<<< HEAD
 	# /var/run/dovecot/login/ssl-parameters.dat is a hard link to
 	# /var/lib/dovecot/ssl-parameters.dat and init tries to clean up
 	# the directory. But we do not want to allow this.
@@ -443,9 +442,6 @@
 optional_policy(`
 	plymouthd_stream_connect(init_t)
 	plymouthd_exec_plymouth(init_t)
-=======
-	nscd_use(init_t)
->>>>>>> be2e70be
 ')
 
 optional_policy(`
@@ -1284,10 +1280,7 @@
 ')
 
 optional_policy(`
-<<<<<<< HEAD
-=======
 	udev_rw_db(initrc_t)
->>>>>>> be2e70be
 	udev_manage_pid_files(initrc_t)
 	udev_manage_pid_dirs(initrc_t)
 	udev_manage_rules_files(initrc_t)
@@ -1298,10 +1291,10 @@
 ')
 
 optional_policy(`
-<<<<<<< HEAD
 	virt_manage_pid_dirs(initrc_t)
 	virt_manage_cache(initrc_t)
 	virt_manage_lib_files(initrc_t)
+	virt_stream_connect(initrc_t)
 ')
 
 # Cron jobs used to start and stop services
@@ -1312,10 +1305,6 @@
 
 optional_policy(`
 	cfengine_append_inherited_log(daemon)
-=======
-	virt_stream_connect(initrc_t)
-	virt_manage_virt_cache(initrc_t)
->>>>>>> be2e70be
 ')
 
 optional_policy(`
