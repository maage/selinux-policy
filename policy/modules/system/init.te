policy_module(init, 1.16.4)

gen_require(`
	class passwd rootok;
')

########################################
#
# Declarations
#

## <desc>
## <p>
## Enable support for upstart as the init program.
## </p>
## </desc>
gen_tunable(init_upstart, false)

## <desc>
## <p>
## Enable support for systemd as the init program.
## </p>
## </desc>
gen_tunable(init_systemd, false)

## <desc>
## <p>
## Allow all daemons to use tcp wrappers.
## </p>
## </desc>
gen_tunable(allow_daemons_use_tcp_wrapper, false)

## <desc>
## <p>
## Allow all daemons the ability to read/write terminals
## </p>
## </desc>
gen_tunable(allow_daemons_use_tty, false)

## <desc>
## <p>
## Allow all daemons to write corefiles to /
## </p>
## </desc>
gen_tunable(allow_daemons_dump_core, false)

# used for direct running of init scripts
# by admin domains
attribute direct_run_init;
attribute direct_init;
attribute direct_init_entry;

attribute init_script_domain_type;
attribute init_script_file_type;
attribute init_run_all_scripts_domain;
attribute initrc_transition_domain;
# Attribute used for systemd so domains can allow systemd to create sock_files
attribute init_sock_file_type;

# Mark process types as daemons
attribute daemon;

#
# init_t is the domain of the init process.
#
type init_t, initrc_transition_domain;
type init_exec_t;
domain_type(init_t)
domain_entry_file(init_t, init_exec_t)
kernel_domtrans_to(init_t, init_exec_t)
role system_r types init_t;

#
# init_var_run_t is the type for /var/run/shutdown.pid.
#
type init_var_run_t;
files_pid_file(init_var_run_t)

#
# initctl_t is the type of the named pipe created
# by init during initialization.  This pipe is used
# to communicate with init.
#
type initctl_t;
files_type(initctl_t)
mls_trusted_object(initctl_t)

type initrc_t, init_script_domain_type, init_run_all_scripts_domain;
type initrc_exec_t, init_script_file_type;
domain_type(initrc_t)
domain_entry_file(initrc_t, initrc_exec_t)
role system_r types initrc_t;
# should be part of the true block
# of the below init_upstart tunable
# but this has a typeattribute in it
corecmd_shell_entry_type(initrc_t)
corecmd_bin_entry_type(initrc_t)
corecmd_bin_domtrans(init_t, initrc_t)

type initrc_devpts_t;
term_pty(initrc_devpts_t)
files_type(initrc_devpts_t)

type initrc_state_t;
files_type(initrc_state_t)

type initrc_tmp_t;
files_tmp_file(initrc_tmp_t)

type initrc_var_run_t;
files_pid_file(initrc_var_run_t)

ifdef(`enable_mls',`
	kernel_ranged_domtrans_to(init_t, init_exec_t, s0 - mls_systemhigh)
')

########################################
#
# Init local policy
#

# Use capabilities. old rule:
allow init_t self:capability ~{ audit_control audit_write sys_module };
# is ~sys_module really needed? observed:
# sys_boot
# sys_tty_config
# kill: now provided by domain_kill_all_domains()
# setuid (from /sbin/shutdown)
# sys_chroot (from /usr/bin/chroot): now provided by corecmd_chroot_exec_chroot()

allow init_t self:fifo_file rw_fifo_file_perms;

# Re-exec itself
can_exec(init_t, init_exec_t)

allow init_t initrc_t:unix_stream_socket { connectto create_stream_socket_perms };
allow initrc_t init_t:unix_stream_socket { connectto rw_stream_socket_perms };
allow initrc_t init_t:fifo_file rw_fifo_file_perms;

manage_dirs_pattern(init_t, init_var_run_t, init_var_run_t)
manage_files_pattern(init_t, init_var_run_t, init_var_run_t)
manage_lnk_files_pattern(init_t, init_var_run_t, init_var_run_t)
manage_sock_files_pattern(init_t, init_var_run_t, init_var_run_t)
files_pid_filetrans(init_t, init_var_run_t, { dir file })

allow init_t initctl_t:fifo_file manage_fifo_file_perms;
dev_filetrans(init_t, initctl_t, fifo_file)

# Modify utmp.
allow init_t initrc_var_run_t:file { rw_file_perms setattr };

kernel_read_system_state(init_t)
kernel_share_state(init_t)
kernel_stream_connect(init_t)

corecmd_exec_chroot(init_t)
corecmd_exec_bin(init_t)

dev_read_sysfs(init_t)
dev_read_urand(init_t)
# Early devtmpfs
dev_rw_generic_chr_files(init_t)
dev_filetrans_all_named_dev(init_t)

domain_getpgid_all_domains(init_t)
domain_kill_all_domains(init_t)
domain_signal_all_domains(init_t)
domain_signull_all_domains(init_t)
domain_sigstop_all_domains(init_t)
domain_sigstop_all_domains(init_t)
domain_sigchld_all_domains(init_t)
domain_read_all_domains_state(init_t)

files_read_etc_files(init_t)
files_read_all_pids(init_t)
files_read_system_conf_files(init_t)
files_rw_generic_pids(init_t)
files_dontaudit_search_isid_type_dirs(init_t)
files_read_etc_runtime_files(init_t)
files_manage_etc_runtime_files(init_t)
files_etc_filetrans_etc_runtime(init_t, file)
# Run /etc/X11/prefdm:
files_exec_etc_files(init_t)
# file descriptors inherited from the rootfs:
files_dontaudit_rw_root_files(init_t)
files_dontaudit_rw_root_chr_files(init_t)

fs_list_inotifyfs(init_t)
# cjp: this may be related to /dev/log
fs_write_ramfs_sockets(init_t)

mcs_process_set_categories(init_t)
mcs_killall(init_t)

mls_file_read_all_levels(init_t)
mls_file_write_all_levels(init_t)
mls_process_write_down(init_t)
mls_fd_use_all_levels(init_t)
mls_socket_read_all_levels(init_t)
mls_socket_write_all_levels(init_t)

mls_rangetrans_source(initrc_t)

selinux_set_all_booleans(init_t)
selinux_load_policy(init_t)
selinux_mounton_fs(init_t)
allow init_t security_t:security load_policy;

term_use_unallocated_ttys(init_t)
term_use_console(init_t)
term_use_all_inherited_terms(init_t)

# Run init scripts.
init_domtrans_script(init_t)

libs_rw_ld_so_cache(init_t)

logging_send_syslog_msg(init_t)
logging_send_audit_msgs(init_t)
logging_rw_generic_logs(init_t)

seutil_read_config(init_t)
seutil_read_module_store(init_t)

miscfiles_read_localization(init_t)

allow init_t self:process setsched;

ifdef(`distro_gentoo',`
	allow init_t self:process { getcap setcap };
')

ifdef(`distro_redhat',`
	fs_read_tmpfs_symlinks(init_t)
	fs_rw_tmpfs_chr_files(init_t)
	fs_tmpfs_filetrans(init_t, initctl_t, fifo_file)
')

tunable_policy(`init_upstart || init_systemd',`
	corecmd_shell_domtrans(init_t, initrc_t)
',`
	# Run the shell in the sysadm role for single-user mode.
	# causes problems with upstart
	sysadm_shell_domtrans(init_t)
')

storage_raw_rw_fixed_disk(init_t)

optional_policy(`
	modutils_domtrans_insmod(init_t)
')

tunable_policy(`init_systemd',`
	allow init_t self:unix_dgram_socket { create_socket_perms sendto };
	allow init_t self:process { setsockcreate setfscreate };
	allow init_t self:process { getcap setcap };
	allow init_t self:unix_stream_socket { create_stream_socket_perms connectto };
	allow init_t self:netlink_kobject_uevent_socket create_socket_perms; 
	# Until systemd is fixed
	allow daemon init_t:socket_class_set { getopt read getattr ioctl setopt write };
	allow init_t self:udp_socket create_socket_perms;
	allow init_t self:netlink_route_socket create_netlink_socket_perms;

	allow init_t initrc_t:unix_dgram_socket create_socket_perms;

	kernel_list_unlabeled(init_t)
	kernel_read_network_state(init_t)
	kernel_rw_kernel_sysctl(init_t)
	kernel_rw_net_sysctls(init_t)
	kernel_read_all_sysctls(init_t)
	kernel_read_software_raid_state(init_t)
	kernel_unmount_debugfs(init_t)
	kernel_setsched(init_t)

	dev_write_kmsg(init_t)
	dev_write_urand(init_t)
	dev_rw_lvm_control(init_t)
	dev_rw_autofs(init_t)
	dev_manage_generic_symlinks(init_t)
	dev_manage_generic_dirs(init_t)
	dev_manage_generic_files(init_t)
	dev_read_generic_chr_files(init_t)
	dev_relabel_generic_dev_dirs(init_t)
	dev_relabel_all_dev_nodes(init_t)
	dev_relabel_all_dev_files(init_t)
	dev_manage_sysfs_dirs(init_t)
	dev_relabel_sysfs_dirs(init_t)

	files_mounton_all_mountpoints(init_t)
	files_unmount_all_file_type_fs(init_t)
	files_manage_all_pid_dirs(init_t)
	files_relabel_all_pid_dirs(init_t)
	files_relabel_all_pid_files(init_t)
	files_delete_all_pid_sockets(init_t)
	files_manage_urandom_seed(init_t)
	files_list_locks(init_t)
	files_create_lock_dirs(init_t)
	files_relabel_all_lock_dirs(init_t)

	fs_manage_cgroup_dirs(init_t)
	fs_manage_cgroup_files(init_t)
	fs_manage_hugetlbfs_dirs(init_t)
	fs_manage_tmpfs_dirs(init_t)
	fs_relabel_tmpfs_dirs(init_t)
	fs_relabel_tmpfs_files(init_t)
	fs_mount_all_fs(init_t)
	fs_unmount_all_fs(init_t)
	fs_remount_all_fs(init_t)
	fs_list_auto_mountpoints(init_t)
	fs_relabel_cgroup_dirs(init_t)
	fs_search_cgroup_dirs(daemon)

	selinux_compute_create_context(init_t)
	selinux_validate_context(init_t)
	selinux_unmount_fs(init_t)

	storage_getattr_removable_dev(init_t)

	term_relabel_ptys_dirs(init_t)

	auth_relabel_login_records(init_t)
	auth_relabel_pam_console_data_dirs(init_t)

	clock_read_adjtime(init_t)

	init_read_script_state(init_t)

	seutil_read_file_contexts(init_t)

	systemd_exec_systemctl(init_t)
	systemd_read_unit_files(init_t)

	# needs to remain
	logging_create_devlog_dev(init_t)

	create_sock_files_pattern(init_t, init_sock_file_type, init_sock_file_type)

#	miscfiles_delete_man_pages(init_t)
#	miscfiles_relabel_man_pages(init_t)

')

optional_policy(`
	auth_rw_login_records(init_t)
')

optional_policy(`
	consolekit_manage_log(init_t)
')

optional_policy(`
	dbus_connect_system_bus(init_t)
	dbus_system_bus_client(init_t)
	dbus_delete_pid_files(init_t)
')

optional_policy(`
	# /var/run/dovecot/login/ssl-parameters.dat is a hard link to
	# /var/lib/dovecot/ssl-parameters.dat and init tries to clean up
	# the directory. But we do not want to allow this.
	# The master process of dovecot will manage this file.
	dovecot_dontaudit_unlink_lib_files(initrc_t)
')

optional_policy(`
	nscd_socket_use(init_t)
')

optional_policy(`
	plymouthd_stream_connect(init_t)
	plymouthd_exec_plymouth(init_t)
')

optional_policy(`
	sssd_stream_connect(init_t)
')

optional_policy(`
	udev_read_db(init_t)
	udev_relabelto_db(init_t)
	udev_create_kobject_uevent_socket(init_t)
')

optional_policy(`
	xserver_relabel_xdm_tmp_dirs(init_t)
	xserver_manage_xdm_tmp_dirs(init_t)
')

optional_policy(`
	unconfined_domain(init_t)
')

########################################
#
# Init script local policy
#

allow initrc_t self:process { getpgid setsched setpgid setrlimit getsched };
allow initrc_t self:capability ~{ audit_control audit_write sys_admin sys_module };
dontaudit initrc_t self:capability sys_module; # sysctl is triggering this
allow initrc_t self:passwd rootok;
allow initrc_t self:key manage_key_perms;

# Allow IPC with self
allow initrc_t self:unix_dgram_socket create_socket_perms;
allow initrc_t self:unix_stream_socket { create listen accept ioctl read getattr write setattr append bind connect getopt setopt shutdown connectto };
allow initrc_t self:tcp_socket create_stream_socket_perms;
allow initrc_t self:udp_socket create_socket_perms;
allow initrc_t self:fifo_file rw_file_perms;

allow initrc_t initrc_devpts_t:chr_file rw_term_perms;
term_create_pty(initrc_t, initrc_devpts_t)

# Going to single user mode
init_telinit(initrc_t)

can_exec(initrc_t, init_script_file_type)

domtrans_pattern(init_run_all_scripts_domain, initrc_exec_t, initrc_t)

manage_dirs_pattern(initrc_t, initrc_state_t, initrc_state_t)
manage_files_pattern(initrc_t, initrc_state_t, initrc_state_t)
manage_lnk_files_pattern(initrc_t, initrc_state_t, initrc_state_t)
manage_fifo_files_pattern(initrc_t, initrc_state_t, initrc_state_t)

allow initrc_t initrc_var_run_t:file manage_file_perms;
files_pid_filetrans(initrc_t, initrc_var_run_t, file)
files_manage_generic_pids_symlinks(initrc_t)
files_create_var_run_dirs(initrc_t)

can_exec(initrc_t, initrc_tmp_t)
manage_files_pattern(initrc_t, initrc_tmp_t, initrc_tmp_t)
manage_dirs_pattern(initrc_t, initrc_tmp_t, initrc_tmp_t)
manage_lnk_files_pattern(initrc_t, initrc_tmp_t, initrc_tmp_t)
files_tmp_filetrans(initrc_t, initrc_tmp_t, { file dir })
allow initrc_t initrc_tmp_t:dir relabelfrom;

init_write_initctl(initrc_t)

kernel_read_system_state(initrc_t)
kernel_read_software_raid_state(initrc_t)
kernel_read_network_state(initrc_t)
kernel_read_ring_buffer(initrc_t)
kernel_change_ring_buffer_level(initrc_t)
kernel_clear_ring_buffer(initrc_t)
kernel_get_sysvipc_info(initrc_t)
kernel_read_all_sysctls(initrc_t)
kernel_request_load_module(initrc_t)
kernel_rw_all_sysctls(initrc_t)
# for lsof which is used by alsa shutdown:
kernel_dontaudit_getattr_message_if(initrc_t)
kernel_stream_connect(initrc_t)
files_read_kernel_modules(initrc_t)
files_read_config_files(initrc_t)
files_read_var_lib_symlinks(initrc_t)
files_setattr_pid_dirs(initrc_t)

files_read_kernel_symbol_table(initrc_t)
files_exec_etc_files(initrc_t)
files_manage_etc_symlinks(initrc_t)
files_manage_system_conf_files(initrc_t)

fs_manage_tmpfs_dirs(initrc_t)
fs_tmpfs_filetrans(initrc_t, initrc_state_t, file)

corecmd_exec_all_executables(initrc_t)

corenet_all_recvfrom_unlabeled(initrc_t)
corenet_all_recvfrom_netlabel(initrc_t)
corenet_tcp_sendrecv_generic_if(initrc_t)
corenet_udp_sendrecv_generic_if(initrc_t)
corenet_tcp_sendrecv_generic_node(initrc_t)
corenet_udp_sendrecv_generic_node(initrc_t)
corenet_tcp_sendrecv_all_ports(initrc_t)
corenet_udp_sendrecv_all_ports(initrc_t)
corenet_tcp_connect_all_ports(initrc_t)
corenet_sendrecv_all_client_packets(initrc_t)

dev_read_rand(initrc_t)
dev_read_urand(initrc_t)
dev_dontaudit_read_kmsg(initrc_t)
dev_write_kmsg(initrc_t)
dev_write_rand(initrc_t)
dev_write_urand(initrc_t)
dev_rw_sysfs(initrc_t)
dev_list_usbfs(initrc_t)
dev_read_framebuffer(initrc_t)
dev_write_framebuffer(initrc_t)
dev_read_realtime_clock(initrc_t)
dev_read_sound_mixer(initrc_t)
dev_write_sound_mixer(initrc_t)
dev_setattr_generic_dirs(initrc_t)
dev_setattr_all_chr_files(initrc_t)
dev_rw_lvm_control(initrc_t)
dev_rw_generic_chr_files(initrc_t)
dev_delete_lvm_control_dev(initrc_t)
dev_manage_generic_symlinks(initrc_t)
dev_manage_generic_files(initrc_t)
# Wants to remove udev.tbl:
dev_delete_generic_symlinks(initrc_t)
dev_getattr_all_blk_files(initrc_t)
dev_getattr_all_chr_files(initrc_t)
dev_rw_xserver_misc(initrc_t)
dev_filetrans_all_named_dev(initrc_t)

domain_kill_all_domains(initrc_t)
domain_signal_all_domains(initrc_t)
domain_signull_all_domains(initrc_t)
domain_sigstop_all_domains(initrc_t)
domain_sigstop_all_domains(initrc_t)
domain_sigchld_all_domains(initrc_t)
domain_read_all_domains_state(initrc_t)
domain_getattr_all_domains(initrc_t)
domain_dontaudit_ptrace_all_domains(initrc_t)
domain_getsession_all_domains(initrc_t)
domain_use_interactive_fds(initrc_t)
# for lsof which is used by alsa shutdown:
domain_dontaudit_getattr_all_udp_sockets(initrc_t)
domain_dontaudit_getattr_all_tcp_sockets(initrc_t)
domain_dontaudit_getattr_all_dgram_sockets(initrc_t)
domain_dontaudit_getattr_all_pipes(initrc_t)
domain_obj_id_change_exemption(initrc_t)

files_getattr_all_dirs(initrc_t)
files_getattr_all_files(initrc_t)
files_getattr_all_symlinks(initrc_t)
files_getattr_all_pipes(initrc_t)
files_getattr_all_sockets(initrc_t)
files_purge_tmp(initrc_t)
files_manage_all_locks(initrc_t)
files_manage_boot_files(initrc_t)
files_read_all_pids(initrc_t)
files_delete_root_files(initrc_t)
files_delete_all_pids(initrc_t)
files_delete_all_pid_dirs(initrc_t)
files_read_etc_files(initrc_t)
files_manage_etc_runtime_files(initrc_t)
files_etc_filetrans_etc_runtime(initrc_t, file)
files_exec_etc_files(initrc_t)
files_read_usr_files(initrc_t)
files_manage_urandom_seed(initrc_t)
files_manage_generic_spool(initrc_t)
# Mount and unmount file systems.
# cjp: not sure why these are here; should use mount policy
files_list_isid_type_dirs(initrc_t)
files_mounton_isid_type_dirs(initrc_t)
files_list_default(initrc_t)
files_mounton_default(initrc_t)
files_manage_mnt_dirs(initrc_t)
files_manage_mnt_files(initrc_t)

fs_delete_cgroup_dirs(initrc_t)
fs_list_cgroup_dirs(initrc_t)
fs_rw_cgroup_files(initrc_t)
fs_list_inotifyfs(initrc_t)
fs_register_binary_executable_type(initrc_t)
# rhgb-console writes to ramfs
fs_write_ramfs_pipes(initrc_t)
# cjp: not sure why these are here; should use mount policy
fs_mount_all_fs(initrc_t)
fs_unmount_all_fs(initrc_t)
fs_remount_all_fs(initrc_t)
fs_getattr_all_fs(initrc_t)
fs_search_all(initrc_t)
fs_getattr_nfsd_files(initrc_t)

# initrc_t needs to do a pidof which requires ptrace
mcs_ptrace_all(initrc_t)
mcs_killall(initrc_t)
mcs_process_set_categories(initrc_t)

mls_file_read_all_levels(initrc_t)
mls_file_write_all_levels(initrc_t)
mls_process_read_up(initrc_t)
mls_process_write_down(initrc_t)
mls_rangetrans_source(initrc_t)
mls_fd_share_all_levels(initrc_t)
mls_socket_write_to_clearance(initrc_t)

selinux_get_enforce_mode(initrc_t)

storage_getattr_fixed_disk_dev(initrc_t)
storage_setattr_fixed_disk_dev(initrc_t)
storage_setattr_removable_dev(initrc_t)

term_use_all_terms(initrc_t)
term_reset_tty_labels(initrc_t)

auth_rw_login_records(initrc_t)
auth_manage_faillog(initrc_t)
auth_setattr_login_records(initrc_t)
auth_rw_lastlog(initrc_t)
auth_read_pam_pid(initrc_t)
auth_delete_pam_pid(initrc_t)
auth_delete_pam_console_data(initrc_t)
auth_use_nsswitch(initrc_t)

libs_rw_ld_so_cache(initrc_t)
libs_exec_lib_files(initrc_t)
libs_exec_ld_so(initrc_t)

logging_send_audit_msgs(initrc_t)
logging_send_syslog_msg(initrc_t)
logging_manage_generic_logs(initrc_t)
logging_read_all_logs(initrc_t)
logging_append_all_logs(initrc_t)
logging_read_audit_config(initrc_t)

miscfiles_read_localization(initrc_t)
# slapd needs to read cert files from its initscript
miscfiles_manage_generic_cert_files(initrc_t)


seutil_read_config(initrc_t)

userdom_read_admin_home_files(initrc_t)
userdom_read_user_home_content_files(initrc_t)
# Allow access to the sysadm TTYs. Note that this will give access to the
# TTYs to any process in the initrc_t domain. Therefore, daemons and such
# started from init should be placed in their own domain.
userdom_use_inherited_user_terminals(initrc_t)

ifdef(`distro_debian',`
	dev_setattr_generic_dirs(initrc_t)

	fs_tmpfs_filetrans(initrc_t, initrc_var_run_t, dir)

	# for storing state under /dev/shm
	fs_setattr_tmpfs_dirs(initrc_t)
	storage_manage_fixed_disk(initrc_t)
	storage_tmpfs_filetrans_fixed_disk(initrc_t)

	files_setattr_etc_dirs(initrc_t)
')

ifdef(`distro_gentoo',`
	kernel_dontaudit_getattr_core_if(initrc_t)

	# seed udev /dev
	allow initrc_t self:process setfscreate;
	dev_create_null_dev(initrc_t)
	dev_create_zero_dev(initrc_t)
	dev_create_generic_dirs(initrc_t)
	term_create_console_dev(initrc_t)

	# unfortunately /sbin/rc does stupid tricks
	# with /dev/.rcboot to decide if we are in
	# early init
	dev_create_generic_dirs(initrc_t)
	dev_delete_generic_dirs(initrc_t)

	# allow bootmisc to create /var/lock/.keep.
	files_manage_generic_locks(initrc_t)

	# openrc uses tmpfs for its state data
	fs_tmpfs_filetrans(initrc_t, initrc_state_t, { dir file fifo_file lnk_file })
	files_mountpoint(initrc_state_t)

	# init scripts touch this
	clock_dontaudit_write_adjtime(initrc_t)

	logging_send_audit_msgs(initrc_t)

	# for integrated run_init to read run_init_type.
	# happens during boot (/sbin/rc execs init scripts)
	seutil_read_default_contexts(initrc_t)

	# /lib/rcscripts/net/system.sh rewrites resolv.conf :(
	sysnet_create_config(initrc_t)
	sysnet_write_config(initrc_t)
	sysnet_setattr_config(initrc_t)

	optional_policy(`
		abrt_manage_pid_files(initrc_t)
	')

	optional_policy(`
		alsa_read_lib(initrc_t)
	')

	optional_policy(`
		arpwatch_manage_data_files(initrc_t)
	')

	optional_policy(`
		dhcpd_setattr_state_files(initrc_t)
	')
')

ifdef(`distro_redhat',`
	# this is from kmodule, which should get its own policy:
	allow initrc_t self:capability sys_admin;

	allow initrc_t self:process setfscreate;

	# Red Hat systems seem to have a stray
	# fd open from the initrd
	kernel_use_fds(initrc_t)
	files_dontaudit_read_root_files(initrc_t)

	# These seem to be from the initrd
	# during device initialization:
	dev_create_generic_dirs(initrc_t)
	dev_rwx_zero(initrc_t)
	dev_rx_raw_memory(initrc_t)
	dev_wx_raw_memory(initrc_t)
	storage_raw_read_fixed_disk(initrc_t)
	storage_raw_write_fixed_disk(initrc_t)

	files_create_boot_dirs(initrc_t)
	files_create_boot_flag(initrc_t)
	files_rw_boot_symlinks(initrc_t)

	# wants to read /.fonts directory
	files_read_default_files(initrc_t)
	files_mountpoint(initrc_tmp_t)
	# Needs to cp localtime to /var dirs
	files_write_var_dirs(initrc_t)

	fs_read_tmpfs_symlinks(initrc_t)
	fs_rw_tmpfs_chr_files(initrc_t)

	storage_manage_fixed_disk(initrc_t)
	storage_dev_filetrans_fixed_disk(initrc_t)
	storage_getattr_removable_dev(initrc_t)

	# readahead asks for these
	auth_dontaudit_read_shadow(initrc_t)

	# init scripts cp /etc/localtime over other directories localtime
	miscfiles_rw_localization(initrc_t)
	miscfiles_setattr_localization(initrc_t)
	miscfiles_relabel_localization(initrc_t)

	miscfiles_read_fonts(initrc_t)
	miscfiles_read_hwdata(initrc_t)

	optional_policy(`
		alsa_manage_rw_config(initrc_t)
	')

	optional_policy(`
	        abrt_manage_pid_files(initrc_t)
	')

	optional_policy(`
		bind_manage_config_dirs(initrc_t)
		bind_write_config(initrc_t)
		bind_setattr_zone_dirs(initrc_t)
	')

	optional_policy(`
		devicekit_append_inherited_log_files(initrc_t)
	')

	optional_policy(`
		dirsrvadmin_read_config(initrc_t)
	')

	optional_policy(`
		gnome_manage_gconf_config(initrc_t)
	')

	optional_policy(`
		ldap_read_db_files(initrc_t)
	')

	optional_policy(`
		pulseaudio_stream_connect(initrc_t)
	')

	optional_policy(`
		#for /etc/rc.d/init.d/nfs to create /etc/exports
		rpc_write_exports(initrc_t)
		rpc_manage_nfs_state_data(initrc_t)
	')
	optional_policy(`
		rpcbind_stream_connect(initrc_t)
	')

	optional_policy(`
		sysnet_rw_dhcp_config(initrc_t)
		sysnet_manage_config(initrc_t)
		sysnet_manage_dhcpc_state(initrc_t)
		sysnet_relabelfrom_dhcpc_state(initrc_t)
		sysnet_relabelfrom_net_conf(initrc_t)
		sysnet_relabelto_net_conf(initrc_t)
		sysnet_etc_filetrans_config(initrc_t, "resolv.conf")
		sysnet_etc_filetrans_config(initrc_t, "denyhosts")
		sysnet_etc_filetrans_config(initrc_t, "hosts")
		sysnet_etc_filetrans_config(initrc_t, "ethers")
		sysnet_etc_filetrans_config(initrc_t, "yp.conf")
	')

	optional_policy(`
		xserver_delete_log(initrc_t)
	')
')

ifdef(`distro_suse',`
	optional_policy(`
		# set permissions on /tmp/.X11-unix
		xserver_setattr_xdm_tmp_dirs(initrc_t)
	')
')

domain_dontaudit_use_interactive_fds(daemon)

userdom_dontaudit_list_admin_dir(daemon)
userdom_dontaudit_search_user_tmp(daemon)

tunable_policy(`allow_daemons_use_tcp_wrapper',`
    corenet_tcp_connect_auth_port(daemon)
')

tunable_policy(`allow_daemons_use_tty',`
	term_use_unallocated_ttys(daemon)
	term_use_generic_ptys(daemon)
	term_use_all_ttys(daemon)
	term_use_all_ptys(daemon)
',`
	term_dontaudit_use_unallocated_ttys(daemon)
	term_dontaudit_use_generic_ptys(daemon)
	term_dontaudit_use_all_ttys(daemon)
	term_dontaudit_use_all_ptys(daemon)
 ')
 
# system-config-services causes avc messages that should be dontaudited
tunable_policy(`allow_daemons_dump_core',`
	files_manage_root_files(daemon)
')

optional_policy(`
	unconfined_dontaudit_rw_pipes(daemon)
	unconfined_dontaudit_rw_stream(daemon)
	userdom_dontaudit_read_user_tmp_files(daemon)
	userdom_dontaudit_write_user_tmp_files(daemon)
')
 
optional_policy(`
	amavis_search_lib(initrc_t)
	amavis_setattr_pid_files(initrc_t)
')

optional_policy(`
	dev_rw_apm_bios(initrc_t)
')

optional_policy(`
	apache_read_config(initrc_t)
	apache_list_modules(initrc_t)
	# webmin seems to cause this.
	apache_search_sys_content(daemon)
')

optional_policy(`
	bind_read_config(initrc_t)

	# for chmod in start script
	bind_setattr_pid_dirs(initrc_t)
')

optional_policy(`
	dev_read_usbfs(initrc_t)
	bluetooth_read_config(initrc_t)
')

optional_policy(`
	cgroup_stream_connect_cgred(initrc_t)
	domain_setpriority_all_domains(initrc_t)
')

optional_policy(`
	clamav_read_config(initrc_t)
')

optional_policy(`
	cpucontrol_stub(initrc_t)
	dev_getattr_cpu_dev(initrc_t)
')

optional_policy(`
	chronyd_append_keys(initrc_t)
	chronyd_read_keys(initrc_t)
')

optional_policy(`
	dev_getattr_printer_dev(initrc_t)

	cups_read_log(initrc_t)
	cups_read_rw_config(initrc_t)
#cups init script clears error log
	cups_write_log(initrc_t)
')

optional_policy(`
	daemontools_manage_svc(initrc_t)
')

optional_policy(`
	dbus_connect_system_bus(initrc_t)
	dbus_system_bus_client(initrc_t)
	dbus_read_config(initrc_t)
	dbus_manage_lib_files(initrc_t)

	init_dbus_chat(initrc_t)

	optional_policy(`
		consolekit_dbus_chat(initrc_t)
		consolekit_manage_log(initrc_t)
	')

	optional_policy(`
		networkmanager_dbus_chat(initrc_t)
	')

	optional_policy(`
		policykit_dbus_chat(initrc_t)
	')
')

optional_policy(`
	# /var/run/dovecot/login/ssl-parameters.dat is a hard link to
	# /var/lib/dovecot/ssl-parameters.dat and init tries to clean up
	# the directory. But we do not want to allow this.
	# The master process of dovecot will manage this file.
	dovecot_dontaudit_unlink_lib_files(initrc_t)
')

optional_policy(`
	ftp_read_config(initrc_t)
')

optional_policy(`
	gpm_setattr_gpmctl(initrc_t)
')

optional_policy(`
	hal_write_log(initrc_t)
')

optional_policy(`
	dev_read_usbfs(initrc_t)

	# init scripts run /etc/hotplug/usb.rc
	hotplug_read_config(initrc_t)

	modutils_read_module_deps(initrc_t)
')

optional_policy(`
	modutils_read_module_config(initrc_t)
	modutils_domtrans_insmod(initrc_t)
')

optional_policy(`
	inn_exec_config(initrc_t)
')

optional_policy(`
	ipsec_read_config(initrc_t)
	ipsec_manage_pid(initrc_t)
')

optional_policy(`
	iscsi_stream_connect(initrc_t)
	iscsi_read_lib_files(initrc_t)
')

optional_policy(`
	kerberos_use(initrc_t)
')

optional_policy(`
	ldap_read_config(initrc_t)
	ldap_list_db(initrc_t)
')

optional_policy(`
	loadkeys_exec(initrc_t)
')

optional_policy(`
	# in emergency/recovery situations use sulogin
	locallogin_domtrans_sulogin(initrc_t)
')

optional_policy(`
	# This is needed to permit chown to read /var/spool/lpd/lp.
	# This is opens up security more than necessary; this means that ANYTHING
	# running in the initrc_t domain can read the printer spool directory.
	# Perhaps executing /etc/rc.d/init.d/lpd should transition
	# to domain lpd_t, instead of waiting for executing lpd.
	lpd_list_spool(initrc_t)

	lpd_read_config(initrc_t)
')

optional_policy(`
	#allow initrc_t lvm_control_t:chr_file unlink;

	dev_read_lvm_control(initrc_t)
	dev_create_generic_chr_files(initrc_t)

	lvm_read_config(initrc_t)
')

optional_policy(`
	mailman_list_data(initrc_t)
	mailman_read_data_symlinks(initrc_t)
')

optional_policy(`
        milter_delete_dkim_pid_files(initrc_t)
	milter_setattr_all_dirs(initrc_t)
')

optional_policy(`
	mta_read_config(initrc_t)
	mta_write_config(initrc_t)
	mta_dontaudit_read_spool_symlinks(initrc_t)
')

optional_policy(`
	ifdef(`distro_redhat',`
		mysql_manage_db_dirs(initrc_t)
	')

	mysql_stream_connect(initrc_t)
	mysql_write_log(initrc_t)
	mysql_read_config(initrc_t)
')

optional_policy(`
	nis_list_var_yp(initrc_t)
')

optional_policy(`
	openvpn_read_config(initrc_t)
')

optional_policy(`
	plymouthd_stream_connect(initrc_t)
')

optional_policy(`
	postgresql_manage_db(initrc_t)
	postgresql_read_config(initrc_t)
')

optional_policy(`
	postfix_list_spool(initrc_t)
')

optional_policy(`
	psad_setattr_fifo_file(initrc_t)
	psad_setattr_log(initrc_t)
	psad_write_log(initrc_t)
')

optional_policy(`
	puppet_rw_tmp(initrc_t)
')

optional_policy(`
	qpidd_manage_var_run(initrc_t)
')

optional_policy(`
	quota_manage_flags(initrc_t)
')

optional_policy(`
	raid_manage_mdadm_pid(initrc_t)
')

optional_policy(`
	ricci_manage_lib_files(initrc_t)
')

optional_policy(`
	fs_write_ramfs_sockets(initrc_t)
	fs_search_ramfs(initrc_t)

	rhgb_rw_stream_sockets(initrc_t)
	rhgb_stream_connect(initrc_t)
')

optional_policy(`
	rpc_read_exports(initrc_t)
')

optional_policy(`
	# bash tries to access a block device in the initrd
	kernel_dontaudit_getattr_unlabeled_blk_files(initrc_t)

	# for a bug in rm
	files_dontaudit_write_all_pids(initrc_t)

	# bash tries ioctl for some reason
	files_dontaudit_ioctl_all_pids(initrc_t)

')

optional_policy(`
	samba_rw_config(initrc_t)
	samba_read_winbind_pid(initrc_t)
')

optional_policy(`
<<<<<<< HEAD
    # shorewall-init script run /var/lib/shorewall/firewall
    shorewall_domtrans_lib(initrc_t)
=======
	# shorewall-init script run /var/lib/shorewall/firewall
	shorewall_lib_domtrans(initrc_t)
>>>>>>> 23f9cd7b
')

optional_policy(`
	squid_read_config(initrc_t)
	squid_manage_logs(initrc_t)
')

ifdef(`enabled_mls',`
optional_policy(`
	# allow init scripts to su
	su_restricted_domain_template(initrc, initrc_t, system_r)
')
')

optional_policy(`
	ssh_dontaudit_read_server_keys(initrc_t)
	ssh_setattr_key_files(initrc_t)
')

optional_policy(`
	sysnet_read_dhcpc_state(initrc_t)
')

optional_policy(`
	udev_manage_pid_files(initrc_t)
	udev_manage_rules_files(initrc_t)
')

optional_policy(`
	uml_setattr_util_sockets(initrc_t)
')

optional_policy(`
	virt_manage_cache(initrc_t)
	virt_manage_lib_files(initrc_t)
')

# Cron jobs used to start and stop services
optional_policy(`
	cron_rw_pipes(daemon)
	cron_rw_inherited_user_spool_files(daemon)
')

optional_policy(`
	unconfined_domain(initrc_t)
	domain_role_change_exemption(initrc_t)
	mcs_file_read_all(initrc_t)
	mcs_file_write_all(initrc_t)
	mcs_socket_write_all_levels(initrc_t)
	mcs_killall(initrc_t)
	mcs_ptrace_all(initrc_t)

	ifdef(`distro_redhat',`
		# system-config-services causes avc messages that should be dontaudited
		unconfined_dontaudit_rw_pipes(daemon)
	')

	optional_policy(`
		mono_domtrans(initrc_t)
	')

	# Allow SELinux aware applications to request rpm_script_t execution
	rpm_transition_script(initrc_t)
	
	optional_policy(`
		gen_require(`
			type unconfined_execmem_t, execmem_exec_t;		
		')
		init_system_domain(unconfined_execmem_t, execmem_exec_t)
	')

	optional_policy(`
		rtkit_scheduled(initrc_t)
	')
')

optional_policy(`
	rpm_read_db(initrc_t)
	rpm_delete_db(initrc_t)
')

optional_policy(`
	vmware_read_system_config(initrc_t)
	vmware_append_system_config(initrc_t)
')

optional_policy(`
	miscfiles_manage_fonts(initrc_t)

	# cjp: is this really needed?
	xfs_read_sockets(initrc_t)
')

optional_policy(`
	sanlock_manage_pid_files(initrc_t)
')

optional_policy(`
	# Set device ownerships/modes.
	xserver_setattr_console_pipes(initrc_t)

	# init script wants to check if it needs to update windowmanagerlist
	xserver_read_xdm_rw_config(initrc_t)
')

optional_policy(`
	zebra_read_config(initrc_t)
')

userdom_inherit_append_user_home_content_files(daemon)
userdom_inherit_append_user_tmp_files(daemon)
userdom_dontaudit_rw_stream(daemon)

logging_inherit_append_all_logs(daemon)

optional_policy(`
	# sudo service restart causes this 
	unconfined_signull(daemon)
')


optional_policy(`
	xserver_dontaudit_append_xdm_home_files(daemon)
	tunable_policy(`use_nfs_home_dirs',`
		fs_dontaudit_rw_nfs_files(daemon)
	')
	tunable_policy(`use_samba_home_dirs',`
		fs_dontaudit_rw_cifs_files(daemon)
	')
')

init_rw_script_stream_sockets(daemon)

optional_policy(`
	abrt_stream_connect(daemon)
')

optional_policy(`
	fail2ban_read_lib_files(daemon)
')

optional_policy(`
	firstboot_dontaudit_leaks(daemon)
')

init_rw_stream_sockets(daemon)

allow init_t var_run_t:dir relabelto;

init_stream_connect(initrc_t)<|MERGE_RESOLUTION|>--- conflicted
+++ resolved
@@ -1108,13 +1108,8 @@
 ')
 
 optional_policy(`
-<<<<<<< HEAD
-    # shorewall-init script run /var/lib/shorewall/firewall
-    shorewall_domtrans_lib(initrc_t)
-=======
 	# shorewall-init script run /var/lib/shorewall/firewall
 	shorewall_lib_domtrans(initrc_t)
->>>>>>> 23f9cd7b
 ')
 
 optional_policy(`
