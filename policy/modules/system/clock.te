policy_module(clock, 1.6.2)

########################################
#
# Declarations
#

type adjtime_t;
files_type(adjtime_t)

type hwclock_t;
type hwclock_exec_t;
init_system_domain(hwclock_t, hwclock_exec_t)
role system_r types hwclock_t;

########################################
#
# Local policy
#

# Give hwclock the capabilities it requires.  dac_override is a surprise,
# but hwclock does require it.
allow hwclock_t self:capability { dac_override sys_rawio sys_time sys_tty_config };
dontaudit hwclock_t self:capability sys_tty_config;
allow hwclock_t self:process signal_perms;
allow hwclock_t self:fifo_file rw_fifo_file_perms;

# Allow hwclock to store & retrieve correction factors.
allow hwclock_t adjtime_t:file { rw_file_perms setattr };

kernel_read_kernel_sysctls(hwclock_t)
kernel_read_system_state(hwclock_t)

corecmd_exec_bin(hwclock_t)
corecmd_exec_shell(hwclock_t)

dev_read_sysfs(hwclock_t)
dev_rw_realtime_clock(hwclock_t)

files_read_etc_files(hwclock_t)
# for when /usr is not mounted:
files_dontaudit_search_isid_type_dirs(hwclock_t)

fs_getattr_xattr_fs(hwclock_t)
fs_search_auto_mountpoints(hwclock_t)

term_dontaudit_use_console(hwclock_t)
term_use_unallocated_ttys(hwclock_t)
term_use_all_inherited_ttys(hwclock_t)
term_use_all_inherited_ptys(hwclock_t)

domain_use_interactive_fds(hwclock_t)

auth_use_nsswitch(hwclock_t)

init_use_fds(hwclock_t)
init_use_script_ptys(hwclock_t)

logging_send_audit_msgs(hwclock_t)
logging_send_syslog_msg(hwclock_t)


optional_policy(`
	apm_append_log(hwclock_t)
	apm_rw_stream_sockets(hwclock_t)
')

optional_policy(`
<<<<<<< HEAD
=======
	nscd_use(hwclock_t)
')

optional_policy(`
>>>>>>> be2e70be
	seutil_sigchld_newrole(hwclock_t)
')

optional_policy(`
	udev_read_db(hwclock_t)
')

optional_policy(`
	userdom_dontaudit_use_unpriv_user_fds(hwclock_t)
')<|MERGE_RESOLUTION|>--- conflicted
+++ resolved
@@ -66,13 +66,6 @@
 ')
 
 optional_policy(`
-<<<<<<< HEAD
-=======
-	nscd_use(hwclock_t)
-')
-
-optional_policy(`
->>>>>>> be2e70be
 	seutil_sigchld_newrole(hwclock_t)
 ')
 
