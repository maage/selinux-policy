--- conflicted
+++ resolved
@@ -33,13 +33,8 @@
 #
 
 # Perform network administration operations and have raw access to the network.
-<<<<<<< HEAD
-allow netutils_t self:capability { net_admin net_raw setuid setgid };
-dontaudit netutils_t self:capability sys_tty_config;
-=======
 allow netutils_t self:capability { dac_read_search net_admin net_raw setuid setgid sys_chroot };
 dontaudit netutils_t self:capability { dac_override sys_tty_config };
->>>>>>> be2e70be
 allow netutils_t self:process { setcap signal_perms };
 allow netutils_t self:netlink_route_socket create_netlink_socket_perms;
 allow netutils_t self:netlink_socket create_socket_perms;
