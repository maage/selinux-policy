## <summary>Policy for managing user accounts.</summary>

########################################
## <summary>
##	Execute chfn in the chfn domain.
## </summary>
## <param name="domain">
##	<summary>
##	Domain allowed to transition.
##	</summary>
## </param>
#
interface(`usermanage_domtrans_chfn',`
	gen_require(`
		type chfn_t, chfn_exec_t;
	')

	corecmd_search_bin($1)
	domtrans_pattern($1, chfn_exec_t, chfn_t)
')

########################################
## <summary>
##	Execute chfn in the chfn domain, and
##	allow the specified role the chfn domain.
## </summary>
## <param name="domain">
##	<summary>
##	Domain allowed to transition.
##	</summary>
## </param>
## <param name="role">
##	<summary>
##	Role allowed access.
##	</summary>
## </param>
#
interface(`usermanage_run_chfn',`
	gen_require(`
		#attribute_role chfn_roles;
		type chfn_t;
	')

	#usermanage_domtrans_chfn($1)
	#roleattribute $2 chfn_roles;

	usermanage_domtrans_chfn($1)
        role $2 types chfn_t;

')

########################################
## <summary>
##	Execute groupadd in the groupadd domain.
## </summary>
## <param name="domain">
##	<summary>
##	Domain allowed to transition.
##	</summary>
## </param>
#
interface(`usermanage_domtrans_groupadd',`
	gen_require(`
		type groupadd_t, groupadd_exec_t;
	')

	corecmd_search_bin($1)
	domtrans_pattern($1, groupadd_exec_t, groupadd_t)
')

########################################
## <summary>
##	Check access to the groupadd executable.
## </summary>
## <param name="domain">
##	<summary>
##	Domain allowed access.
##	</summary>
## </param>
#
interface(`usermanage_access_check_groupadd',`
	gen_require(`
		type groupadd_exec_t;
	')

	corecmd_search_bin($1)
	allow $1 groupadd_exec_t:file { getattr_file_perms execute };
')

########################################
## <summary>
##	Execute groupadd in the groupadd domain, and
##	allow the specified role the groupadd domain.
## </summary>
## <param name="domain">
##	<summary>
##	Domain allowed to transition.
##	</summary>
## </param>
## <param name="role">
##	<summary>
##	Role allowed access.
##	</summary>
## </param>
## <rolecap/>
#
interface(`usermanage_run_groupadd',`
	gen_require(`
		type groupadd_t;
		#attribute_role groupadd_roles;
	')

	#usermanage_domtrans_groupadd($1)
	#roleattribute $2 groupadd_roles;
	usermanage_domtrans_groupadd($1)
        role $2 types groupadd_t;

        optional_policy(`
                nscd_run(groupadd_t, $2)
        ')

')

########################################
## <summary>
##	Execute passwd in the passwd domain.
## </summary>
## <param name="domain">
##	<summary>
##	Domain allowed to transition.
##	</summary>
## </param>
#
interface(`usermanage_domtrans_passwd',`
	gen_require(`
		type passwd_t, passwd_exec_t;
	')

	corecmd_search_bin($1)
	domtrans_pattern($1, passwd_exec_t, passwd_t)
')

########################################
## <summary>
##	Send sigkills to passwd.
## </summary>
## <param name="domain">
##	<summary>
##	Domain allowed access.
##	</summary>
## </param>
#
interface(`usermanage_kill_passwd',`
	gen_require(`
		type passwd_t;
	')

	allow $1 passwd_t:process sigkill;
')

########################################
## <summary>
##	Execute passwd in the passwd domain, and
##	allow the specified role the passwd domain.
## </summary>
## <param name="domain">
##	<summary>
##	Domain allowed to transition.
##	</summary>
## </param>
## <param name="role">
##	<summary>
##	Role allowed access.
##	</summary>
## </param>
#
interface(`usermanage_run_passwd',`
	gen_require(`
		type passwd_t;
		#attribute_role passwd_roles;
	')

	#usermanage_domtrans_passwd($1)
	#roleattribute $2 passwd_roles;

	usermanage_domtrans_passwd($1)
        role $2 types passwd_t;
        auth_run_chk_passwd(passwd_t, $2)
<<<<<<< HEAD

=======
>>>>>>> 41945800
')

########################################
## <summary>
##	Check access to the passwd executable
## </summary>
## <param name="domain">
##	<summary>
##	Domain allowed access.
##	</summary>
## </param>
#
interface(`usermanage_access_check_passwd',`
	gen_require(`
		type passwd_exec_t;
	')

	corecmd_search_bin($1)
	allow $1 passwd_exec_t:file { getattr_file_perms execute };
')

########################################
## <summary>
##	Execute password admin functions in
##	the admin passwd domain.
## </summary>
## <param name="domain">
##	<summary>
##	Domain allowed to transition.
##	</summary>
## </param>
#
interface(`usermanage_domtrans_admin_passwd',`
	gen_require(`
		type sysadm_passwd_t, admin_passwd_exec_t;
	')

	corecmd_search_bin($1)
	domtrans_pattern($1, admin_passwd_exec_t, sysadm_passwd_t)
')

########################################
## <summary>
##	Execute passwd admin functions in the admin
##	passwd domain, and allow the specified role
##	the admin passwd domain.
## </summary>
## <param name="domain">
##	<summary>
##	Domain allowed to transition.
##	</summary>
## </param>
## <param name="role">
##	<summary>
##	Role allowed access.
##	</summary>
## </param>
## <rolecap/>
#
interface(`usermanage_run_admin_passwd',`
	gen_require(`
		type sysadm_passwd_t;
		#attribute_role sysadm_passwd_roles;
	')

	#usermanage_domtrans_admin_passwd($1)
	#roleattribute $2 sysadm_passwd_roles;

	usermanage_domtrans_admin_passwd($1)
        role $2 types sysadm_passwd_t;

        optional_policy(`
                nscd_run(sysadm_passwd_t, $2)
        ')

')

########################################
## <summary>
##	Do not audit attempts to use useradd fds.
## </summary>
## <param name="domain">
##	<summary>
##	Domain to not audit.
##	</summary>
## </param>
#
interface(`usermanage_dontaudit_use_useradd_fds',`
	gen_require(`
		type useradd_t;
	')

	dontaudit $1 useradd_t:fd use;
')

########################################
## <summary>
##	Execute useradd in the useradd domain.
## </summary>
## <param name="domain">
##	<summary>
##	Domain allowed to transition.
##	</summary>
## </param>
#
interface(`usermanage_domtrans_useradd',`
	gen_require(`
		type useradd_t, useradd_exec_t;
	')

	corecmd_search_bin($1)
	domtrans_pattern($1, useradd_exec_t, useradd_t)
')

########################################
## <summary>
##	Execute useradd in the useradd domain, and
##	allow the specified role the useradd domain.
## </summary>
## <param name="domain">
##	<summary>
##	Domain allowed to transition.
##	</summary>
## </param>
## <param name="role">
##	<summary>
##	Role allowed access.
##	</summary>
## </param>
## <rolecap/>
#
interface(`usermanage_run_useradd',`
	gen_require(`
		#attribute_role useradd_roles;
		type sysadm_passwd_t;
	')

	#usermanage_domtrans_useradd($1)
	#roleattribute $2 useradd_roles;

	usermanage_domtrans_admin_passwd($1)
        role $2 types sysadm_passwd_t;

        optional_policy(`
                nscd_run(sysadm_passwd_t, $2)
        ')

')

########################################
## <summary>
##	Check access to the useradd executable.
## </summary>
## <param name="domain">
##	<summary>
##	Domain allowed access.
##	</summary>
## </param>
#
interface(`usermanage_access_check_useradd',`
	gen_require(`
		type useradd_exec_t;
	')

	corecmd_search_bin($1)
	allow $1 useradd_exec_t:file { getattr_file_perms execute };
')

########################################
## <summary>
##	Read the crack database.
## </summary>
## <param name="domain">
##	<summary>
##	Domain allowed access.
##	</summary>
## </param>
#
interface(`usermanage_read_crack_db',`
	gen_require(`
		type crack_db_t;
	')

	files_search_var($1)
	read_files_pattern($1, crack_db_t, crack_db_t)
')<|MERGE_RESOLUTION|>--- conflicted
+++ resolved
@@ -186,10 +186,6 @@
 	usermanage_domtrans_passwd($1)
         role $2 types passwd_t;
         auth_run_chk_passwd(passwd_t, $2)
-<<<<<<< HEAD
-
-=======
->>>>>>> 41945800
 ')
 
 ########################################
