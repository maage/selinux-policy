--- conflicted
+++ resolved
@@ -85,17 +85,12 @@
 	')
 
 	rpm_domtrans($1)
-<<<<<<< HEAD
-	role $2 types rpm_t;
-	role $2 types rpm_script_t;
+	role $2 types { rpm_t rpm_script_t };
 
 	domain_system_change_exemption($1)
 	role_transition $2 rpm_exec_t system_r;
 	allow $2 system_r;
 
-=======
-	role $2 types { rpm_t rpm_script_t };
->>>>>>> bd51fa38
 	seutil_run_loadpolicy(rpm_script_t, $2)
 	seutil_run_semanage(rpm_script_t, $2)
 	seutil_run_setfiles(rpm_script_t, $2)
