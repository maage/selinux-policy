## <summary>Shoreline Firewall high-level tool for configuring netfilter</summary>

########################################
## <summary>
##	Execute a domain transition to run shorewall.
## </summary>
## <param name="domain">
## <summary>
##	Domain allowed to transition.
## </summary>
## </param>
#
interface(`shorewall_domtrans',`
	gen_require(`
		type shorewall_t, shorewall_exec_t;
	')

	domtrans_pattern($1, shorewall_exec_t, shorewall_t)
')

######################################
## <summary>
<<<<<<< HEAD
##      Execute a domain transition to run shorewall.
## </summary>
## <param name="domain">
## <summary>
##      Domain allowed to transition.
## </summary>
## </param>
#
interface(`shorewall_domtrans_lib',`
        gen_require(`
                type shorewall_t, shorewall_var_lib_t;
        ')

        domtrans_pattern($1, shorewall_var_lib_t, shorewall_t)
=======
##	Execute a domain transition to run shorewall.
## </summary>
## <param name="domain">
## <summary>
##	Domain allowed to transition.
## </summary>
## </param>
#
interface(`shorewall_lib_domtrans',`
	gen_require(`
		type shorewall_t, shorewall_var_lib_t;
	')

	domtrans_pattern($1, shorewall_var_lib_t, shorewall_t)
>>>>>>> 23f9cd7b
')

#######################################
## <summary>
##	Read shorewall etc configuration files.
## </summary>
## <param name="domain">
##	<summary>
##	Domain allowed access.
##	</summary>
## </param>
#
interface(`shorewall_read_config',`
	gen_require(`
		type shorewall_etc_t;
	')

	files_search_etc($1)
	read_files_pattern($1, shorewall_etc_t, shorewall_etc_t)
')

#######################################
## <summary>
##	Read shorewall PID files.
## </summary>
## <param name="domain">
##	<summary>
##	Domain allowed access.
##	</summary>
## </param>
#
interface(`shorewall_read_pid_files',`
	gen_require(`
		type shorewall_var_run_t;
	')

	files_search_pids($1)
	read_files_pattern($1, shorewall_var_run_t, shorewall_var_run_t)
')

#######################################
## <summary>
##	Read and write shorewall PID files.
## </summary>
## <param name="domain">
##	<summary>
##	Domain allowed access.
##	</summary>
## </param>
#
interface(`shorewall_rw_pid_files',`
	gen_require(`
		type shorewall_var_run_t;
	')

	files_search_pids($1)
	rw_files_pattern($1, shorewall_var_run_t, shorewall_var_run_t)
')

######################################
## <summary>
##      Read shorewall /var/lib files.
## </summary>
## <param name="domain">
##      <summary>
##      Domain allowed access.
##      </summary>
## </param>
#
interface(`shorewall_read_lib_files',`
        gen_require(`
                type shorewall_t;
       ')

        files_search_var_lib($1)
        search_dirs_pattern($1, shorewall_var_lib_t, shorewall_var_lib_t)
        read_files_pattern($1, shorewall_var_lib_t, shorewall_var_lib_t)
')

#######################################
## <summary>
##      Read and write shorewall /var/lib files.
## </summary>
## <param name="domain">
##      <summary>
##      Domain allowed access.
##      </summary>
## </param>
#
interface(`shorewall_rw_lib_files',`
        gen_require(`
                type shorewall_var_lib_t;
       ')

        files_search_var_lib($1)
        search_dirs_pattern($1, shorewall_var_lib_t, shorewall_var_lib_t)
        rw_files_pattern($1, shorewall_var_lib_t, shorewall_var_lib_t)
')

#######################################
## <summary>
<<<<<<< HEAD
##      Read shorewall tmp files.
## </summary>
## <param name="domain">
##      <summary>
##      Domain allowed access.
##      </summary>
## </param>
#
interface(`shorewall_read_tmp_files',`
        gen_require(`
                type shorewall_tmp_t;
        ')

        files_search_tmp($1)
        read_files_pattern($1, shorewall_tmp_t, shorewall_tmp_t)
=======
##	Read shorewall tmp files.
## </summary>
## <param name="domain">
##	<summary>
##	Domain allowed access.
##	</summary>
## </param>
#
interface(`shorewall_read_tmp_files',`
	gen_require(`
		type shorewall_tmp_t;
	')

	files_search_tmp($1)
	read_files_pattern($1, shorewall_tmp_t, shorewall_tmp_t)
>>>>>>> 23f9cd7b
')

#######################################
## <summary>
<<<<<<< HEAD
##	All of the rules required to administrate 
=======
##	All of the rules required to administrate
>>>>>>> 23f9cd7b
##	an shorewall environment
## </summary>
## <param name="domain">
##	<summary>
##	Domain allowed access.
##	</summary>
## </param>
## <param name="role">
##	<summary>
##	The role to be allowed to manage the syslog domain.
##	</summary>
## </param>
## <rolecap/>
#
interface(`shorewall_admin',`
	gen_require(`
		type shorewall_t, shorewall_lock_t;
		type shorewall_log_t;
		type shorewall_initrc_exec_t, shorewall_var_lib_t;
		type shorewall_tmp_t, shorewall_etc_t;
	')

	allow $1 shorewall_t:process { ptrace signal_perms };
	ps_process_pattern($1, shorewall_t)

	init_labeled_script_domtrans($1, shorewall_initrc_exec_t)
	domain_system_change_exemption($1)
	role_transition $2 shorewall_initrc_exec_t system_r;
	allow $2 system_r;

	files_list_etc($1)
	admin_pattern($1, shorewall_etc_t)

	files_list_locks($1)
	admin_pattern($1, shorewall_lock_t)

<<<<<<< HEAD
	files_list_var_lib($1)
	admin_pattern($1, shorewall_var_lib_t)

	logging_list_logs($1)
	admin_pattern($1, shorewall_log_t)

=======
	logging_list_logs($1)
	admin_pattern($1, shorewall_log_t)

	files_list_var_lib($1)
	admin_pattern($1, shorewall_var_lib_t)

>>>>>>> 23f9cd7b
	files_list_tmp($1)
	admin_pattern($1, shorewall_tmp_t)
')<|MERGE_RESOLUTION|>--- conflicted
+++ resolved
@@ -20,22 +20,6 @@
 
 ######################################
 ## <summary>
-<<<<<<< HEAD
-##      Execute a domain transition to run shorewall.
-## </summary>
-## <param name="domain">
-## <summary>
-##      Domain allowed to transition.
-## </summary>
-## </param>
-#
-interface(`shorewall_domtrans_lib',`
-        gen_require(`
-                type shorewall_t, shorewall_var_lib_t;
-        ')
-
-        domtrans_pattern($1, shorewall_var_lib_t, shorewall_t)
-=======
 ##	Execute a domain transition to run shorewall.
 ## </summary>
 ## <param name="domain">
@@ -50,7 +34,6 @@
 	')
 
 	domtrans_pattern($1, shorewall_var_lib_t, shorewall_t)
->>>>>>> 23f9cd7b
 ')
 
 #######################################
@@ -152,23 +135,6 @@
 
 #######################################
 ## <summary>
-<<<<<<< HEAD
-##      Read shorewall tmp files.
-## </summary>
-## <param name="domain">
-##      <summary>
-##      Domain allowed access.
-##      </summary>
-## </param>
-#
-interface(`shorewall_read_tmp_files',`
-        gen_require(`
-                type shorewall_tmp_t;
-        ')
-
-        files_search_tmp($1)
-        read_files_pattern($1, shorewall_tmp_t, shorewall_tmp_t)
-=======
 ##	Read shorewall tmp files.
 ## </summary>
 ## <param name="domain">
@@ -184,16 +150,11 @@
 
 	files_search_tmp($1)
 	read_files_pattern($1, shorewall_tmp_t, shorewall_tmp_t)
->>>>>>> 23f9cd7b
-')
-
-#######################################
-## <summary>
-<<<<<<< HEAD
-##	All of the rules required to administrate 
-=======
+')
+
+#######################################
+## <summary>
 ##	All of the rules required to administrate
->>>>>>> 23f9cd7b
 ##	an shorewall environment
 ## </summary>
 ## <param name="domain">
@@ -230,21 +191,12 @@
 	files_list_locks($1)
 	admin_pattern($1, shorewall_lock_t)
 
-<<<<<<< HEAD
+	logging_list_logs($1)
+	admin_pattern($1, shorewall_log_t)
+
 	files_list_var_lib($1)
 	admin_pattern($1, shorewall_var_lib_t)
 
-	logging_list_logs($1)
-	admin_pattern($1, shorewall_log_t)
-
-=======
-	logging_list_logs($1)
-	admin_pattern($1, shorewall_log_t)
-
-	files_list_var_lib($1)
-	admin_pattern($1, shorewall_var_lib_t)
-
->>>>>>> 23f9cd7b
 	files_list_tmp($1)
 	admin_pattern($1, shorewall_tmp_t)
 ')