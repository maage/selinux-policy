--- conflicted
+++ resolved
@@ -2,13 +2,8 @@
 
 ########################################
 ## <summary>
-<<<<<<< HEAD
-##	Execute a domain transition to
-##	run Amanda Recover.
-=======
 ##	Execute a domain transition to run
 ##	Amanda recover.
->>>>>>> da12b548
 ## </summary>
 ## <param name="domain">
 ##	<summary>
@@ -23,21 +18,13 @@
 
 	corecmd_search_bin($1)
 	domtrans_pattern($1, amanda_recover_exec_t, amanda_recover_t)
-	corecmd_search_bin($1)
 ')
 
 ########################################
 ## <summary>
-<<<<<<< HEAD
-##	Execute a domain transition to
-##	run Amanda Recover and allow the
-##	specified role the Amanda Recover
-##	domain.
-=======
 ##	Execute a domain transition to run
 ##	Amanda recover, and allow the specified
 ##	role the Amanda recover domain.
->>>>>>> da12b548
 ## </summary>
 ## <param name="domain">
 ##	<summary>
@@ -62,11 +49,7 @@
 
 ########################################
 ## <summary>
-<<<<<<< HEAD
-##	Search Amanda lib directories.
-=======
 ##	Search Amanda library directories.
->>>>>>> da12b548
 ## </summary>
 ## <param name="domain">
 ##	<summary>
@@ -80,17 +63,12 @@
 	')
 
 	files_search_usr($1)
-<<<<<<< HEAD
-	libs_search_lib($1)
-=======
 	allow $1 amanda_usr_lib_t:dir search_dir_perms;
->>>>>>> da12b548
 ')
 
 ########################################
 ## <summary>
-##	Do not audit attempts to read
-##	dumpdates files.
+##	Do not audit attempts to read /etc/dumpdates.
 ## </summary>
 ## <param name="domain">
 ##	<summary>
@@ -103,16 +81,12 @@
 		type amanda_dumpdates_t;
 	')
 
-	dontaudit $1 amanda_dumpdates_t:file read_file_perms;
+	dontaudit $1 amanda_dumpdates_t:file { getattr read };
 ')
 
 ########################################
 ## <summary>
-<<<<<<< HEAD
-##	Read and write dumpdates files.
-=======
 ##	Read and write /etc/dumpdates.
->>>>>>> da12b548
 ## </summary>
 ## <param name="domain">
 ##	<summary>
@@ -127,16 +101,11 @@
 
 	files_search_etc($1)
 	allow $1 amanda_dumpdates_t:file rw_file_perms;
-	files_search_etc($1)
 ')
 
 ########################################
 ## <summary>
-<<<<<<< HEAD
-##	Search Amanda lib directories.
-=======
 ##	Search Amanda library directories.
->>>>>>> da12b548
 ## </summary>
 ## <param name="domain">
 ##	<summary>
@@ -150,20 +119,12 @@
 	')
 
 	files_search_usr($1)
-<<<<<<< HEAD
-	libs_search_lib($1)
-=======
 	allow $1 amanda_usr_lib_t:dir manage_dir_perms;
->>>>>>> da12b548
 ')
 
 ########################################
 ## <summary>
-<<<<<<< HEAD
-##	Read and write Amanda logs.
-=======
 ##	Read and append amanda logs.
->>>>>>> da12b548
 ## </summary>
 ## <param name="domain">
 ##	<summary>
@@ -178,16 +139,11 @@
 
 	logging_search_logs($1)
 	allow $1 amanda_log_t:file { read_file_perms append_file_perms };
-	logging_search_logs($1)
 ')
 
 #######################################
 ## <summary>
-<<<<<<< HEAD
-##	Search Amanda lib directories.
-=======
 ##	Search Amanda var library directories.
->>>>>>> da12b548
 ## </summary>
 ## <param name="domain">
 ##	<summary>
@@ -200,9 +156,6 @@
 		type amanda_var_lib_t;
 	')
 
+	files_search_var_lib($1)
 	allow $1 amanda_var_lib_t:dir search_dir_perms;
-<<<<<<< HEAD
-	files_search_var_lib($1)
-=======
->>>>>>> da12b548
 ')