--- conflicted
+++ resolved
@@ -58,11 +58,7 @@
 #
 
 allow amanda_t self:capability { chown dac_override setuid kill };
-<<<<<<< HEAD
-allow amanda_t self:process { setpgid setsched signal };
-=======
 allow amanda_t self:process { getsched setsched setpgid signal };
->>>>>>> 29f62ea0
 allow amanda_t self:fifo_file rw_fifo_file_perms;
 allow amanda_t self:unix_stream_socket create_stream_socket_perms;
 allow amanda_t self:unix_dgram_socket create_socket_perms;
