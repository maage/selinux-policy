--- conflicted
+++ resolved
@@ -244,11 +244,7 @@
 ')
 
 optional_policy(`
-<<<<<<< HEAD
 	rpm_rw_pipes(bootloader_t)
-=======
-	nscd_use(bootloader_t)
->>>>>>> be2e70be
 ')
 
 optional_policy(`
