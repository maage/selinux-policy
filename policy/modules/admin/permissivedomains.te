--- conflicted
+++ resolved
@@ -23,11 +23,7 @@
         type selinux_munin_plugin_t;
     ')
 
-<<<<<<< HEAD
 	permissive selinux_munin_plugin_t;
-')
-=======
-	permssive selinux_munin_plugin_t;
 ')
 
 optional_policy(`
@@ -37,4 +33,3 @@
 
     permissive dnssec_trigger_t;
 ')
->>>>>>> 2e248c19
