--- conflicted
+++ resolved
@@ -90,17 +90,10 @@
 	(( h1 dom h2 ) and ( l2 eq h2 ));
 
 # new file labels must be dominated by the relabeling subject clearance
-<<<<<<< HEAD
-mlsconstrain { dir lnk_file chr_file blk_file sock_file fifo_file file } { relabelfrom }
-	( h1 dom h2 );
-
-mlsconstrain { dir lnk_file chr_file blk_file sock_file fifo_file file } { create relabelto }
-=======
 mlsconstrain { dir file lnk_file chr_file blk_file sock_file fifo_file } { relabelfrom }
 	( h1 dom h2 );
 
 mlsconstrain { dir file lnk_file chr_file blk_file sock_file fifo_file } { create relabelto }
->>>>>>> 23f9cd7b
 	(( h1 dom h2 ) and ( l2 eq h2 ));
 
 mlsconstrain process { transition dyntransition }
