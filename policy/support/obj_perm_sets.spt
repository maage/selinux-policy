--- conflicted
+++ resolved
@@ -311,12 +311,8 @@
 #
 # Use (read and write) terminals
 #
-<<<<<<< HEAD
-define(`rw_inherited_term_perms', `{ getattr open read write ioctl append }')
-define(`rw_term_perms', `{ open rw_inherited_term_perms }')
-=======
 define(`rw_term_perms', `{ getattr open read write append ioctl }')
->>>>>>> 6887b790
+define(`rw_inherited_term_perms', `{ rw_term_perms -open }')
 
 #
 # Sockets
