--- conflicted
+++ resolved
@@ -57,8 +57,4 @@
 
 optional_policy(`
 	unconfined_domain_noaudit(anaconda_t)
-<<<<<<< HEAD
-')
-=======
-')
->>>>>>> 662a00bc
+')